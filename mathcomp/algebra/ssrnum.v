(* (c) Copyright 2006-2016 Microsoft Corporation and Inria.                  *)
(* Distributed under the terms of CeCILL-B.                                  *)
From HB Require Import structures.
From mathcomp Require Import ssreflect ssrfun ssrbool eqtype ssrnat seq choice.
From mathcomp Require Import ssrAC div fintype path bigop order finset fingroup.
From mathcomp Require Import ssralg poly.

(******************************************************************************)
(*                            Number structures                               *)
(*                                                                            *)
(* NB: See CONTRIBUTING.md for an introduction to HB concepts and commands.   *)
(*                                                                            *)
(* This file defines some classes to manipulate number structures, i.e,       *)
(* structures with an order and a norm. To use this file, insert              *)
(* "Import Num.Theory." before your scripts. You can also "Import Num.Def."   *)
(* to enjoy shorter notations (e.g., minr instead of Num.min, lerif instead   *)
(* of Num.leif, etc.).                                                        *)
(*                                                                            *)
(* This file defines the following number structures:                         *)
(*                                                                            *)
(*  porderZmodType == join of Order.POrder and GRing.Zmodule                  *)
(*                    The HB class is called POrderedZmodule.                 *)
(*  normedZmodType == Zmodule with a norm                                     *)
(*                    The HB class is called NormedZmodule.                   *)
(*   numDomainType == Integral domain with an order and a norm                *)
(*                    The HB class is called NumDomain.                       *)
(*    numFieldType == Field with an order and a norm                          *)
(*                    The HB class is called NumField.                        *)
(* numClosedFieldType == Partially ordered Closed Field with conjugation      *)
(*                    The HB class is called ClosedField.                     *)
(*  realDomainType == Num domain where all elements are positive or negative  *)
(*                    The HB class is called RealDomain.                      *)
(*   realFieldType == Num Field where all elements are positive or negative   *)
(*                    The HB class is called RealField.                       *)
(*  archiFieldType == A Real Field with the archimedean axiom                 *)
(*                    The HB class is called ArchimedeanField.                *)
(*         rcfType == A Real Field with the real closed axiom                 *)
(*                    The HB class is called RealClosedField.                 *)
(*                                                                            *)
(* The ordering symbols and notations (<, <=, >, >=, _ <= _ ?= iff _,         *)
(* _ < _ ?<= if _, >=<, and ><) and lattice operations (meet and join)        *)
(* defined in order.v are redefined for the ring_display in the ring_scope    *)
(* (%R). 0-ary ordering symbols for the ring_display have the suffix "%R",    *)
(* e.g., <%R. All the other ordering notations are the same as order.v.       *)
(*                                                                            *)
(* Over these structures, we have the following operations                    *)
(*             `|x| == norm of x                                              *)
(*         Num.sg x == sign of x: equal to 0 iff x = 0, to 1 iff x > 0, and   *)
(*                     to -1 in all other cases (including x < 0)             *)
(*  x \is a Num.pos <=> x is positive (:= x > 0)                              *)
(*  x \is a Num.neg <=> x is negative (:= x < 0)                              *)
(* x \is a Num.nneg <=> x is positive or 0 (:= x >= 0)                        *)
(* x \is a Num.real <=> x is real (:= x >= 0 or x < 0)                        *)
(*      Num.bound x == in archimedean fields, and upper bound for x, i.e.,    *)
(*                     and n such that `|x| < n%:R                            *)
(*       Num.sqrt x == in a real-closed field, a positive square root of x if *)
(*                     x >= 0, or 0 otherwise                                 *)
(* For numeric algebraically closed fields we provide the generic definitions *)
(*         'i == the imaginary number (:= sqrtC (-1))                         *)
(*      'Re z == the real component of z                                      *)
(*      'Im z == the imaginary component of z                                 *)
(*        z^* == the complex conjugate of z (:= conjC z)                      *)
(*    sqrtC z == a nonnegative square root of z, i.e., 0 <= sqrt x if 0 <= x  *)
(*  n.-root z == more generally, for n > 0, an nth root of z, chosen with a   *)
(*               minimal non-negative argument for n > 1 (i.e., with a        *)
(*               maximal real part subject to a nonnegative imaginary part)   *)
(*               Note that n.-root (-1) is a primitive 2nth root of unity,    *)
(*               an thus not equal to -1 for n odd > 1 (this will be shown in *)
(*               file cyclotomic.v).                                          *)
(*                                                                            *)
(* - list of prefixes :                                                       *)
(*   p : positive                                                             *)
(*   n : negative                                                             *)
(*   sp : strictly positive                                                   *)
(*   sn : strictly negative                                                   *)
(*   i : interior = in [0, 1] or ]0, 1[                                       *)
(*   e : exterior = in [1, +oo[ or ]1; +oo[                                   *)
(*   w : non strict (weak) monotony                                           *)
(******************************************************************************)

Set Implicit Arguments.
Unset Strict Implicit.
Unset Printing Implicit Defensive.

Reserved Notation "n .-root" (at level 2, format "n .-root").
Reserved Notation "'i" (at level 0).
Reserved Notation "'Re z" (at level 10, z at level 8).
Reserved Notation "'Im z" (at level 10, z at level 8).

Local Open Scope order_scope.
Local Open Scope ring_scope.
Import Order.TTheory GRing.Theory.

Fact ring_display : unit. Proof. exact: tt. Qed.

Module Num.

#[short(type="porderZmodType")]
HB.structure Definition POrderedZmodule :=
  { R of Order.isPOrder ring_display R & GRing.Zmodule R }.

HB.mixin Record Zmodule_isNormed (R : POrderedZmodule.type) M
         of GRing.Zmodule M := {
  norm : M -> R;
  ler_normD : forall x y, norm (x + y) <= norm x + norm y;
  normr0_eq0 : forall x, norm x = 0 -> x = 0;
  normrMn : forall x n, norm (x *+ n) = norm x *+ n;
  normrN : forall x, norm (- x) = norm x;
}.

#[short(type="normedZmodType"), infer(R)]
HB.structure Definition NormedZmodule (R : porderZmodType) :=
  { M of Zmodule_isNormed R M & GRing.Zmodule M }.
Arguments norm {R M} x : rename.

Module NormedZmoduleExports.
Bind Scope ring_scope with NormedZmodule.sort.
(* Notation "[ 'normedZmodType' R 'of' T 'for' cT ]" :=
  (@clone _ (Phant R) T cT _ idfun)
  (at level 0, format "[ 'normedZmodType'  R  'of'  T  'for'  cT ]") :
  form_scope.
Notation "[ 'normedZmodType' R 'of' T ]" := (@clone _ (Phant R) T _ _ id)
  (at level 0, format "[ 'normedZmodType'  R  'of'  T ]") : form_scope. *)
End NormedZmoduleExports.
HB.export NormedZmoduleExports.

HB.mixin Record isNumRing R of GRing.Ring R & POrderedZmodule R
  & NormedZmodule (POrderedZmodule.clone R _) R := {
 addr_gt0 : forall x y : R, 0 < x -> 0 < y -> 0 < (x + y);
 ger_leVge : forall x y : R, 0 <= x -> 0 <= y -> (x <= y) || (y <= x);
 normrM : {morph (norm : R -> R) : x y / x * y};
 ler_def : forall x y : R, (x <= y) = (norm (y - x) == (y - x));
}.

#[short(type="numDomainType")]
HB.structure Definition NumDomain := { R of
     GRing.IntegralDomain R &
     POrderedZmodule R &
     NormedZmodule (POrderedZmodule.clone R _) R &
     isNumRing R
  }.
Arguments addr_gt0 {_} [x y] : rename.
Arguments ger_leVge {_} [x y] : rename.

(* TODO: make isNumDomain depend on intermediate structures *)
(* TODO: make isNumDomain.sort canonically a NumDomain *)

Module NumDomainExports.
Bind Scope ring_scope with NumDomain.sort.
#[deprecated(since="mathcomp 2.0.0", note="Use Num.NumDomain.clone instead.")]
Notation "[ 'numDomainType' 'of' T 'for' cT ]" := (NumDomain.clone T%type cT)
  (at level 0, format "[ 'numDomainType'  'of'  T  'for'  cT ]") : form_scope.
#[deprecated(since="mathcomp 2.0.0", note="Use Num.NumDomain.clone instead.")]
Notation "[ 'numDomainType' 'of' T ]" := (NumDomain.clone T%type _)
  (at level 0, format "[ 'numDomainType'  'of'  T ]") : form_scope.
End NumDomainExports.
HB.export NumDomainExports.

Module Import Def.

Notation normr := norm.

Notation ler := (@Order.le ring_display _) (only parsing).
Notation "@ 'ler' R" := (@Order.le ring_display R)
  (at level 10, R at level 8, only parsing) : fun_scope.
Notation ltr := (@Order.lt ring_display _) (only parsing).
Notation "@ 'ltr' R" := (@Order.lt ring_display R)
  (at level 10, R at level 8, only parsing) : fun_scope.
Notation ger := (@Order.ge ring_display _) (only parsing).
Notation "@ 'ger' R" := (@Order.ge ring_display R)
  (at level 10, R at level 8, only parsing) : fun_scope.
Notation gtr := (@Order.gt ring_display _) (only parsing).
Notation "@ 'gtr' R" := (@Order.gt ring_display R)
  (at level 10, R at level 8, only parsing) : fun_scope.
Notation lerif := (@Order.leif ring_display _) (only parsing).
Notation "@ 'lerif' R" := (@Order.leif ring_display R)
  (at level 10, R at level 8, only parsing) : fun_scope.
Notation lterif := (@Order.lteif ring_display _) (only parsing).
Notation "@ 'lteif' R" := (@Order.lteif ring_display R)
  (at level 10, R at level 8, only parsing) : fun_scope.
Notation comparabler := (@Order.comparable ring_display _) (only parsing).
Notation "@ 'comparabler' R" := (@Order.comparable ring_display R)
  (at level 10, R at level 8, only parsing) : fun_scope.
Notation maxr := (@Order.max ring_display _).
Notation "@ 'maxr' R" := (@Order.max ring_display R)
    (at level 10, R at level 8, only parsing) : fun_scope.
Notation minr := (@Order.min ring_display _).
Notation "@ 'minr' R" := (@Order.min ring_display R)
  (at level 10, R at level 8, only parsing) : fun_scope.

Section Def.
Context {R : numDomainType}.
Implicit Types (x : R).

Definition sgr x : R := if x == 0 then 0 else if x < 0 then -1 else 1.
Definition Rpos_pred := fun x : R => 0 < x.
Definition Rpos : qualifier 0 R := [qualify x | Rpos_pred x].
Definition Rneg_pred := fun x : R => x < 0.
Definition Rneg : qualifier 0 R := [qualify x : R | Rneg_pred x].
Definition Rnneg_pred := fun x : R => 0 <= x.
Definition Rnneg : qualifier 0 R := [qualify x : R | Rnneg_pred x].
Definition Rreal_pred := fun x : R => (0 <= x) || (x <= 0).
Definition Rreal : qualifier 0 R := [qualify x : R | Rreal_pred x].

End Def. End Def.

Arguments Rpos_pred _ _ /.
Arguments Rneg_pred _ _ /.
Arguments Rnneg_pred _ _ /.
Arguments Rreal_pred _ _ /.

(* Shorter qualified names, when Num.Def is not imported. *)
Notation le := ler (only parsing).
Notation lt := ltr (only parsing).
Notation ge := ger (only parsing).
Notation gt := gtr (only parsing).
Notation leif := lerif (only parsing).
Notation lteif := lterif (only parsing).
Notation comparable := comparabler (only parsing).
Notation sg := sgr.
Notation max := maxr.
Notation min := minr.
Notation pos := Rpos.
Notation neg := Rneg.
Notation nneg := Rnneg.
Notation real := Rreal.

(* (Exported) symbolic syntax. *)
Module Import Syntax.
Import Def.

Notation "`| x |" := (norm x) : ring_scope.

Notation "<=%R" := le : fun_scope.
Notation ">=%R" := ge : fun_scope.
Notation "<%R" := lt : fun_scope.
Notation ">%R" := gt : fun_scope.
Notation "<?=%R" := leif : fun_scope.
Notation "<?<=%R" := lteif : fun_scope.
Notation ">=<%R" := comparable : fun_scope.
Notation "><%R" := (fun x y => ~~ (comparable x y)) : fun_scope.

Notation "<= y" := (ge y) : ring_scope.
Notation "<= y :> T" := (<= (y : T)) (only parsing) : ring_scope.
Notation ">= y"  := (le y) : ring_scope.
Notation ">= y :> T" := (>= (y : T)) (only parsing) : ring_scope.

Notation "< y" := (gt y) : ring_scope.
Notation "< y :> T" := (< (y : T)) (only parsing) : ring_scope.
Notation "> y" := (lt y) : ring_scope.
Notation "> y :> T" := (> (y : T)) (only parsing) : ring_scope.

Notation "x <= y" := (le x y) : ring_scope.
Notation "x <= y :> T" := ((x : T) <= (y : T)) (only parsing) : ring_scope.
Notation "x >= y" := (y <= x) (only parsing) : ring_scope.
Notation "x >= y :> T" := ((x : T) >= (y : T)) (only parsing) : ring_scope.

Notation "x < y"  := (lt x y) : ring_scope.
Notation "x < y :> T" := ((x : T) < (y : T)) (only parsing) : ring_scope.
Notation "x > y"  := (y < x) (only parsing) : ring_scope.
Notation "x > y :> T" := ((x : T) > (y : T)) (only parsing) : ring_scope.

Notation "x <= y <= z" := ((x <= y) && (y <= z)) : ring_scope.
Notation "x < y <= z" := ((x < y) && (y <= z)) : ring_scope.
Notation "x <= y < z" := ((x <= y) && (y < z)) : ring_scope.
Notation "x < y < z" := ((x < y) && (y < z)) : ring_scope.

Notation "x <= y ?= 'iff' C" := (lerif x y C) : ring_scope.
Notation "x <= y ?= 'iff' C :> R" := ((x : R) <= (y : R) ?= iff C)
  (only parsing) : ring_scope.

Notation "x < y ?<= 'if' C" := (lterif x y C) : ring_scope.
Notation "x < y ?<= 'if' C :> R" := ((x : R) < (y : R) ?<= if C)
  (only parsing) : ring_scope.

Notation ">=< y" := [pred x | comparable x y] : ring_scope.
Notation ">=< y :> T" := (>=< (y : T)) (only parsing) : ring_scope.
Notation "x >=< y" := (comparable x y) : ring_scope.

Notation ">< y" := [pred x | ~~ comparable x y] : ring_scope.
Notation ">< y :> T" := (>< (y : T)) (only parsing) : ring_scope.
Notation "x >< y" := (~~ (comparable x y)) : ring_scope.

Export Order.POCoercions.

End Syntax.

Section ExtensionAxioms.

Variable R : numDomainType.

Definition real_axiom : Prop := forall x : R, x \is real.

Definition archimedean_axiom : Prop := forall x : R, exists ub, `|x| < ub%:R.

Definition real_closed_axiom : Prop :=
  forall (p : {poly R}) (a b : R),
    a <= b -> p.[a] <= 0 <= p.[b] -> exists2 x, a <= x <= b & root p x.

End ExtensionAxioms.

(* The rest of the numbers interface hierarchy. *)

#[short(type="numFieldType")]
HB.structure Definition NumField := { R of GRing.UnitRing_isField R &
     GRing.IntegralDomain R &
     POrderedZmodule R &
     NormedZmodule (POrderedZmodule.clone R _) R &
     isNumRing R }.

Module NumFieldExports.
Bind Scope ring_scope with NumField.sort.
#[deprecated(since="mathcomp 2.0.0", note="Use Num.NumField.clone instead.")]
Notation "[ 'numFieldType' 'of' T ]" := (NumField.clone T%type _)
  (at level 0, format "[ 'numFieldType'  'of'  T ]") : form_scope.
End NumFieldExports.
HB.export NumFieldExports.

HB.mixin Record NumField_isImaginary R of NumField R := {
  imaginary : R;
  conj_op : {rmorphism R -> R};
  sqrCi : imaginary ^+ 2 = - 1;
  normCK : forall x, `|x| ^+ 2 = x * conj_op x;
}.

#[short(type="numClosedFieldType")]
HB.structure Definition ClosedField :=
  { R of NumField_isImaginary R & GRing.ClosedField R & NumField R }.

Module ClosedFieldExports.
Bind Scope ring_scope with ClosedField.sort.
#[deprecated(since="mathcomp 2.0.0", note="Use Num.ClosedField.clone instead.")]
Notation "[ 'numClosedFieldType' 'of' T 'for' cT ]" := (ClosedField.clone T%type cT)
  (at level 0, format "[ 'numClosedFieldType'  'of'  T  'for' cT ]") :
                                                         form_scope.
#[deprecated(since="mathcomp 2.0.0", note="Use Num.ClosedField.clone instead.")]
Notation "[ 'numClosedFieldType' 'of' T ]" := (ClosedField.clone T%type _)
  (at level 0, format "[ 'numClosedFieldType'  'of'  T ]") : form_scope.
End ClosedFieldExports.
HB.export ClosedFieldExports.

#[short(type="realDomainType")]
HB.structure Definition RealDomain :=
  { R of Order.Total ring_display R & NumDomain R }.

Module RealDomainExports.
Bind Scope ring_scope with RealDomain.sort.
#[deprecated(since="mathcomp 2.0.0", note="Use Num.RealDomain.clone instead.")]
Notation "[ 'realDomainType' 'of' T ]" := (RealDomain.clone T%type _)
  (at level 0, format "[ 'realDomainType'  'of'  T ]") : form_scope.
End RealDomainExports.
HB.export RealDomainExports.

#[short(type="realFieldType")]
HB.structure Definition RealField :=
  { R of Order.Total ring_display R & NumField R }.

Module RealFieldExports.
Bind Scope ring_scope with RealField.sort.
#[deprecated(since="mathcomp 2.0.0", note="Use Num.RealField.clone instead.")]
Notation "[ 'realFieldType' 'of' T ]" := (RealField.clone T%type _)
  (at level 0, format "[ 'realFieldType'  'of'  T ]") : form_scope.
End RealFieldExports.
HB.export RealFieldExports.

HB.mixin Record RealField_isArchimedean R of RealField R := {
  archi_bound_subproof : archimedean_axiom R
}.

#[short(type="archiFieldType")]
HB.structure Definition ArchimedeanField :=
  { R of RealField_isArchimedean R & RealField R }.

Module ArchimedeanFieldExports.
Bind Scope ring_scope with ArchimedeanField.sort.
#[deprecated(since="mathcomp 2.0.0",
  note="Use Num.ArchimedeanField.clone instead.")]
Notation "[ 'archiFieldType' 'of' T 'for' cT ]" := (ArchimedeanField.clone T%type cT)
  (at level 0, format "[ 'archiFieldType'  'of'  T  'for'  cT ]") : form_scope.
#[deprecated(since="mathcomp 2.0.0",
  note="Use Num.ArchimedeanField.clone instead.")]
Notation "[ 'archiFieldType' 'of' T ]" := (ArchimedeanField.clone T%type _)
  (at level 0, format "[ 'archiFieldType'  'of'  T ]") : form_scope.
End ArchimedeanFieldExports.
HB.export ArchimedeanFieldExports.

HB.mixin Record RealField_isClosed R of RealField R := {
  poly_ivt_subproof : real_closed_axiom R
}.

#[short(type="rcfType")]
HB.structure Definition RealClosedField :=
  { R of RealField_isClosed R & RealField R }.

Module RealClosedFieldExports.
Bind Scope ring_scope with RealClosedField.sort.
#[deprecated(since="mathcomp 2.0.0",
  note="Use Num.RealClosedField.clone instead.")]
Notation "[ 'rcfType' 'of' T 'for' cT ]" := (RealClosedField.clone T%type cT)
  (at level 0, format "[ 'rcfType'  'of'  T  'for'  cT ]") : form_scope.
#[deprecated(since="mathcomp 2.0.0",
  note="Use Num.RealClosedField.clone instead.")]
Notation "[ 'rcfType' 'of' T ]" :=  (RealClosedField.clone T%type _)
  (at level 0, format "[ 'rcfType'  'of'  T ]") : form_scope.
End RealClosedFieldExports.
HB.export RealClosedFieldExports.

(* The elementary theory needed to support the definition of the derived      *)
(* operations for the extensions described above.                             *)
Module Import Internals.

<<<<<<< HEAD
Section NormedZmodule.
Variables (R : numDomainType) (V : normedZmodType R).
Implicit Types (l : R) (x y : V).

Lemma ler_normD x y : `|x + y| <= `|x| + `|y|.
Proof. by case: V x y => ? [? []]. Qed.

Lemma normr0_eq0 x : `|x| = 0 -> x = 0.
Proof. by case: V x => ? [? []]. Qed.

Lemma normrMn x n : `|x *+ n| = `|x| *+ n.
Proof. by case: V x => ? [? []]. Qed.

Lemma normrN x : `|- x| = `|x|.
Proof. by case: V x => ? [? []]. Qed.

End NormedZmodule.

=======
>>>>>>> a3ddbb86
Section NumDomain.
Variable R : numDomainType.
Implicit Types x y : R.

(* Basic consequences (just enough to get predicate closure properties). *)

Lemma ger0_def x : (0 <= x) = (`|x| == x).
Proof. by rewrite ler_def subr0. Qed.

Lemma subr_ge0 x y : (0 <= x - y) = (y <= x).
Proof. by rewrite ger0_def -ler_def. Qed.

Lemma oppr_ge0 x : (0 <= - x) = (x <= 0).
Proof. by rewrite -sub0r subr_ge0. Qed.

Lemma ler01 : 0 <= 1 :> R.
Proof.
have n1_nz: `|1 : R| != 0 by apply: contraNneq (@oner_neq0 R) => /normr0_eq0->.
by rewrite ger0_def -(inj_eq (mulfI n1_nz)) -normrM !mulr1.
Qed.

Lemma ltr01 : 0 < 1 :> R. Proof. by rewrite lt_def oner_neq0 ler01. Qed.

Lemma le0r x : (0 <= x) = (x == 0) || (0 < x).
Proof. by rewrite lt_def; case: eqP => // ->; rewrite lexx. Qed.

Lemma addr_ge0 x y : 0 <= x -> 0 <= y -> 0 <= x + y.
Proof.
rewrite le0r; case/predU1P=> [-> | x_pos]; rewrite ?add0r // le0r.
by case/predU1P=> [-> | y_pos]; rewrite ltW ?addr0 ?addr_gt0.
Qed.

Lemma pmulr_rgt0 x y : 0 < x -> (0 < x * y) = (0 < y).
Proof.
rewrite !lt_def !ger0_def normrM mulf_eq0 negb_or => /andP[x_neq0 /eqP->].
by rewrite x_neq0 (inj_eq (mulfI x_neq0)).
Qed.

(* Closure properties of the real predicates. *)

Lemma posrE x : (x \is pos) = (0 < x). Proof. by []. Qed.
Lemma nnegrE x : (x \is nneg) = (0 <= x). Proof. by []. Qed.
Lemma realE x : (x \is real) = (0 <= x) || (x <= 0). Proof. by []. Qed.

Fact pos_divr_closed : divr_closed (@pos R).
Proof.
split=> [|x y x_gt0 y_gt0]; rewrite posrE ?ltr01 //.
have [Uy|/invr_out->] := boolP (y \is a GRing.unit); last by rewrite pmulr_rgt0.
by rewrite -(pmulr_rgt0 _ y_gt0) mulrC divrK.
Qed.
#[export]
HB.instance Definition _ := GRing.isDivClosed.Build R Rpos_pred
  pos_divr_closed.

Fact nneg_divr_closed : divr_closed (@nneg R).
Proof.
split=> [|x y]; rewrite !nnegrE ?ler01 ?le0r // -!posrE.
case/predU1P=> [-> _ | x_gt0]; first by rewrite mul0r eqxx.
by case/predU1P=> [-> | y_gt0]; rewrite ?invr0 ?mulr0 ?eqxx // orbC rpred_div.
Qed.
#[export]
HB.instance Definition _ := GRing.isDivClosed.Build R Rnneg_pred
  nneg_divr_closed.

Fact nneg_addr_closed : addr_closed (@nneg R).
Proof. by split; [apply: lexx | apply: addr_ge0]. Qed.
#[export]
HB.instance Definition _ := GRing.isAddClosed.Build R Rnneg_pred
  nneg_addr_closed.

Fact real_oppr_closed : oppr_closed (@real R).
Proof. by move=> x; rewrite /= !realE oppr_ge0 orbC -!oppr_ge0 opprK. Qed.
#[export]
HB.instance Definition _ := GRing.isOppClosed.Build R Rreal_pred
  real_oppr_closed.

Fact real_addr_closed : addr_closed (@real R).
Proof.
split=> [|x y Rx Ry]; first by rewrite realE lexx.
without loss{Rx} x_ge0: x y Ry / 0 <= x.
  case/orP: Rx => [? | x_le0]; first exact.
  by rewrite -rpredN opprD; apply; rewrite ?rpredN ?oppr_ge0.
case/orP: Ry => [y_ge0 | y_le0]; first by rewrite realE -nnegrE rpredD.
by rewrite realE -[y]opprK orbC -oppr_ge0 opprB !subr_ge0 ger_leVge ?oppr_ge0.
Qed.
#[export]
HB.instance Definition _ := GRing.isAddClosed.Build R Rreal_pred
  real_addr_closed.

Fact real_divr_closed : divr_closed (@real R).
Proof.
split=> [|x y Rx Ry]; first by rewrite realE ler01.
without loss{Rx} x_ge0: x / 0 <= x.
  case/orP: Rx => [? | x_le0]; first exact.
  by rewrite -rpredN -mulNr; apply; rewrite ?oppr_ge0.
without loss{Ry} y_ge0: y / 0 <= y; last by rewrite realE -nnegrE rpred_div.
case/orP: Ry => [? | y_le0]; first exact.
by rewrite -rpredN -mulrN -invrN; apply; rewrite ?oppr_ge0.
Qed.
#[export]
HB.instance Definition _ := GRing.isDivClosed.Build R Rreal_pred
  real_divr_closed.

End NumDomain.

Lemma num_real (R : realDomainType) (x : R) : x \is real.
Proof. exact: le_total. Qed.

Section RealClosed.
Variable R : rcfType.

Lemma poly_ivt : real_closed_axiom R. Proof. exact: poly_ivt_subproof. Qed.

Fact sqrtr_subproof (x : R) :
  exists2 y, 0 <= y & (if 0 <= x then y ^+ 2 == x else y == 0) : bool.
Proof.
case x_ge0: (0 <= x); last by exists 0.
have le0x1: 0 <= x + 1 by rewrite -nnegrE rpredD ?rpred1.
have [|y /andP[y_ge0 _]] := @poly_ivt ('X^2 - x%:P) _ _ le0x1.
  rewrite !hornerE -subr_ge0 add0r expr0n sub0r opprK x_ge0 sqrrD mulr1.
  by rewrite addrAC !addrA addrK -nnegrE !rpredD ?rpredX ?rpred1.
by rewrite rootE !hornerE subr_eq0; exists y.
Qed.

End RealClosed.

Module Exports. HB.reexport. End Exports.

End Internals.

Module PredInstances.

Export Internals.Exports.

End PredInstances.

Module Import ExtraDef.

Definition archi_bound {R} x := sval (sigW (@archi_bound_subproof R x)).

Definition sqrtr {R} x := s2val (sig2W (@sqrtr_subproof R x)).

End ExtraDef.

Notation bound := archi_bound.
Notation sqrt := sqrtr.

Module Import Theory.

Section NumIntegralDomainTheory.

Variable R : numDomainType.
Implicit Types (V : normedZmodType R) (x y z t : R).

(* Lemmas from the signature (reexported). *)

Definition ler_normD V (x y : V) : `|x + y| <= `|x| + `|y| :=
  ler_normD x y.
Definition addr_gt0 x y : 0 < x -> 0 < y -> 0 < x + y := @addr_gt0 R x y.
Definition normr0_eq0 V (x : V) : `|x| = 0 -> x = 0 :=
  @normr0_eq0 R V x.
Definition ger_leVge x y : 0 <= x -> 0 <= y -> (x <= y) || (y <= x) :=
  @ger_leVge R x y.
Definition normrM : {morph norm : x y / (x : R) * y} := @normrM R.
Definition ler_def x y : (x <= y) = (`|y - x| == y - x) := ler_def x y.
Definition normrMn V (x : V) n : `|x *+ n| = `|x| *+ n := normrMn x n.
Definition normrN V (x : V) : `|- x| = `|x| := normrN x.

(* Predicate definitions. *)

Lemma posrE x : (x \is pos) = (0 < x). Proof. by []. Qed.
Lemma negrE x : (x \is neg) = (x < 0). Proof. by []. Qed.
Lemma nnegrE x : (x \is nneg) = (0 <= x). Proof. by []. Qed.
Lemma realE x : (x \is real) = (0 <= x) || (x <= 0). Proof. by []. Qed.

(* General properties of <= and < *)

Lemma lt0r x : (0 < x) = (x != 0) && (0 <= x). Proof. by rewrite lt_def. Qed.
Lemma le0r x : (0 <= x) = (x == 0) || (0 < x). Proof. exact: le0r. Qed.

Lemma lt0r_neq0 (x : R) : 0 < x -> x != 0.
Proof. by rewrite lt0r; case/andP. Qed.

Lemma ltr0_neq0 (x : R) : x < 0 -> x != 0.
Proof. by rewrite lt_neqAle; case/andP. Qed.

Lemma pmulr_rgt0 x y : 0 < x -> (0 < x * y) = (0 < y).
Proof. exact: pmulr_rgt0. Qed.

Lemma pmulr_rge0 x y : 0 < x -> (0 <= x * y) = (0 <= y).
Proof.
by rewrite !le0r mulf_eq0; case: eqP => // [-> /negPf[] | _ /pmulr_rgt0->].
Qed.

(* Integer comparisons and characteristic 0. *)
Lemma ler01 : 0 <= 1 :> R. Proof. exact: ler01. Qed.
Lemma ltr01 : 0 < 1 :> R. Proof. exact: ltr01. Qed.
Lemma ler0n n : 0 <= n%:R :> R. Proof. by rewrite -nnegrE rpred_nat. Qed.
Hint Extern 0 (is_true (@Order.le ring_display _ _ _)) =>
  (apply: ler01) : core.
Hint Extern 0 (is_true (@Order.lt ring_display _ _ _)) =>
  (apply: ltr01) : core.
Hint Extern 0 (is_true (@Order.le ring_display _ _ _)) =>
  (apply: ler0n) : core.
Lemma ltr0Sn n : 0 < n.+1%:R :> R.
Proof. by elim: n => // n; apply: addr_gt0. Qed.
Lemma ltr0n n : (0 < n%:R :> R) = (0 < n)%N.
Proof. by case: n => //= n; apply: ltr0Sn. Qed.
Hint Extern 0 (is_true (@Order.lt ring_display _ _ _)) =>
  (apply: ltr0Sn) : core.

Lemma pnatr_eq0 n : (n%:R == 0 :> R) = (n == 0)%N.
Proof. by case: n => [|n]; rewrite ?mulr0n ?eqxx // gt_eqF. Qed.

Lemma char_num : [char R] =i pred0.
Proof. by case=> // p /=; rewrite !inE pnatr_eq0 andbF. Qed.

(* Properties of the norm. *)

Lemma ger0_def x : (0 <= x) = (`|x| == x). Proof. exact: ger0_def. Qed.
Lemma normr_idP {x} : reflect (`|x| = x) (0 <= x).
Proof. by rewrite ger0_def; apply: eqP. Qed.
Lemma ger0_norm x : 0 <= x -> `|x| = x. Proof. exact: normr_idP. Qed.
Lemma normr1 : `|1 : R| = 1. Proof. exact: ger0_norm. Qed.
Lemma normr_nat n : `|n%:R : R| = n%:R. Proof. exact: ger0_norm. Qed.

Lemma normr_prod I r (P : pred I) (F : I -> R) :
  `|\prod_(i <- r | P i) F i| = \prod_(i <- r | P i) `|F i|.
Proof. exact: (big_morph norm normrM normr1). Qed.

Lemma normrX n x : `|x ^+ n| = `|x| ^+ n.
Proof. by rewrite -(card_ord n) -!prodr_const normr_prod. Qed.

Lemma normr_unit : {homo (@norm _ (* R *) R) : x / x \is a GRing.unit}.
Proof.
move=> x /= /unitrP [y [yx xy]]; apply/unitrP; exists `|y|.
by rewrite -!normrM xy yx normr1.
Qed.

Lemma normrV : {in GRing.unit, {morph (@norm _ (* R *) R) : x / x ^-1}}.
Proof.
move=> x ux; apply: (mulrI (normr_unit ux)).
by rewrite -normrM !divrr ?normr1 ?normr_unit.
Qed.

Lemma normrN1 : `|-1 : R| = 1.
Proof.
have: `|-1 : R| ^+ 2 == 1 by rewrite -normrX -signr_odd normr1.
rewrite sqrf_eq1 => /orP[/eqP //|]; rewrite -ger0_def le0r oppr_eq0 oner_eq0.
by move/(addr_gt0 ltr01); rewrite subrr ltxx.
Qed.

Lemma big_real x0 op I (P : pred I) F (s : seq I) :
  {in real &, forall x y, op x y \is real} -> x0 \is real ->
  {in P, forall i, F i \is real} -> \big[op/x0]_(i <- s | P i) F i \is real.
Proof. exact: comparable_bigr. Qed.

Lemma sum_real I (P : pred I) (F : I -> R) (s : seq I) :
  {in P, forall i, F i \is real} -> \sum_(i <- s | P i) F i \is real.
Proof. by apply/big_real; [apply: rpredD | apply: rpred0]. Qed.

Lemma prod_real I (P : pred I) (F : I -> R) (s : seq I) :
  {in P, forall i, F i \is real} -> \prod_(i <- s | P i) F i \is real.
Proof. by apply/big_real; [apply: rpredM | apply: rpred1]. Qed.

Section NormedZmoduleTheory.

Variable V : normedZmodType R.
Implicit Types (v w : V).

Lemma normr0 : `|0 : V| = 0.
Proof. by rewrite -(mulr0n 0) normrMn mulr0n. Qed.

Lemma normr0P v : reflect (`|v| = 0) (v == 0).
Proof. by apply: (iffP eqP)=> [->|/normr0_eq0 //]; apply: normr0. Qed.

Definition normr_eq0 v := sameP (`|v| =P 0) (normr0P v).

Lemma distrC v w : `|v - w| = `|w - v|.
Proof. by rewrite -opprB normrN. Qed.

Lemma normr_id v : `| `|v| | = `|v|.
Proof.
have nz2: 2 != 0 :> R by rewrite pnatr_eq0.
apply: (mulfI nz2); rewrite -{1}normr_nat -normrM mulr_natl mulr2n ger0_norm //.
by rewrite -{2}normrN -normr0 -(subrr v) ler_normD.
Qed.

Lemma normr_ge0 v : 0 <= `|v|. Proof. by rewrite ger0_def normr_id. Qed.

Lemma normr_le0 v : `|v| <= 0 = (v == 0).
Proof. by rewrite -normr_eq0 eq_le normr_ge0 andbT. Qed.

Lemma normr_lt0 v : `|v| < 0 = false.
Proof. by rewrite lt_neqAle normr_le0 normr_eq0 andNb. Qed.

Lemma normr_gt0 v : `|v| > 0 = (v != 0).
Proof. by rewrite lt_def normr_eq0 normr_ge0 andbT. Qed.

Definition normrE := (normr_id, normr0, normr1, normrN1, normr_ge0, normr_eq0,
  normr_lt0, normr_le0, normr_gt0, normrN).

End NormedZmoduleTheory.

Lemma ler0_def x : (x <= 0) = (`|x| == - x).
Proof. by rewrite ler_def sub0r normrN. Qed.

Lemma ler0_norm x : x <= 0 -> `|x| = - x.
Proof. by move=> x_le0; rewrite -[r in _ = r]ger0_norm ?normrN ?oppr_ge0. Qed.

Definition gtr0_norm x (hx : 0 < x) := ger0_norm (ltW hx).
Definition ltr0_norm x (hx : x < 0) := ler0_norm (ltW hx).

(* Comparision to 0 of a difference *)

Lemma subr_ge0 x y : (0 <= y - x) = (x <= y). Proof. exact: subr_ge0. Qed.
Lemma subr_gt0 x y : (0 < y - x) = (x < y).
Proof. by rewrite !lt_def subr_eq0 subr_ge0. Qed.
Lemma subr_le0  x y : (y - x <= 0) = (y <= x).
Proof. by rewrite -[LHS]subr_ge0 opprB add0r subr_ge0. Qed.  (* FIXME: rewrite pattern *)
Lemma subr_lt0  x y : (y - x < 0) = (y < x).
Proof. by rewrite -[LHS]subr_gt0 opprB add0r subr_gt0. Qed.  (* FIXME: rewrite pattern *)

Definition subr_lte0 := (subr_le0, subr_lt0).
Definition subr_gte0 := (subr_ge0, subr_gt0).
Definition subr_cp0 := (subr_lte0, subr_gte0).

(* Comparability in a numDomain *)

Lemma comparable0r x : (0 >=< x)%R = (x \is Num.real). Proof. by []. Qed.

Lemma comparabler0 x : (x >=< 0)%R = (x \is Num.real).
Proof. by rewrite comparable_sym. Qed.

Lemma subr_comparable0 x y : (x - y >=< 0)%R = (x >=< y)%R.
Proof. by rewrite /comparable subr_ge0 subr_le0. Qed.

Lemma comparablerE x y : (x >=< y)%R = (x - y \is Num.real).
Proof. by rewrite -comparabler0 subr_comparable0. Qed.

Lemma  comparabler_trans : transitive (comparable : rel R).
Proof.
move=> y x z; rewrite !comparablerE => xBy_real yBz_real.
by have := rpredD xBy_real yBz_real; rewrite addrA addrNK.
Qed.

(* Ordered ring properties. *)

Definition lter01 := (ler01, ltr01).

Lemma addr_ge0 x y : 0 <= x -> 0 <= y -> 0 <= x + y.
Proof. exact: addr_ge0. Qed.

End NumIntegralDomainTheory.

Arguments ler01 {R}.
Arguments ltr01 {R}.
Arguments normr_idP {R x}.
Arguments normr0P {R V v}.
#[global] Hint Extern 0 (is_true (@Order.le ring_display _ _ _)) =>
  (apply: ler01) : core.
#[global] Hint Extern 0 (is_true (@Order.lt ring_display _ _ _)) =>
  (apply: ltr01) : core.
#[global] Hint Extern 0 (is_true (@Order.le ring_display _ _ _)) =>
  (apply: ler0n) : core.
#[global] Hint Extern 0 (is_true (@Order.lt ring_display _ _ _)) =>
  (apply: ltr0Sn) : core.
#[global] Hint Extern 0 (is_true (0 <= norm _)) => apply: normr_ge0 : core.

Lemma normr_nneg (R : numDomainType) (x : R) : `|x| \is Num.nneg.
Proof. by rewrite qualifE /=. Qed.
#[global] Hint Resolve normr_nneg : core.

Section NumDomainOperationTheory.

Variable R : numDomainType.
Implicit Types x y z t : R.

(* Comparison and opposite. *)

Lemma lerN2 : {mono -%R : x y /~ x <= y :> R}.
Proof. by move=> x y /=; rewrite -subr_ge0 opprK addrC subr_ge0. Qed.
Hint Resolve lerN2 : core.
Lemma ltrN2 : {mono -%R : x y /~ x < y :> R}.
Proof. by move=> x y /=; rewrite leW_nmono. Qed.
Hint Resolve ltrN2 : core.
Definition lterN2 := (lerN2, ltrN2).

Lemma lerNr x y : (x <= - y) = (y <= - x).
Proof. by rewrite (monoRL opprK lerN2). Qed.

Lemma ltrNr x y : (x < - y) = (y < - x).
Proof. by rewrite (monoRL opprK (leW_nmono _)). Qed.

Definition lterNr := (lerNr, ltrNr).

Lemma lerNl x y : (- x <= y) = (- y <= x).
Proof. by rewrite (monoLR opprK lerN2). Qed.

Lemma ltrNl x y : (- x < y) = (- y < x).
Proof. by rewrite (monoLR opprK (leW_nmono _)). Qed.

Definition lterNl := (lerNl, ltrNl).

Lemma oppr_ge0 x : (0 <= - x) = (x <= 0). Proof. by rewrite lerNr oppr0. Qed.

Lemma oppr_gt0 x : (0 < - x) = (x < 0). Proof. by rewrite ltrNr oppr0. Qed.

Definition oppr_gte0 := (oppr_ge0, oppr_gt0).

Lemma oppr_le0 x : (- x <= 0) = (0 <= x). Proof. by rewrite lerNl oppr0. Qed.

Lemma oppr_lt0 x : (- x < 0) = (0 < x). Proof. by rewrite ltrNl oppr0. Qed.

Lemma gtrN x : 0 < x -> - x < x.
Proof. by move=> n0; rewrite -subr_lt0 -opprD oppr_lt0 addr_gt0. Qed.

Definition oppr_lte0 := (oppr_le0, oppr_lt0).
Definition oppr_cp0 := (oppr_gte0, oppr_lte0).
Definition lterNE := (oppr_cp0, lterN2).

Lemma ge0_cp x : 0 <= x -> (- x <= 0) * (- x <= x).
Proof. by move=> hx; rewrite oppr_cp0 hx (@le_trans _ _ 0) ?oppr_cp0. Qed.

Lemma gt0_cp x : 0 < x ->
  (0 <= x) * (- x <= 0) * (- x <= x) * (- x < 0) * (- x < x).
Proof.
move=> hx; move: (ltW hx) => hx'; rewrite !ge0_cp hx' //.
by rewrite oppr_cp0 hx // (@lt_trans _ _ 0) ?oppr_cp0.
Qed.

Lemma le0_cp x : x <= 0 -> (0 <= - x) * (x <= - x).
Proof. by move=> hx; rewrite oppr_cp0 hx (@le_trans _ _ 0) ?oppr_cp0. Qed.

Lemma lt0_cp x :
  x < 0 -> (x <= 0) * (0 <= - x) * (x <= - x) * (0 < - x) * (x < - x).
Proof.
move=> hx; move: (ltW hx) => hx'; rewrite !le0_cp // hx'.
by rewrite oppr_cp0 hx // (@lt_trans _ _ 0) ?oppr_cp0.
Qed.

(* Properties of the real subset. *)

Lemma ger0_real x : 0 <= x -> x \is real.
Proof. by rewrite realE => ->. Qed.

Lemma ler0_real x : x <= 0 -> x \is real.
Proof. by rewrite realE orbC => ->. Qed.

Lemma gtr0_real x : 0 < x -> x \is real. Proof. by move=> /ltW/ger0_real. Qed.

Lemma ltr0_real x : x < 0 -> x \is real. Proof. by move=> /ltW/ler0_real. Qed.

Lemma real0 : 0 \is @real R. Proof. by rewrite ger0_real. Qed.
Hint Resolve real0 : core.

Lemma real1 : 1 \is @real R. Proof. by rewrite ger0_real. Qed.
Hint Resolve real1 : core.

Lemma realn n : n%:R \is @real R. Proof. by rewrite ger0_real. Qed.

Lemma ler_leVge x y : x <= 0 -> y <= 0 -> (x <= y) || (y <= x).
Proof. by rewrite -!oppr_ge0 => /(ger_leVge _) /[apply]; rewrite !lerN2. Qed.

Lemma real_leVge x y : x \is real -> y \is real -> (x <= y) || (y <= x).
Proof. by rewrite -comparabler0 -comparable0r => /comparabler_trans P/P. Qed.

Lemma real_comparable x y : x \is real -> y \is real -> x >=< y.
Proof. exact: real_leVge. Qed.

Lemma realB : {in real &, forall x y, x - y \is real}.
Proof. exact: rpredB. Qed.

Lemma realN : {mono (@GRing.opp R) : x /  x \is real}.
Proof. exact: rpredN. Qed.

Lemma realBC x y : (x - y \is real) = (y - x \is real).
Proof. exact: rpredBC. Qed.

Lemma realD : {in real &, forall x y, x + y \is real}.
Proof. exact: rpredD. Qed.

(* dichotomy and trichotomy *)

Variant ler_xor_gt (x y : R) : R -> R -> R -> R -> R -> R ->
    bool -> bool -> Set :=
  | LerNotGt of x <= y : ler_xor_gt x y x x y y (y - x) (y - x) true false
  | GtrNotLe of y < x  : ler_xor_gt x y y y x x (x - y) (x - y) false true.

Variant ltr_xor_ge (x y : R) : R -> R -> R -> R -> R -> R ->
    bool -> bool -> Set :=
  | LtrNotGe of x < y  : ltr_xor_ge x y x x y y (y - x) (y - x) false true
  | GerNotLt of y <= x : ltr_xor_ge x y y y x x (x - y) (x - y) true false.

Variant comparer x y : R -> R -> R -> R -> R -> R ->
    bool -> bool -> bool -> bool -> bool -> bool -> Set :=
  | ComparerLt of x < y : comparer x y x x y y (y - x) (y - x)
    false false false true false true
  | ComparerGt of x > y : comparer x y y y x x (x - y) (x - y)
    false false true false true false
  | ComparerEq of x = y : comparer x y x x x x 0 0
    true true true true false false.

Lemma real_leP x y : x \is real -> y \is real ->
  ler_xor_gt x y (min y x) (min x y) (max y x) (max x y)
                 `|x - y| `|y - x| (x <= y) (y < x).
Proof.
move=> xR yR; case: (comparable_leP (real_leVge xR yR)) => xy.
- by rewrite [`|x - y|]distrC !ger0_norm ?subr_cp0 //; constructor.
- by rewrite [`|y - x|]distrC !gtr0_norm ?subr_cp0 //; constructor.
Qed.

Lemma real_ltP x y : x \is real -> y \is real ->
  ltr_xor_ge x y (min y x) (min x y) (max y x) (max x y)
             `|x - y| `|y - x| (y <= x) (x < y).
Proof. by move=> xR yR; case: real_leP=> //; constructor. Qed.

Lemma real_ltNge : {in real &, forall x y, (x < y) = ~~ (y <= x)}.
Proof. by move=> x y xR yR /=; case: real_leP. Qed.

Lemma real_leNgt : {in real &, forall x y, (x <= y) = ~~ (y < x)}.
Proof. by move=> x y xR yR /=; case: real_leP. Qed.

Lemma real_ltgtP x y : x \is real -> y \is real ->
  comparer x y (min y x) (min x y) (max y x) (max x y) `|x - y| `|y - x|
               (y == x) (x == y) (x >= y) (x <= y) (x > y) (x < y).
Proof.
move=> xR yR; case: (comparable_ltgtP (real_leVge yR xR)) => [?|?|->].
- by rewrite [`|y - x|]distrC !gtr0_norm ?subr_gt0//; constructor.
- by rewrite [`|x - y|]distrC !gtr0_norm ?subr_gt0//; constructor.
- by rewrite subrr normr0; constructor.
Qed.

Variant ger0_xor_lt0 (x : R) : R -> R -> R -> R -> R ->
    bool -> bool -> Set :=
  | Ger0NotLt0 of 0 <= x : ger0_xor_lt0 x 0 0 x x x false true
  | Ltr0NotGe0 of x < 0  : ger0_xor_lt0 x x x 0 0 (- x) true false.

Variant ler0_xor_gt0 (x : R) : R -> R -> R -> R -> R ->
   bool -> bool -> Set :=
  | Ler0NotLe0 of x <= 0 : ler0_xor_gt0 x x x 0 0 (- x) false true
  | Gtr0NotGt0 of 0 < x  : ler0_xor_gt0 x 0 0 x x x true false.

Variant comparer0 x : R -> R -> R -> R -> R ->
    bool -> bool -> bool -> bool -> bool -> bool -> Set :=
  | ComparerGt0 of 0 < x : comparer0 x 0 0 x x x false false false true false true
  | ComparerLt0 of x < 0 : comparer0 x x x 0 0 (- x) false false true false true false
  | ComparerEq0 of x = 0 : comparer0 x 0 0 0 0 0 true true true true false false.

Lemma real_ge0P x : x \is real -> ger0_xor_lt0 x
   (min 0 x) (min x 0) (max 0 x) (max x 0)
  `|x| (x < 0) (0 <= x).
Proof.
move=> hx; rewrite -[X in `|X|]subr0; case: real_leP;
by rewrite ?subr0 ?sub0r //; constructor.
Qed.

Lemma real_le0P x : x \is real -> ler0_xor_gt0 x
  (min 0 x) (min x 0) (max 0 x) (max x 0)
  `|x| (0 < x) (x <= 0).
Proof.
move=> hx; rewrite -[X in `|X|]subr0; case: real_ltP;
by rewrite ?subr0 ?sub0r //; constructor.
Qed.

Lemma real_ltgt0P x : x \is real ->
  comparer0 x (min 0 x) (min x 0) (max 0 x) (max x 0)
            `|x| (0 == x) (x == 0) (x <= 0) (0 <= x) (x < 0) (x > 0).
Proof.
move=> hx; rewrite -[X in `|X|]subr0; case: (@real_ltgtP 0 x);
by rewrite ?subr0 ?sub0r //; constructor.
Qed.

Lemma max_real : {in real &, forall x y, max x y \is real}.
Proof. exact: comparable_maxr. Qed.

Lemma min_real : {in real &, forall x y, min x y \is real}.
Proof. exact: comparable_minr. Qed.

Lemma bigmax_real I x0 (r : seq I) (P : pred I) (f : I -> R):
  x0 \is real -> {in P, forall i : I, f i \is real} ->
  \big[max/x0]_(i <- r | P i) f i \is real.
Proof. exact/big_real/max_real. Qed.

Lemma bigmin_real I x0 (r : seq I) (P : pred I) (f : I -> R):
  x0 \is real -> {in P, forall i : I, f i \is real} ->
  \big[min/x0]_(i <- r | P i) f i \is real.
Proof. exact/big_real/min_real. Qed.

Lemma real_neqr_lt : {in real &, forall x y, (x != y) = (x < y) || (y < x)}.
Proof. by move=> * /=; case: real_ltgtP. Qed.

Lemma lerB_real x y : x <= y -> y - x \is real.
Proof. by move=> le_xy; rewrite ger0_real // subr_ge0. Qed.

Lemma gerB_real x y : x <= y -> x - y \is real.
Proof. by move=> le_xy; rewrite ler0_real // subr_le0. Qed.

Lemma ler_real y x : x <= y -> (x \is real) = (y \is real).
Proof. by move=> le_xy; rewrite -(addrNK x y) rpredDl ?lerB_real. Qed.

Lemma ger_real x y : y <= x -> (x \is real) = (y \is real).
Proof. by move=> le_yx; rewrite -(ler_real le_yx). Qed.

Lemma ger1_real x : 1 <= x -> x \is real. Proof. by move=> /ger_real->. Qed.
Lemma ler1_real x : x <= 1 -> x \is real. Proof. by move=> /ler_real->. Qed.

Lemma Nreal_leF x y : y \is real -> x \notin real -> (x <= y) = false.
Proof. by move=> yR; apply: contraNF=> /ler_real->. Qed.

Lemma Nreal_geF x y : y \is real -> x \notin real -> (y <= x) = false.
Proof. by move=> yR; apply: contraNF=> /ger_real->. Qed.

Lemma Nreal_ltF x y : y \is real -> x \notin real -> (x < y) = false.
Proof. by move=> yR xNR; rewrite lt_def Nreal_leF ?andbF. Qed.

Lemma Nreal_gtF x y : y \is real -> x \notin real -> (y < x) = false.
Proof. by move=> yR xNR; rewrite lt_def Nreal_geF ?andbF. Qed.

(* real wlog *)

Lemma real_wlog_ler P :
    (forall a b, P b a -> P a b) -> (forall a b, a <= b -> P a b) ->
  forall a b : R, a \is real -> b \is real -> P a b.
Proof.
move=> sP hP a b ha hb; wlog: a b ha hb / a <= b => [hwlog|]; last exact: hP.
by case: (real_leP ha hb)=> [/hP //|/ltW hba]; apply/sP/hP.
Qed.

Lemma real_wlog_ltr P :
    (forall a, P a a) -> (forall a b, (P b a -> P a b)) ->
    (forall a b, a < b -> P a b) ->
  forall a b : R, a \is real -> b \is real -> P a b.
Proof.
move=> rP sP hP; apply: real_wlog_ler=> // a b.
by rewrite le_eqVlt; case: eqVneq => [->|] //= _ /hP.
Qed.

(* Monotony of addition *)
Lemma lerD2l x : {mono +%R x : y z / y <= z}.
Proof. by move=> y z; rewrite -subr_ge0 opprD addrAC addNKr addrC subr_ge0. Qed.

Lemma lerD2r x : {mono +%R^~ x : y z / y <= z}.
Proof. by move=> y z; rewrite ![_ + x]addrC lerD2l. Qed.

Lemma ltrD2l x : {mono +%R x : y z / y < z}.
Proof. by move=> y z; rewrite (leW_mono (lerD2l _)). Qed.

Lemma ltrD2r x : {mono +%R^~ x : y z / y < z}.
Proof. by move=> y z /=; rewrite (leW_mono (lerD2r _)). Qed.

Definition lerD2 := (lerD2l, lerD2r).
Definition ltrD2 := (ltrD2l, ltrD2r).
Definition lterD2 := (lerD2, ltrD2).

(* Addition, subtraction and transitivity *)
Lemma lerD x y z t : x <= y -> z <= t -> x + z <= y + t.
Proof. by move=> lxy lzt; rewrite (@le_trans _ _ (y + z)) ?lterD2. Qed.

Lemma ler_ltD x y z t : x <= y -> z < t -> x + z < y + t.
Proof. by move=> lxy lzt; rewrite (@le_lt_trans _ _ (y + z)) ?lterD2. Qed.

Lemma ltr_leD x y z t : x < y -> z <= t -> x + z < y + t.
Proof. by move=> lxy lzt; rewrite (@lt_le_trans _ _ (y + z)) ?lterD2. Qed.

Lemma ltrD x y z t : x < y -> z < t -> x + z < y + t.
Proof. by move=> lxy lzt; rewrite ltr_leD // ltW. Qed.

Lemma lerB x y z t : x <= y -> t <= z -> x - z <= y - t.
Proof. by move=> lxy ltz; rewrite lerD // lterN2. Qed.

Lemma ler_ltB x y z t : x <= y -> t < z -> x - z < y - t.
Proof. by move=> lxy lzt; rewrite ler_ltD // lterN2. Qed.

Lemma ltr_leB x y z t : x < y -> t <= z -> x - z < y - t.
Proof. by move=> lxy lzt; rewrite ltr_leD // lterN2. Qed.

Lemma ltrB x y z t : x < y -> t < z -> x - z < y - t.
Proof. by move=> lxy lzt; rewrite ltrD // lterN2. Qed.

Lemma lerBlDr x y z : (x - y <= z) = (x <= z + y).
Proof. by rewrite (monoLR (addrK _) (lerD2r _)). Qed.

Lemma ltrBlDr x y z : (x - y < z) = (x < z + y).
Proof. by rewrite (monoLR (addrK _) (ltrD2r _)). Qed.

Lemma lerBrDr x y z : (x <= y - z) = (x + z <= y).
Proof. by rewrite (monoLR (addrNK _) (lerD2r _)). Qed.

Lemma ltrBrDr x y z : (x < y - z) = (x + z < y).
Proof. by rewrite (monoLR (addrNK _) (ltrD2r _)). Qed.

Definition lerBDr := (lerBlDr, lerBrDr).
Definition ltrBDr := (ltrBlDr, ltrBrDr).
Definition lterBDr := (lerBDr, ltrBDr).

Lemma lerBlDl x y z : (x - y <= z) = (x <= y + z).
Proof. by rewrite lterBDr addrC. Qed.

Lemma ltrBlDl x y z : (x - y < z) = (x < y + z).
Proof. by rewrite lterBDr addrC. Qed.

Lemma lerBrDl x y z : (x <= y - z) = (z + x <= y).
Proof. by rewrite lerBrDr addrC. Qed.

Lemma ltrBrDl x y z : (x < y - z) = (z + x < y).
Proof. by rewrite lterBDr addrC. Qed.

Definition lerBDl := (lerBlDl, lerBrDl).
Definition ltrBDl := (ltrBlDl, ltrBrDl).
Definition lterBDl := (lerBDl, ltrBDl).

Lemma lerDl x y : (x <= x + y) = (0 <= y).
Proof. by rewrite -{1}[x]addr0 lterD2. Qed.

Lemma ltrDl x y : (x < x + y) = (0 < y).
Proof. by rewrite -{1}[x]addr0 lterD2. Qed.

Lemma lerDr x y : (x <= y + x) = (0 <= y).
Proof. by rewrite -{1}[x]add0r lterD2. Qed.

Lemma ltrDr x y : (x < y + x) = (0 < y).
Proof. by rewrite -{1}[x]add0r lterD2. Qed.

Lemma gerDl x y : (x + y <= x) = (y <= 0).
Proof. by rewrite -{2}[x]addr0 lterD2. Qed.

Lemma gtrDl x y : (x + y < x) = (y < 0).
Proof. by rewrite -{2}[x]addr0 lterD2. Qed.

Lemma gerDr x y : (y + x <= x) = (y <= 0).
Proof. by rewrite -{2}[x]add0r lterD2. Qed.

Lemma gtrDr x y : (y + x < x) = (y < 0).
Proof. by rewrite -{2}[x]add0r lterD2. Qed.

Definition cprD := (lerDl, lerDr, gerDl, gerDl,
                    ltrDl, ltrDr, gtrDl, gtrDl).

(* Addition with left member knwon to be positive/negative *)
Lemma ler_wpDl y x z : 0 <= x -> y <= z -> y <= x + z.
Proof. by move=> *; rewrite -[y]add0r lerD. Qed.

Lemma ltr_wpDl y x z : 0 <= x -> y < z -> y < x + z.
Proof. by move=> *; rewrite -[y]add0r ler_ltD. Qed.

Lemma ltr_pwDl y x z : 0 < x -> y <= z -> y < x + z.
Proof. by move=> *; rewrite -[y]add0r ltr_leD. Qed.

Lemma ltr_pDl y x z : 0 < x -> y < z -> y < x + z.
Proof. by move=> *; rewrite -[y]add0r ltrD. Qed.

Lemma ler_wnDl y x z : x <= 0 -> y <= z -> x + y <= z.
Proof. by move=> *; rewrite -[z]add0r lerD. Qed.

Lemma ltr_wnDl y x z : x <= 0 -> y < z -> x + y < z.
Proof. by move=> *; rewrite -[z]add0r ler_ltD. Qed.

Lemma ltr_nwDl y x z : x < 0 -> y <= z -> x + y < z.
Proof. by move=> *; rewrite -[z]add0r ltr_leD. Qed.

Lemma ltr_nDl y x z : x < 0 -> y < z -> x + y < z.
Proof. by move=> *; rewrite -[z]add0r ltrD. Qed.

(* Addition with right member we know positive/negative *)
Lemma ler_wpDr y x z : 0 <= x -> y <= z -> y <= z + x.
Proof. by move=> *; rewrite addrC ler_wpDl. Qed.

Lemma ltr_wpDr y x z : 0 <= x -> y < z -> y < z + x.
Proof. by move=> *; rewrite addrC ltr_wpDl. Qed.

Lemma ltr_pwDr y x z : 0 < x -> y <= z -> y < z + x.
Proof. by move=> *; rewrite addrC ltr_pwDl. Qed.

Lemma ltr_pDr y x z : 0 < x -> y < z -> y < z + x.
Proof. by move=> *; rewrite addrC ltr_pDl. Qed.

Lemma ler_wnDr y x z : x <= 0 -> y <= z -> y + x <= z.
Proof. by move=> *; rewrite addrC ler_wnDl. Qed.

Lemma ltr_wnDr y x z : x <= 0 -> y < z -> y + x < z.
Proof. by move=> *; rewrite addrC ltr_wnDl. Qed.

Lemma ltr_nwDr y x z : x < 0 -> y <= z -> y + x < z.
Proof. by move=> *; rewrite addrC ltr_nwDl. Qed.

Lemma ltr_nDr y x z : x < 0 -> y < z -> y + x < z.
Proof. by move=> *; rewrite addrC ltr_nDl. Qed.

(* x and y have the same sign and their sum is null *)
Lemma paddr_eq0 (x y : R) :
  0 <= x -> 0 <= y -> (x + y == 0) = (x == 0) && (y == 0).
Proof.
rewrite le0r; case/orP=> [/eqP->|hx]; first by rewrite add0r eqxx.
by rewrite (gt_eqF hx) /= => hy; rewrite gt_eqF // ltr_pwDl.
Qed.

Lemma naddr_eq0 (x y : R) :
  x <= 0 -> y <= 0 -> (x + y == 0) = (x == 0) && (y == 0).
Proof.
by move=> lex0 ley0; rewrite -oppr_eq0 opprD paddr_eq0 ?oppr_cp0 // !oppr_eq0.
Qed.

Lemma addr_ss_eq0 (x y : R) :
    (0 <= x) && (0 <= y) || (x <= 0) && (y <= 0) ->
  (x + y == 0) = (x == 0) && (y == 0).
Proof. by case/orP=> /andP []; [apply: paddr_eq0 | apply: naddr_eq0]. Qed.

(* big sum and ler *)
Lemma sumr_ge0 I (r : seq I) (P : pred I) (F : I -> R) :
  (forall i, P i -> (0 <= F i)) -> 0 <= \sum_(i <- r | P i) (F i).
Proof. exact: (big_ind _ _ (@ler_wpDl 0)). Qed.

Lemma ler_sum I (r : seq I) (P : pred I) (F G : I -> R) :
    (forall i, P i -> F i <= G i) ->
  \sum_(i <- r | P i) F i <= \sum_(i <- r | P i) G i.
Proof. exact: (big_ind2 _ (lexx _) lerD). Qed.

Lemma ler_sum_nat (m n : nat) (F G : nat -> R) :
  (forall i, (m <= i < n)%N -> F i <= G i) ->
  \sum_(m <= i < n) F i <= \sum_(m <= i < n) G i.
Proof. by move=> le_FG; rewrite !big_nat ler_sum. Qed.

Lemma psumr_eq0 (I : eqType) (r : seq I) (P : pred I) (F : I -> R) :
    (forall i, P i -> 0 <= F i) ->
  (\sum_(i <- r | P i) (F i) == 0) = (all (fun i => (P i) ==> (F i == 0)) r).
Proof.
elim: r=> [|a r ihr hr] /=; rewrite (big_nil, big_cons); first by rewrite eqxx.
by case: ifP=> pa /=; rewrite ?paddr_eq0 ?ihr ?hr // sumr_ge0.
Qed.

(* :TODO: Cyril : See which form to keep *)
Lemma psumr_eq0P (I : finType) (P : pred I) (F : I -> R) :
     (forall i, P i -> 0 <= F i) -> \sum_(i | P i) F i = 0 ->
  (forall i, P i -> F i = 0).
Proof.
move=> F_ge0 /eqP; rewrite psumr_eq0 // -big_all big_andE => /forallP hF i Pi.
by move: (hF i); rewrite implyTb Pi /= => /eqP.
Qed.

Lemma psumr_neq0 (I : eqType) (r : seq I) (P : pred I) (F : I -> R) :
    (forall i, P i -> 0 <= F i) ->
  (\sum_(i <- r | P i) (F i) != 0) = (has (fun i => P i && (0 < F i)) r).
Proof.
move=> F_ge0; rewrite psumr_eq0// -has_predC; apply: eq_has => x /=.
by case Px: (P x); rewrite //= lt_def F_ge0 ?andbT.
Qed.

Lemma psumr_neq0P (I : finType) (P : pred I) (F : I -> R) :
     (forall i, P i -> 0 <= F i) -> \sum_(i | P i) F i <> 0 ->
  (exists i, P i && (0 < F i)).
Proof. by move=> ? /eqP; rewrite psumr_neq0// => /hasP[x _ ?]; exists x. Qed.

(* mulr and ler/ltr *)

Lemma ler_pM2l x : 0 < x -> {mono *%R x : x y / x <= y}.
Proof.
by move=> x_gt0 y z /=; rewrite -subr_ge0 -mulrBr pmulr_rge0 // subr_ge0.
Qed.

Lemma ltr_pM2l x : 0 < x -> {mono *%R x : x y / x < y}.
Proof. by move=> x_gt0; apply: leW_mono (ler_pM2l _). Qed.

Definition lter_pM2l := (ler_pM2l, ltr_pM2l).

Lemma ler_pM2r x : 0 < x -> {mono *%R^~ x : x y / x <= y}.
Proof. by move=> x_gt0 y z /=; rewrite ![_ * x]mulrC ler_pM2l. Qed.

Lemma ltr_pM2r x : 0 < x -> {mono *%R^~ x : x y / x < y}.
Proof. by move=> x_gt0; apply: leW_mono (ler_pM2r _). Qed.

Definition lter_pM2r := (ler_pM2r, ltr_pM2r).

Lemma ler_nM2l x : x < 0 -> {mono *%R x : x y /~ x <= y}.
Proof. by move=> x_lt0 y z /=; rewrite -lerN2 -!mulNr ler_pM2l ?oppr_gt0. Qed.

Lemma ltr_nM2l x : x < 0 -> {mono *%R x : x y /~ x < y}.
Proof. by move=> x_lt0; apply: leW_nmono (ler_nM2l _). Qed.

Definition lter_nM2l := (ler_nM2l, ltr_nM2l).

Lemma ler_nM2r x : x < 0 -> {mono *%R^~ x : x y /~ x <= y}.
Proof. by move=> x_lt0 y z /=; rewrite ![_ * x]mulrC ler_nM2l. Qed.

Lemma ltr_nM2r x : x < 0 -> {mono *%R^~ x : x y /~ x < y}.
Proof. by move=> x_lt0; apply: leW_nmono (ler_nM2r _). Qed.

Definition lter_nM2r := (ler_nM2r, ltr_nM2r).

Lemma ler_wpM2l x : 0 <= x -> {homo *%R x : y z / y <= z}.
Proof.
by rewrite le0r => /orP[/eqP-> y z | /ler_pM2l/mono2W//]; rewrite !mul0r.
Qed.

Lemma ler_wpM2r x : 0 <= x -> {homo *%R^~ x : y z / y <= z}.
Proof. by move=> x_ge0 y z leyz; rewrite ![_ * x]mulrC ler_wpM2l. Qed.

Lemma ler_wnM2l x : x <= 0 -> {homo *%R x : y z /~ y <= z}.
 by move=> x_le0 y z leyz; rewrite -![x * _]mulrNN ler_wpM2l ?lterNE. Qed.

Lemma ler_wnM2r x : x <= 0 -> {homo *%R^~ x : y z /~ y <= z}.
Proof. by move=> x_le0 y z leyz; rewrite -![_ * x]mulrNN ler_wpM2r ?lterNE. Qed.

(* Binary forms, for backchaining. *)

Lemma ler_pM x1 y1 x2 y2 :
  0 <= x1 -> 0 <= x2 -> x1 <= y1 -> x2 <= y2 -> x1 * x2 <= y1 * y2.
Proof.
move=> x1ge0 x2ge0 le_xy1 le_xy2; have y1ge0 := le_trans x1ge0 le_xy1.
exact: le_trans (ler_wpM2r x2ge0 le_xy1) (ler_wpM2l y1ge0 le_xy2).
Qed.

Lemma ltr_pM x1 y1 x2 y2 :
  0 <= x1 -> 0 <= x2 -> x1 < y1 -> x2 < y2 -> x1 * x2 < y1 * y2.
Proof.
move=> x1ge0 x2ge0 lt_xy1 lt_xy2; have y1gt0 := le_lt_trans x1ge0 lt_xy1.
by rewrite (le_lt_trans (ler_wpM2r x2ge0 (ltW lt_xy1))) ?ltr_pM2l.
Qed.

(* complement for x *+ n and <= or < *)

Lemma ler_pMn2r n : (0 < n)%N -> {mono (@GRing.natmul R)^~ n : x y / x <= y}.
Proof.
by case: n => // n _ x y /=; rewrite -mulr_natl -[y *+ _]mulr_natl ler_pM2l.
Qed.

Lemma ltr_pMn2r n : (0 < n)%N -> {mono (@GRing.natmul R)^~ n : x y / x < y}.
Proof. by move/ler_pMn2r/leW_mono. Qed.

Lemma pmulrnI n : (0 < n)%N -> injective ((@GRing.natmul R)^~ n).
Proof. by move/ler_pMn2r/inc_inj. Qed.

Lemma eqr_pMn2r n : (0 < n)%N -> {mono (@GRing.natmul R)^~ n : x y / x == y}.
Proof. by move/pmulrnI/inj_eq. Qed.

Lemma pmulrn_lgt0 x n : (0 < n)%N -> (0 < x *+ n) = (0 < x).
Proof. by move=> n_gt0; rewrite -(mul0rn _ n) ltr_pMn2r // mul0rn. Qed.

Lemma pmulrn_llt0 x n : (0 < n)%N -> (x *+ n < 0) = (x < 0).
Proof. by move=> n_gt0; rewrite -(mul0rn _ n) ltr_pMn2r // mul0rn. Qed.

Lemma pmulrn_lge0 x n : (0 < n)%N -> (0 <= x *+ n) = (0 <= x).
Proof. by move=> n_gt0; rewrite -(mul0rn _ n) ler_pMn2r // mul0rn. Qed.

Lemma pmulrn_lle0 x n : (0 < n)%N -> (x *+ n <= 0) = (x <= 0).
Proof. by move=> n_gt0; rewrite -(mul0rn _ n) ler_pMn2r // mul0rn. Qed.

Lemma ltr_wMn2r x y n : x < y -> (x *+ n < y *+ n) = (0 < n)%N.
Proof. by move=> ltxy; case: n=> // n; rewrite ltr_pMn2r. Qed.

Lemma ltr_wpMn2r n : (0 < n)%N -> {homo (@GRing.natmul R)^~ n : x y / x < y}.
Proof. by move=> n_gt0 x y /= / ltr_wMn2r ->. Qed.

Lemma ler_wMn2r n : {homo (@GRing.natmul R)^~ n : x y / x <= y}.
Proof. by move=> x y hxy /=; case: n=> // n; rewrite ler_pMn2r. Qed.

Lemma mulrn_wge0 x n : 0 <= x -> 0 <= x *+ n.
Proof. by move=> /(ler_wMn2r n); rewrite mul0rn. Qed.

Lemma mulrn_wle0 x n : x <= 0 -> x *+ n <= 0.
Proof. by move=> /(ler_wMn2r n); rewrite mul0rn. Qed.

Lemma lerMn2r n x y : (x *+ n <= y *+ n) = ((n == 0%N) || (x <= y)).
Proof. by case: n => [|n]; rewrite ?lexx ?eqxx // ler_pMn2r. Qed.

Lemma ltrMn2r n x y : (x *+ n < y *+ n) = ((0 < n)%N && (x < y)).
Proof. by case: n => [|n]; rewrite ?lexx ?eqxx // ltr_pMn2r. Qed.

Lemma eqrMn2r n x y : (x *+ n == y *+ n) = (n == 0)%N || (x == y).
Proof. by rewrite !(@eq_le _ R) !lerMn2r -orb_andr. Qed.

(* More characteristic zero properties. *)

Lemma mulrn_eq0 x n : (x *+ n == 0) = ((n == 0)%N || (x == 0)).
Proof. by rewrite -mulr_natl mulf_eq0 pnatr_eq0. Qed.

Lemma eqNr x : (- x == x) = (x == 0).
Proof. by rewrite eq_sym -addr_eq0 -mulr2n mulrn_eq0. Qed.

Lemma mulrIn x : x != 0 -> injective (GRing.natmul x).
Proof.
move=> x_neq0 m n; without loss /subnK <-: m n / (n <= m)%N.
  by move=> IH eq_xmn; case/orP: (leq_total m n) => /IH->.
by move/eqP; rewrite mulrnDr -subr_eq0 addrK mulrn_eq0 => /predU1P[-> | /idPn].
Qed.

Lemma ler_wpMn2l x :
  0 <= x -> {homo (@GRing.natmul R x) : m n / (m <= n)%N >-> m <= n}.
Proof. by move=> xge0 m n /subnK <-; rewrite mulrnDr ler_wpDl ?mulrn_wge0. Qed.

Lemma ler_wnMn2l x :
  x <= 0 -> {homo (@GRing.natmul R x) : m n / (n <= m)%N >-> m <= n}.
Proof.
by move=> xle0 m n hmn /=; rewrite -lerN2 -!mulNrn ler_wpMn2l // oppr_cp0.
Qed.

Lemma mulrn_wgt0 x n : 0 < x -> 0 < x *+ n = (0 < n)%N.
Proof. by case: n => // n hx; rewrite pmulrn_lgt0. Qed.

Lemma mulrn_wlt0 x n : x < 0 -> x *+ n < 0 = (0 < n)%N.
Proof. by case: n => // n hx; rewrite pmulrn_llt0. Qed.

Lemma ler_pMn2l x :
  0 < x -> {mono (@GRing.natmul R x) : m n / (m <= n)%N >-> m <= n}.
Proof.
move=> x_gt0 m n /=; case: leqP => hmn; first by rewrite ler_wpMn2l // ltW.
by rewrite -(subnK (ltnW hmn)) mulrnDr gerDr lt_geF // mulrn_wgt0 // subn_gt0.
Qed.

Lemma ltr_pMn2l x :
  0 < x -> {mono (@GRing.natmul R x) : m n / (m < n)%N >-> m < n}.
Proof. by move=> x_gt0; apply: leW_mono (ler_pMn2l _). Qed.

Lemma ler_nMn2l x :
  x < 0 -> {mono (@GRing.natmul R x) : m n / (n <= m)%N >-> m <= n}.
Proof. by move=> xlt0 m n /=; rewrite -lerN2 -!mulNrn ler_pMn2l// oppr_gt0. Qed.

Lemma ltr_nMn2l x :
  x < 0 -> {mono (@GRing.natmul R x) : m n / (n < m)%N >-> m < n}.
Proof. by move=> x_lt0; apply: leW_nmono (ler_nMn2l _). Qed.

Lemma ler_nat m n : (m%:R <= n%:R :> R) = (m <= n)%N.
Proof. by rewrite ler_pMn2l. Qed.

Lemma ltr_nat m n : (m%:R < n%:R :> R) = (m < n)%N.
Proof. by rewrite ltr_pMn2l. Qed.

Lemma eqr_nat m n : (m%:R == n%:R :> R) = (m == n)%N.
Proof. by rewrite (inj_eq (mulrIn _)) ?oner_eq0. Qed.

Lemma pnatr_eq1 n : (n%:R == 1 :> R) = (n == 1)%N.
Proof. exact: eqr_nat 1%N. Qed.

Lemma lern0 n : (n%:R <= 0 :> R) = (n == 0%N).
Proof. by rewrite -[0]/0%:R ler_nat leqn0. Qed.

Lemma ltrn0 n : (n%:R < 0 :> R) = false.
Proof. by rewrite -[0]/0%:R ltr_nat ltn0. Qed.

Lemma ler1n n : 1 <= n%:R :> R = (1 <= n)%N. Proof. by rewrite -ler_nat. Qed.
Lemma ltr1n n : 1 < n%:R :> R = (1 < n)%N. Proof. by rewrite -ltr_nat. Qed.
Lemma lern1 n : n%:R <= 1 :> R = (n <= 1)%N. Proof. by rewrite -ler_nat. Qed.
Lemma ltrn1 n : n%:R < 1 :> R = (n < 1)%N. Proof. by rewrite -ltr_nat. Qed.

Lemma ltrN10 : -1 < 0 :> R. Proof. by rewrite oppr_lt0. Qed.
Lemma lerN10 : -1 <= 0 :> R. Proof. by rewrite oppr_le0. Qed.
Lemma ltr10 : 1 < 0 :> R = false. Proof. by rewrite le_gtF. Qed.
Lemma ler10 : 1 <= 0 :> R = false. Proof. by rewrite lt_geF. Qed.
Lemma ltr0N1 : 0 < -1 :> R = false. Proof. by rewrite le_gtF // lerN10. Qed.
Lemma ler0N1 : 0 <= -1 :> R = false. Proof. by rewrite lt_geF // ltrN10. Qed.

Lemma pmulrn_rgt0 x n : 0 < x -> 0 < x *+ n = (0 < n)%N.
Proof. by move=> x_gt0; rewrite -(mulr0n x) ltr_pMn2l. Qed.

Lemma pmulrn_rlt0 x n : 0 < x -> x *+ n < 0 = false.
Proof. by move=> x_gt0; rewrite -(mulr0n x) ltr_pMn2l. Qed.

Lemma pmulrn_rge0 x n : 0 < x -> 0 <= x *+ n.
Proof. by move=> x_gt0; rewrite -(mulr0n x) ler_pMn2l. Qed.

Lemma pmulrn_rle0 x n : 0 < x -> x *+ n <= 0 = (n == 0)%N.
Proof. by move=> x_gt0; rewrite -(mulr0n x) ler_pMn2l ?leqn0. Qed.

Lemma nmulrn_rgt0 x n : x < 0 -> 0 < x *+ n = false.
Proof. by move=> x_lt0; rewrite -(mulr0n x) ltr_nMn2l. Qed.

Lemma nmulrn_rge0 x n : x < 0 -> 0 <= x *+ n = (n == 0)%N.
Proof. by move=> x_lt0; rewrite -(mulr0n x) ler_nMn2l ?leqn0. Qed.

Lemma nmulrn_rle0 x n : x < 0 -> x *+ n <= 0.
Proof. by move=> x_lt0; rewrite -(mulr0n x) ler_nMn2l. Qed.

(* (x * y) compared to 0 *)
(* Remark : pmulr_rgt0 and pmulr_rge0 are defined above *)

(* x positive and y right *)
Lemma pmulr_rlt0 x y : 0 < x -> (x * y < 0) = (y < 0).
Proof. by move=> x_gt0; rewrite -oppr_gt0 -mulrN pmulr_rgt0 // oppr_gt0. Qed.

Lemma pmulr_rle0 x y : 0 < x -> (x * y <= 0) = (y <= 0).
Proof. by move=> x_gt0; rewrite -oppr_ge0 -mulrN pmulr_rge0 // oppr_ge0. Qed.

(* x positive and y left *)
Lemma pmulr_lgt0 x y : 0 < x -> (0 < y * x) = (0 < y).
Proof. by move=> x_gt0; rewrite mulrC pmulr_rgt0. Qed.

Lemma pmulr_lge0 x y : 0 < x -> (0 <= y * x) = (0 <= y).
Proof. by move=> x_gt0; rewrite mulrC pmulr_rge0. Qed.

Lemma pmulr_llt0 x y : 0 < x -> (y * x < 0) = (y < 0).
Proof. by move=> x_gt0; rewrite mulrC pmulr_rlt0. Qed.

Lemma pmulr_lle0 x y : 0 < x -> (y * x <= 0) = (y <= 0).
Proof. by move=> x_gt0; rewrite mulrC pmulr_rle0. Qed.

(* x negative and y right *)
Lemma nmulr_rgt0 x y : x < 0 -> (0 < x * y) = (y < 0).
Proof. by move=> x_lt0; rewrite -mulrNN pmulr_rgt0 lterNE. Qed.

Lemma nmulr_rge0 x y : x < 0 -> (0 <= x * y) = (y <= 0).
Proof. by move=> x_lt0; rewrite -mulrNN pmulr_rge0 lterNE. Qed.

Lemma nmulr_rlt0 x y : x < 0 -> (x * y < 0) = (0 < y).
Proof. by move=> x_lt0; rewrite -mulrNN pmulr_rlt0 lterNE. Qed.

Lemma nmulr_rle0 x y : x < 0 -> (x * y <= 0) = (0 <= y).
Proof. by move=> x_lt0; rewrite -mulrNN pmulr_rle0 lterNE. Qed.

(* x negative and y left *)
Lemma nmulr_lgt0 x y : x < 0 -> (0 < y * x) = (y < 0).
Proof. by move=> x_lt0; rewrite mulrC nmulr_rgt0. Qed.

Lemma nmulr_lge0 x y : x < 0 -> (0 <= y * x) = (y <= 0).
Proof. by move=> x_lt0; rewrite mulrC nmulr_rge0. Qed.

Lemma nmulr_llt0 x y : x < 0 -> (y * x < 0) = (0 < y).
Proof. by move=> x_lt0; rewrite mulrC nmulr_rlt0. Qed.

Lemma nmulr_lle0 x y : x < 0 -> (y * x <= 0) = (0 <= y).
Proof. by move=> x_lt0; rewrite mulrC nmulr_rle0. Qed.

(* weak and symmetric lemmas *)
Lemma mulr_ge0 x y : 0 <= x -> 0 <= y -> 0 <= x * y.
Proof. by move=> x_ge0 y_ge0; rewrite -(mulr0 x) ler_wpM2l. Qed.

Lemma mulr_le0 x y : x <= 0 -> y <= 0 -> 0 <= x * y.
Proof. by move=> x_le0 y_le0; rewrite -(mulr0 x) ler_wnM2l. Qed.

Lemma mulr_ge0_le0 x y : 0 <= x -> y <= 0 -> x * y <= 0.
Proof. by move=> x_le0 y_le0; rewrite -(mulr0 x) ler_wpM2l. Qed.

Lemma mulr_le0_ge0 x y : x <= 0 -> 0 <= y -> x * y <= 0.
Proof. by move=> x_le0 y_le0; rewrite -(mulr0 x) ler_wnM2l. Qed.

(* mulr_gt0 with only one case *)

Lemma mulr_gt0 x y : 0 < x -> 0 < y -> 0 < x * y.
Proof. by move=> x_gt0 y_gt0; rewrite pmulr_rgt0. Qed.

(* and reverse direction *)

Lemma mulr_ge0_gt0 x y : 0 <= x -> 0 <= y -> (0 < x * y) = (0 < x) && (0 < y).
Proof.
rewrite le_eqVlt => /predU1P[<-|x0]; first by rewrite mul0r ltxx.
rewrite le_eqVlt => /predU1P[<-|y0]; first by rewrite mulr0 ltxx andbC.
by apply/idP/andP=> [|_]; rewrite pmulr_rgt0.
Qed.

(* Iterated products *)

Lemma prodr_ge0 I r (P : pred I) (E : I -> R) :
  (forall i, P i -> 0 <= E i) -> 0 <= \prod_(i <- r | P i) E i.
Proof. by move=> Ege0; rewrite -nnegrE rpred_prod. Qed.

Lemma prodr_gt0 I r (P : pred I) (E : I -> R) :
  (forall i, P i -> 0 < E i) -> 0 < \prod_(i <- r | P i) E i.
Proof. by move=> Ege0; rewrite -posrE rpred_prod. Qed.

Lemma ler_prod I r (P : pred I) (E1 E2 : I -> R) :
    (forall i, P i -> 0 <= E1 i <= E2 i) ->
  \prod_(i <- r | P i) E1 i <= \prod_(i <- r | P i) E2 i.
Proof.
move=> leE12; elim/(big_load (fun x => 0 <= x)): _.
elim/big_rec2: _ => // i x2 x1 /leE12/andP[le0Ei leEi12] [x1ge0 le_x12].
by rewrite mulr_ge0 // ler_pM.
Qed.

Lemma ltr_prod I r (P : pred I) (E1 E2 : I -> R) :
    has P r -> (forall i, P i -> 0 <= E1 i < E2 i) ->
  \prod_(i <- r | P i) E1 i < \prod_(i <- r | P i) E2 i.
Proof.
elim: r => //= i r IHr; rewrite !big_cons; case: ifP => {IHr}// Pi _ ltE12.
have /andP[le0E1i ltE12i] := ltE12 i Pi; set E2r := \prod_(j <- r | P j) E2 j.
apply: le_lt_trans (_ : E1 i * E2r < E2 i * E2r).
  by rewrite ler_wpM2l ?ler_prod // => j /ltE12/andP[-> /ltW].
by rewrite ltr_pM2r ?prodr_gt0 // => j /ltE12/andP[le0E1j /le_lt_trans->].
Qed.

Lemma ltr_prod_nat (E1 E2 : nat -> R) (n m : nat) :
   (m < n)%N -> (forall i, (m <= i < n)%N -> 0 <= E1 i < E2 i) ->
  \prod_(m <= i < n) E1 i < \prod_(m <= i < n) E2 i.
Proof.
move=> lt_mn ltE12; rewrite !big_nat ltr_prod {ltE12}//.
by apply/hasP; exists m; rewrite ?mem_index_iota leqnn.
Qed.

(* real of mul *)

Lemma realMr x y : x != 0 -> x \is real -> (x * y \is real) = (y \is real).
Proof.
move=> x_neq0 xR; case: real_ltgtP x_neq0 => // hx _; rewrite !realE.
  by rewrite nmulr_rge0 // nmulr_rle0 // orbC.
by rewrite pmulr_rge0 // pmulr_rle0 // orbC.
Qed.

Lemma realrM x y : y != 0 -> y \is real -> (x * y \is real) = (x \is real).
Proof. by move=> y_neq0 yR; rewrite mulrC realMr. Qed.

Lemma realM : {in real &, forall x y, x * y \is real}.
Proof. exact: rpredM. Qed.

Lemma realrMn x n : (n != 0)%N -> (x *+ n \is real) = (x \is real).
Proof. by move=> n_neq0; rewrite -mulr_natl realMr ?realn ?pnatr_eq0. Qed.

(* ler/ltr and multiplication between a positive/negative *)

Lemma ger_pMl x y : 0 < y -> (x * y <= y) = (x <= 1).
Proof. by move=> hy; rewrite -{2}[y]mul1r ler_pM2r. Qed.

Lemma gtr_pMl x y : 0 < y -> (x * y < y) = (x < 1).
Proof. by move=> hy; rewrite -{2}[y]mul1r ltr_pM2r. Qed.

Lemma ger_pMr x y : 0 < y -> (y * x <= y) = (x <= 1).
Proof. by move=> hy; rewrite -{2}[y]mulr1 ler_pM2l. Qed.

Lemma gtr_pMr x y : 0 < y -> (y * x < y) = (x < 1).
Proof. by move=> hy; rewrite -{2}[y]mulr1 ltr_pM2l. Qed.

Lemma ler_pMl x y : 0 < y -> (y <= x * y) = (1 <= x).
Proof. by move=> hy; rewrite -{1}[y]mul1r ler_pM2r. Qed.

Lemma ltr_pMl x y : 0 < y -> (y < x * y) = (1 < x).
Proof. by move=> hy; rewrite -{1}[y]mul1r ltr_pM2r. Qed.

Lemma ler_pMr x y : 0 < y -> (y <= y * x) = (1 <= x).
Proof. by move=> hy; rewrite -{1}[y]mulr1 ler_pM2l. Qed.

Lemma ltr_pMr x y : 0 < y -> (y < y * x) = (1 < x).
Proof. by move=> hy; rewrite -{1}[y]mulr1 ltr_pM2l. Qed.

Lemma ger_nMl x y : y < 0 -> (x * y <= y) = (1 <= x).
Proof. by move=> hy; rewrite -{2}[y]mul1r ler_nM2r. Qed.

Lemma gtr_nMl x y : y < 0 -> (x * y < y) = (1 < x).
Proof. by move=> hy; rewrite -{2}[y]mul1r ltr_nM2r. Qed.

Lemma ger_nMr x y : y < 0 -> (y * x <= y) = (1 <= x).
Proof. by move=> hy; rewrite -{2}[y]mulr1 ler_nM2l. Qed.

Lemma gtr_nMr x y : y < 0 -> (y * x < y) = (1 < x).
Proof. by move=> hy; rewrite -{2}[y]mulr1 ltr_nM2l. Qed.

Lemma ler_nMl x y : y < 0 -> (y <= x * y) = (x <= 1).
Proof. by move=> hy; rewrite -{1}[y]mul1r ler_nM2r. Qed.

Lemma ltr_nMl x y : y < 0 -> (y < x * y) = (x < 1).
Proof. by move=> hy; rewrite -{1}[y]mul1r ltr_nM2r. Qed.

Lemma ler_nMr x y : y < 0 -> (y <= y * x) = (x <= 1).
Proof. by move=> hy; rewrite -{1}[y]mulr1 ler_nM2l. Qed.

Lemma ltr_nMr x y : y < 0 -> (y < y * x) = (x < 1).
Proof. by move=> hy; rewrite -{1}[y]mulr1 ltr_nM2l. Qed.

(* ler/ltr and multiplication between a positive/negative
   and a exterior (1 <= _) or interior (0 <= _ <= 1) *)

Lemma ler_peMl x y : 0 <= y -> 1 <= x -> y <= x * y.
Proof. by move=> hy hx; rewrite -{1}[y]mul1r ler_wpM2r. Qed.

Lemma ler_neMl x y : y <= 0 -> 1 <= x -> x * y <= y.
Proof. by move=> hy hx; rewrite -{2}[y]mul1r ler_wnM2r. Qed.

Lemma ler_peMr x y : 0 <= y -> 1 <= x -> y <= y * x.
Proof. by move=> hy hx; rewrite -{1}[y]mulr1 ler_wpM2l. Qed.

Lemma ler_neMr x y : y <= 0 -> 1 <= x -> y * x <= y.
Proof. by move=> hy hx; rewrite -{2}[y]mulr1 ler_wnM2l. Qed.

Lemma ler_piMl x y : 0 <= y -> x <= 1 -> x * y <= y.
Proof. by move=> hy hx; rewrite -{2}[y]mul1r ler_wpM2r. Qed.

Lemma ler_niMl x y : y <= 0 -> x <= 1 -> y <= x * y.
Proof. by move=> hy hx; rewrite -{1}[y]mul1r ler_wnM2r. Qed.

Lemma ler_piMr x y : 0 <= y -> x <= 1 -> y * x <= y.
Proof. by move=> hy hx; rewrite -{2}[y]mulr1 ler_wpM2l. Qed.

Lemma ler_niMr x y : y <= 0 -> x <= 1 -> y <= y * x.
Proof. by move=> hx hy; rewrite -{1}[y]mulr1 ler_wnM2l. Qed.

Lemma mulr_ile1 x y : 0 <= x -> 0 <= y -> x <= 1 -> y <= 1 -> x * y <= 1.
Proof. by move=> *; rewrite (@le_trans _ _ y) ?ler_piMl. Qed.

Lemma mulr_ilt1 x y : 0 <= x -> 0 <= y -> x < 1 -> y < 1 -> x * y < 1.
Proof. by move=> *; rewrite (@le_lt_trans _ _ y) ?ler_piMl // ltW. Qed.

Definition mulr_ilte1 := (mulr_ile1, mulr_ilt1).

Lemma mulr_ege1 x y : 1 <= x -> 1 <= y -> 1 <= x * y.
Proof.
by move=> le1x le1y; rewrite (@le_trans _ _ y) ?ler_peMl // (le_trans ler01).
Qed.

Lemma mulr_egt1 x y : 1 < x -> 1 < y -> 1 < x * y.
Proof.
by move=> le1x lt1y; rewrite (@lt_trans _ _ y) // ltr_pMl // (lt_trans ltr01).
Qed.
Definition mulr_egte1 := (mulr_ege1, mulr_egt1).
Definition mulr_cp1 := (mulr_ilte1, mulr_egte1).

(* ler and ^-1 *)

Lemma invr_gt0 x : (0 < x^-1) = (0 < x).
Proof.
have [ux | nux] := boolP (x \is a GRing.unit); last by rewrite invr_out.
by apply/idP/idP=> /ltr_pM2r <-; rewrite mul0r (mulrV, mulVr) ?ltr01.
Qed.

Lemma invr_ge0 x : (0 <= x^-1) = (0 <= x).
Proof. by rewrite !le0r invr_gt0 invr_eq0. Qed.

Lemma invr_lt0 x : (x^-1 < 0) = (x < 0).
Proof. by rewrite -oppr_cp0 -invrN invr_gt0 oppr_cp0. Qed.

Lemma invr_le0 x : (x^-1 <= 0) = (x <= 0).
Proof. by rewrite -oppr_cp0 -invrN invr_ge0 oppr_cp0. Qed.

Definition invr_gte0 := (invr_ge0, invr_gt0).
Definition invr_lte0 := (invr_le0, invr_lt0).

Lemma divr_ge0 x y : 0 <= x -> 0 <= y -> 0 <= x / y.
Proof. by move=> x_ge0 y_ge0; rewrite mulr_ge0 ?invr_ge0. Qed.

Lemma divr_gt0 x y : 0 < x -> 0 < y -> 0 < x / y.
Proof. by move=> x_gt0 y_gt0; rewrite pmulr_rgt0 ?invr_gt0. Qed.

Lemma realV : {mono (@GRing.inv R) : x / x \is real}.
Proof. exact: rpredV. Qed.

(* ler and exprn *)
Lemma exprn_ge0 n x : 0 <= x -> 0 <= x ^+ n.
Proof. by move=> xge0; rewrite -nnegrE rpredX. Qed.

Lemma realX n : {in real, forall x, x ^+ n \is real}.
Proof. exact: rpredX. Qed.

Lemma exprn_gt0 n x : 0 < x -> 0 < x ^+ n.
Proof.
by rewrite !lt0r expf_eq0 => /andP[/negPf-> /exprn_ge0->]; rewrite andbF.
Qed.

Definition exprn_gte0 := (exprn_ge0, exprn_gt0).

Lemma exprn_ile1 n x : 0 <= x -> x <= 1 -> x ^+ n <= 1.
Proof.
move=> xge0 xle1; elim: n=> [|*]; rewrite ?expr0 // exprS.
by rewrite mulr_ile1 ?exprn_ge0.
Qed.

Lemma exprn_ilt1 n x : 0 <= x -> x < 1 -> x ^+ n < 1 = (n != 0%N).
Proof.
move=> xge0 xlt1.
case: n; [by rewrite eqxx ltxx | elim=> [|n ihn]; first by rewrite expr1].
by rewrite exprS mulr_ilt1 // exprn_ge0.
Qed.

Definition exprn_ilte1 := (exprn_ile1, exprn_ilt1).

Lemma exprn_ege1 n x : 1 <= x -> 1 <= x ^+ n.
Proof.
by move=> x_ge1; elim: n=> [|n ihn]; rewrite ?expr0 // exprS mulr_ege1.
Qed.

Lemma exprn_egt1 n x : 1 < x -> 1 < x ^+ n = (n != 0%N).
Proof.
move=> xgt1; case: n; first by rewrite eqxx ltxx.
by elim=> [|n ihn]; rewrite ?expr1// exprS mulr_egt1 // exprn_ge0.
Qed.

Definition exprn_egte1 := (exprn_ege1, exprn_egt1).
Definition exprn_cp1 := (exprn_ilte1, exprn_egte1).

Lemma ler_iXnr x n : (0 < n)%N -> 0 <= x -> x <= 1 -> x ^+ n <= x.
Proof. by case: n => n // *; rewrite exprS ler_piMr // exprn_ile1. Qed.

Lemma ltr_iXnr x n : 0 < x -> x < 1 -> (x ^+ n < x) = (1 < n)%N.
Proof.
case: n=> [|[|n]] //; first by rewrite expr0 => _ /lt_gtF ->.
by move=> x0 x1; rewrite exprS gtr_pMr // ?exprn_ilt1 // ltW.
Qed.

Definition lter_iXnr := (ler_iXnr, ltr_iXnr).

Lemma ler_eXnr x n : (0 < n)%N -> 1 <= x -> x <= x ^+ n.
Proof.
case: n => // n _ x_ge1.
by rewrite exprS ler_peMr ?(le_trans _ x_ge1) // exprn_ege1.
Qed.

Lemma ltr_eXnr x n : 1 < x -> (x < x ^+ n) = (1 < n)%N.
Proof.
move=> x_ge1; case: n=> [|[|n]] //; first by rewrite expr0 lt_gtF.
by rewrite exprS ltr_pMr ?(lt_trans _ x_ge1) ?exprn_egt1.
Qed.

Definition lter_eXnr := (ler_eXnr, ltr_eXnr).
Definition lter_Xnr := (lter_iXnr, lter_eXnr).

Lemma ler_wiXn2l x :
  0 <= x -> x <= 1 -> {homo GRing.exp x : m n / (n <= m)%N >-> m <= n}.
Proof.
move=> xge0 xle1 m n /= hmn.
by rewrite -(subnK hmn) exprD ler_piMl ?(exprn_ge0, exprn_ile1).
Qed.

Lemma ler_weXn2l x : 1 <= x -> {homo GRing.exp x : m n / (m <= n)%N >-> m <= n}.
Proof.
move=> xge1 m n /= hmn; rewrite -(subnK hmn) exprD.
by rewrite ler_peMl ?(exprn_ge0, exprn_ege1) // (le_trans _ xge1) ?ler01.
Qed.

Lemma ieexprn_weq1 x n : 0 <= x -> (x ^+ n == 1) = ((n == 0%N) || (x == 1)).
Proof.
move=> xle0; case: n => [|n]; first by rewrite expr0 eqxx.
case: (@real_ltgtP x 1); do ?by rewrite ?ger0_real.
+ by move=> x_lt1; rewrite 1?lt_eqF // exprn_ilt1.
+ by move=> x_lt1; rewrite 1?gt_eqF // exprn_egt1.
by move->; rewrite expr1n eqxx.
Qed.

Lemma ieexprIn x : 0 < x -> x != 1 -> injective (GRing.exp x).
Proof.
move=> x_gt0 x_neq1 m n; without loss /subnK <-: m n / (n <= m)%N.
  by move=> IH eq_xmn; case/orP: (leq_total m n) => /IH->.
case: {m}(m - n)%N => // m /eqP/idPn[]; rewrite -[x ^+ n]mul1r exprD.
by rewrite (inj_eq (mulIf _)) ?ieexprn_weq1 ?ltW // expf_neq0 ?gt_eqF.
Qed.

Lemma ler_iXn2l x :
  0 < x -> x < 1 -> {mono GRing.exp x : m n / (n <= m)%N >-> m <= n}.
Proof.
move=> xgt0 xlt1; apply: (le_nmono (inj_nhomo_lt _ _)); last first.
  by apply/ler_wiXn2l; exact/ltW.
by apply: ieexprIn; rewrite ?lt_eqF ?ltr_cpable.
Qed.

Lemma ltr_iXn2l x :
  0 < x -> x < 1 -> {mono GRing.exp x : m n / (n < m)%N >-> m < n}.
Proof. by move=> xgt0 xlt1; apply: (leW_nmono (ler_iXn2l _ _)). Qed.

Definition lter_iXn2l := (ler_iXn2l, ltr_iXn2l).

Lemma ler_eXn2l x :
  1 < x -> {mono GRing.exp x : m n / (m <= n)%N >-> m <= n}.
Proof.
move=> xgt1; apply: (le_mono (inj_homo_lt _ _)); last first.
  by apply: ler_weXn2l; rewrite ltW.
by apply: ieexprIn; rewrite ?gt_eqF ?gtr_cpable //; apply: lt_trans xgt1.
Qed.

Lemma ltr_eXn2l x :
  1 < x -> {mono (GRing.exp x) : m n / (m < n)%N >-> m < n}.
Proof. by move=> xgt1; apply: (leW_mono (ler_eXn2l _)). Qed.

Definition lter_eXn2l := (ler_eXn2l, ltr_eXn2l).

Lemma ltrXn2r n x y : 0 <= x -> x < y -> x ^+ n < y ^+ n = (n != 0%N).
Proof.
move=> xge0 xlty; case: n; first by rewrite ltxx.
elim=> [|n IHn]; rewrite ?[_ ^+ _.+2]exprS //.
rewrite (@le_lt_trans _ _ (x * y ^+ n.+1)) ?ler_wpM2l ?ltr_pM2r ?IHn //.
  by rewrite ltW.
by rewrite exprn_gt0 // (le_lt_trans xge0).
Qed.

Lemma lerXn2r n : {in nneg & , {homo (@GRing.exp R)^~ n : x y / x <= y}}.
Proof.
move=> x y /= x0 y0 xy; elim: n => [|n IHn]; rewrite !(expr0, exprS) //.
by rewrite (@le_trans _ _ (x * y ^+ n)) ?ler_wpM2l ?ler_wpM2r ?exprn_ge0.
Qed.

Definition lterXn2r := (lerXn2r, ltrXn2r).

Lemma ltr_wpXn2r n :
  (0 < n)%N -> {in nneg & , {homo (@GRing.exp R)^~ n : x y / x < y}}.
Proof. by move=> ngt0 x y /= x0 y0 hxy; rewrite ltrXn2r // -lt0n. Qed.

Lemma ler_pXn2r n :
  (0 < n)%N -> {in nneg & , {mono (@GRing.exp R)^~ n : x y / x <= y}}.
Proof.
case: n => // n _ x y; rewrite !qualifE /= =>  x_ge0 y_ge0.
have [-> | nzx] := eqVneq x 0; first by rewrite exprS mul0r exprn_ge0.
rewrite -subr_ge0 subrXX pmulr_lge0 ?subr_ge0 //= big_ord_recr /=.
rewrite subnn expr0 mul1r /= ltr_pwDr // ?exprn_gt0 ?lt0r ?nzx //.
by rewrite sumr_ge0 // => i _; rewrite mulr_ge0 ?exprn_ge0.
Qed.

Lemma ltr_pXn2r n :
  (0 < n)%N -> {in nneg & , {mono (@GRing.exp R)^~ n : x y / x < y}}.
Proof.
by move=> n_gt0 x y x_ge0 y_ge0; rewrite !lt_neqAle !eq_le !ler_pXn2r.
Qed.

Definition lter_pXn2r := (ler_pXn2r, ltr_pXn2r).

Lemma pexpIrn n : (0 < n)%N -> {in nneg &, injective ((@GRing.exp R)^~ n)}.
Proof. by move=> n_gt0; apply: inc_inj_in (ler_pXn2r _). Qed.

(* expr and ler/ltr *)
Lemma expr_le1 n x : (0 < n)%N -> 0 <= x -> (x ^+ n <= 1) = (x <= 1).
Proof.
by move=> ngt0 xge0; rewrite -{1}[1](expr1n _ n) ler_pXn2r // [_ \in _]ler01.
Qed.

Lemma expr_lt1 n x : (0 < n)%N -> 0 <= x -> (x ^+ n < 1) = (x < 1).
Proof.
by move=> ngt0 xge0; rewrite -{1}[1](expr1n _ n) ltr_pXn2r // [_ \in _]ler01.
Qed.

Definition expr_lte1 := (expr_le1, expr_lt1).

Lemma expr_ge1 n x : (0 < n)%N -> 0 <= x -> (1 <= x ^+ n) = (1 <= x).
Proof.
by move=> ngt0 xge0; rewrite -{1}[1](expr1n _ n) ler_pXn2r // [_ \in _]ler01.
Qed.

Lemma expr_gt1 n x : (0 < n)%N -> 0 <= x -> (1 < x ^+ n) = (1 < x).
Proof.
by move=> ngt0 xge0; rewrite -{1}[1](expr1n _ n) ltr_pXn2r // [_ \in _]ler01.
Qed.

Definition expr_gte1 := (expr_ge1, expr_gt1).

Lemma pexpr_eq1 x n : (0 < n)%N -> 0 <= x -> (x ^+ n == 1) = (x == 1).
Proof. by move=> ngt0 xge0; rewrite !eq_le expr_le1 // expr_ge1. Qed.

Lemma pexprn_eq1 x n : 0 <= x -> (x ^+ n == 1) = (n == 0%N) || (x == 1).
Proof. by case: n => [|n] xge0; rewrite ?eqxx // pexpr_eq1 ?gtn_eqF. Qed.

Lemma eqrXn2 n x y :
  (0 < n)%N -> 0 <= x -> 0 <= y -> (x ^+ n == y ^+ n) = (x == y).
Proof. by move=> ngt0 xge0 yge0; rewrite (inj_in_eq (pexpIrn _)). Qed.

Lemma sqrp_eq1 x : 0 <= x -> (x ^+ 2 == 1) = (x == 1).
Proof. by move/pexpr_eq1->. Qed.

Lemma sqrn_eq1 x : x <= 0 -> (x ^+ 2 == 1) = (x == -1).
Proof. by rewrite -sqrrN -oppr_ge0 -eqr_oppLR => /sqrp_eq1. Qed.

Lemma ler_sqr : {in nneg &, {mono (fun x => x ^+ 2) : x y / x <= y}}.
Proof. exact: ler_pXn2r. Qed.

Lemma ltr_sqr : {in nneg &, {mono (fun x => x ^+ 2) : x y / x < y}}.
Proof. exact: ltr_pXn2r. Qed.

Lemma ler_pV2 :
  {in [pred x in GRing.unit | 0 < x] &, {mono (@GRing.inv R) : x y /~ x <= y}}.
Proof.
move=> x y /andP [ux hx] /andP [uy hy] /=.
by rewrite -(ler_pM2l hx) -(ler_pM2r hy) !(divrr, mulrVK) ?unitf_gt0 // mul1r.
Qed.

Lemma ler_nV2 :
  {in [pred x in GRing.unit | x < 0] &, {mono (@GRing.inv R) : x y /~ x <= y}}.
Proof.
move=> x y /andP [ux hx] /andP [uy hy] /=.
by rewrite -(ler_nM2l hx) -(ler_nM2r hy) !(divrr, mulrVK) ?unitf_lt0 // mul1r.
Qed.

Lemma ltr_pV2 :
  {in [pred x in GRing.unit | 0 < x] &, {mono (@GRing.inv R) : x y /~ x < y}}.
Proof. exact: leW_nmono_in ler_pV2. Qed.

Lemma ltr_nV2 :
  {in [pred x in GRing.unit | x < 0] &, {mono (@GRing.inv R) : x y /~ x < y}}.
Proof. exact: leW_nmono_in ler_nV2. Qed.

Lemma invr_gt1 x : x \is a GRing.unit -> 0 < x -> (1 < x^-1) = (x < 1).
Proof.
by move=> Ux xgt0; rewrite -{1}[1]invr1 ltr_pV2 ?inE ?unitr1 ?ltr01 ?Ux.
Qed.

Lemma invr_ge1 x : x \is a GRing.unit -> 0 < x -> (1 <= x^-1) = (x <= 1).
Proof.
by move=> Ux xgt0; rewrite -{1}[1]invr1 ler_pV2 ?inE ?unitr1 ?ltr01 // Ux.
Qed.

Definition invr_gte1 := (invr_ge1, invr_gt1).

Lemma invr_le1 x (ux : x \is a GRing.unit) (hx : 0 < x) :
  (x^-1 <= 1) = (1 <= x).
Proof. by rewrite -invr_ge1 ?invr_gt0 ?unitrV // invrK. Qed.

Lemma invr_lt1 x (ux : x \is a GRing.unit) (hx : 0 < x) : (x^-1 < 1) = (1 < x).
Proof. by rewrite -invr_gt1 ?invr_gt0 ?unitrV // invrK. Qed.

Definition invr_lte1 := (invr_le1, invr_lt1).
Definition invr_cp1 := (invr_gte1, invr_lte1).

(* max and min *)

Lemma addr_min_max x y : min x y + max x y = x + y.
Proof. by rewrite /min /max; case: ifP => //; rewrite addrC. Qed.

Lemma addr_max_min x y : max x y + min x y = x + y.
Proof. by rewrite addrC addr_min_max. Qed.

Lemma minr_to_max x y : min x y = x + y - max x y.
Proof. by rewrite -[x + y]addr_min_max addrK. Qed.

Lemma maxr_to_min x y : max x y = x + y - min x y.
Proof. by rewrite -[x + y]addr_max_min addrK. Qed.

Lemma real_oppr_max : {in real &, {morph -%R : x y / max x y >-> min x y : R}}.
Proof.
by move=> x y xr yr; rewrite !(fun_if, if_arg) ltrN2; case: real_ltgtP => // ->.
Qed.

Lemma real_oppr_min : {in real &, {morph -%R : x y / min x y >-> max x y : R}}.
Proof.
by move=> x y xr yr; rewrite -[RHS]opprK real_oppr_max ?realN// !opprK.
Qed.

Lemma real_addr_minl : {in real & real & real, @left_distributive R R +%R min}.
Proof.
by move=> x y z xr yr zr; case: (@real_leP (_ + _)); rewrite ?realD//;
   rewrite lterD2; case: real_leP.
Qed.

Lemma real_addr_minr : {in real & real & real, @right_distributive R R +%R min}.
Proof. by move=> x y z xr yr zr; rewrite !(addrC x) real_addr_minl. Qed.

Lemma real_addr_maxl : {in real & real & real, @left_distributive R R +%R max}.
Proof.
by move=> x y z xr yr zr; case: (@real_leP (_ + _)); rewrite ?realD//;
   rewrite lterD2; case: real_leP.
Qed.

Lemma real_addr_maxr : {in real & real & real, @right_distributive R R +%R max}.
Proof. by move=> x y z xr yr zr; rewrite !(addrC x) real_addr_maxl. Qed.

Lemma minr_pMr x y z : 0 <= x -> x * min y z = min (x * y) (x * z).
Proof.
have [|x_gt0||->]// := comparableP x; last by rewrite !mul0r minxx.
by rewrite !(fun_if, if_arg) lter_pM2l//; case: (y < z).
Qed.

Lemma maxr_pMr x y z : 0 <= x -> x * max y z = max (x * y) (x * z).
Proof.
have [|x_gt0||->]// := comparableP x; last by rewrite !mul0r maxxx.
by rewrite !(fun_if, if_arg) lter_pM2l//; case: (y < z).
Qed.

Lemma real_maxr_nMr x y z : x <= 0 -> y \is real -> z \is real ->
  x * max y z = min (x * y) (x * z).
Proof.
move=> x0 yr zr; rewrite -[_ * _]opprK -mulrN real_oppr_max// -mulNr.
by rewrite minr_pMr ?oppr_ge0// !(mulNr, mulrN, opprK).
Qed.

Lemma real_minr_nMr x y z :  x <= 0 -> y \is real -> z \is real ->
  x * min y z = max (x * y) (x * z).
Proof.
move=> x0 yr zr; rewrite -[_ * _]opprK -mulrN real_oppr_min// -mulNr.
by rewrite maxr_pMr ?oppr_ge0// !(mulNr, mulrN, opprK).
Qed.

Lemma minr_pMl x y z : 0 <= x -> min y z * x = min (y * x) (z * x).
Proof. by move=> *; rewrite mulrC minr_pMr // ![_ * x]mulrC. Qed.

Lemma maxr_pMl x y z : 0 <= x -> max y z * x = max (y * x) (z * x).
Proof. by move=> *; rewrite mulrC maxr_pMr // ![_ * x]mulrC. Qed.

Lemma real_minr_nMl x y z : x <= 0 -> y \is real -> z \is real ->
  min y z * x = max (y * x) (z * x).
Proof. by move=> *; rewrite mulrC real_minr_nMr // ![_ * x]mulrC. Qed.

Lemma real_maxr_nMl x y z : x <= 0 -> y \is real -> z \is real ->
  max y z * x = min (y * x) (z * x).
Proof. by move=> *; rewrite mulrC real_maxr_nMr // ![_ * x]mulrC. Qed.

Lemma real_maxrN x : x \is real -> max x (- x) = `|x|.
Proof.
move=> x_real; rewrite /max.
by case: real_ge0P => // [/ge0_cp [] | /lt0_cp []];
   case: (@real_leP (- x) x); rewrite ?realN.
Qed.

Lemma real_maxNr x : x \is real -> max (- x) x = `|x|.
Proof.
by move=> x_real; rewrite comparable_maxC ?real_maxrN ?real_comparable ?realN.
Qed.

Lemma real_minrN x : x \is real -> min x (- x) = - `|x|.
Proof.
by move=> x_real; rewrite -[LHS]opprK real_oppr_min ?opprK ?real_maxNr ?realN.
Qed.

Lemma real_minNr x : x \is real ->  min (- x) x = - `|x|.
Proof.
by move=> x_real; rewrite -[LHS]opprK real_oppr_min ?opprK ?real_maxrN ?realN.
Qed.

Section RealDomainArgExtremum.

Context {I : finType} (i0 : I).
Context (P : pred I) (F : I -> R) (Pi0 : P i0).
Hypothesis F_real : {in P, forall i, F i \is real}.

Lemma real_arg_minP : extremum_spec <=%R P F [arg min_(i < i0 | P i) F i].
Proof.
by apply: comparable_arg_minP => // i j iP jP; rewrite real_comparable ?F_real.
Qed.

Lemma real_arg_maxP : extremum_spec >=%R P F [arg max_(i > i0 | P i) F i].
Proof.
by apply: comparable_arg_maxP => // i j iP jP; rewrite real_comparable ?F_real.
Qed.

End RealDomainArgExtremum.

(* norm *)

Lemma real_ler_norm x : x \is real -> x <= `|x|.
Proof.
by case/real_ge0P=> hx //; rewrite (le_trans (ltW hx)) // oppr_ge0 ltW.
Qed.

(* norm + add *)

Section NormedZmoduleTheory.

Variable V : normedZmodType R.
Implicit Types (u v w : V).

Lemma normr_real v : `|v| \is real. Proof. by apply/ger0_real. Qed.
Hint Resolve normr_real : core.

Lemma ler_norm_sum I r (G : I -> V) (P : pred I):
  `|\sum_(i <- r | P i) G i| <= \sum_(i <- r | P i) `|G i|.
Proof.
elim/big_rec2: _ => [|i y x _]; first by rewrite normr0.
by rewrite -(lerD2l `|G i|); apply: le_trans; apply: ler_normD.
Qed.

Lemma ler_normB v w : `|v - w| <= `|v| + `|w|.
Proof. by rewrite (le_trans (ler_normD _ _)) ?normrN. Qed.

Lemma ler_distD u v w : `|v - w| <= `|v - u| + `|u - w|.
Proof. by rewrite (le_trans _ (ler_normD _ _)) // addrA addrNK. Qed.

Lemma lerB_normD v w : `|v| - `|w| <= `|v + w|.
Proof.
by rewrite -{1}[v](addrK w) lterBDl (le_trans (ler_normD _ _))// addrC normrN.
Qed.

Lemma lerB_dist v w : `|v| - `|w| <= `|v - w|.
Proof. by rewrite -[`|w|]normrN lerB_normD. Qed.

Lemma ler_dist_dist v w : `| `|v| - `|w| | <= `|v - w|.
Proof.
have [||_|_] // := @real_leP `|v| `|w|; last by rewrite lerB_dist.
by rewrite distrC lerB_dist.
Qed.

Lemma ler_dist_normD v w : `| `|v| - `|w| | <= `|v + w|.
Proof. by rewrite -[w]opprK normrN ler_dist_dist. Qed.

Lemma ler_nnorml v x : x < 0 -> `|v| <= x = false.
Proof. by move=> h; rewrite lt_geF //; apply/(lt_le_trans h). Qed.

Lemma ltr_nnorml v x : x <= 0 -> `|v| < x = false.
Proof. by move=> h; rewrite le_gtF //; apply/(le_trans h). Qed.

Definition lter_nnormr := (ler_nnorml, ltr_nnorml).

End NormedZmoduleTheory.

Hint Extern 0 (is_true (norm _ \is real)) => apply: normr_real : core.

Lemma real_ler_norml x y : x \is real -> (`|x| <= y) = (- y <= x <= y).
Proof.
move=> xR; wlog x_ge0 : x xR / 0 <= x => [hwlog|].
  move: (xR) => /(@real_leVge 0) /orP [|/hwlog->|hx] //.
  by rewrite -[x]opprK normrN lerN2 andbC lerNl hwlog ?realN ?oppr_ge0.
rewrite ger0_norm //; have [le_xy|] := boolP (x <= y); last by rewrite andbF.
by rewrite (le_trans _ x_ge0) // oppr_le0 (le_trans x_ge0).
Qed.

Lemma real_ler_normlP x y :
  x \is real -> reflect ((-x <= y) * (x <= y)) (`|x| <= y).
Proof.
by move=> Rx; rewrite real_ler_norml // lerNl; apply: (iffP andP) => [] [].
Qed.
Arguments real_ler_normlP {x y}.

Lemma real_eqr_norml x y :
  x \is real -> (`|x| == y) = ((x == y) || (x == -y)) && (0 <= y).
Proof.
move=> Rx.
apply/idP/idP=> [|/andP[/pred2P[]-> /ger0_norm/eqP]]; rewrite ?normrE //.
case: real_le0P => // hx; rewrite 1?eqr_oppLR => /eqP exy.
  by move: hx; rewrite exy ?oppr_le0 eqxx orbT //.
by move: hx=> /ltW; rewrite exy eqxx.
Qed.

Lemma real_eqr_norm2 x y :
  x \is real -> y \is real -> (`|x| == `|y|) = (x == y) || (x == -y).
Proof.
move=> Rx Ry; rewrite real_eqr_norml // normrE andbT.
by case: real_le0P; rewrite // opprK orbC.
Qed.

Lemma real_ltr_norml x y : x \is real -> (`|x| < y) = (- y < x < y).
Proof.
move=> Rx; wlog x_ge0 : x Rx / 0 <= x => [hwlog|].
  move: (Rx) => /(@real_leVge 0) /orP [|/hwlog->|hx] //.
  by rewrite -[x]opprK normrN ltrN2 andbC ltrNl hwlog ?realN ?oppr_ge0.
rewrite ger0_norm //; have [le_xy|] := boolP (x < y); last by rewrite andbF.
by rewrite (lt_le_trans _ x_ge0) // oppr_lt0 (le_lt_trans x_ge0).
Qed.

Definition real_lter_norml := (real_ler_norml, real_ltr_norml).

Lemma real_ltr_normlP x y :
  x \is real -> reflect ((-x < y) * (x < y)) (`|x| < y).
Proof.
by move=> Rx; rewrite real_ltr_norml // ltrNl; apply: (iffP (@andP _ _)); case.
Qed.
Arguments real_ltr_normlP {x y}.

Lemma real_ler_normr x y : y \is real -> (x <= `|y|) = (x <= y) || (x <= - y).
Proof.
move=> Ry.
have [xR|xNR] := boolP (x \is real); last by rewrite ?Nreal_leF ?realN.
rewrite real_leNgt ?real_ltr_norml // negb_and -?real_leNgt ?realN //.
by rewrite orbC lerNr.
Qed.

Lemma real_ltr_normr x y : y \is real -> (x < `|y|) = (x < y) || (x < - y).
Proof.
move=> Ry.
have [xR|xNR] := boolP (x \is real); last by rewrite ?Nreal_ltF ?realN.
rewrite real_ltNge ?real_ler_norml // negb_and -?real_ltNge ?realN //.
by rewrite orbC ltrNr.
Qed.

Definition real_lter_normr := (real_ler_normr, real_ltr_normr).

Lemma real_ltr_normlW x y : x \is real -> `|x| < y -> x < y.
Proof. by move=> ?; case/real_ltr_normlP. Qed.

Lemma real_ltrNnormlW x y : x \is real -> `|x| < y -> - y < x.
Proof. by move=> ?; case/real_ltr_normlP => //; rewrite ltrNl. Qed.

Lemma real_ler_normlW x y : x \is real -> `|x| <= y -> x <= y.
Proof. by move=> ?; case/real_ler_normlP. Qed.

Lemma real_lerNnormlW x y : x \is real -> `|x| <= y -> - y <= x.
Proof. by move=> ?; case/real_ler_normlP => //; rewrite lerNl. Qed.

Lemma real_ler_distl x y e :
  x - y \is real -> (`|x - y| <= e) = (y - e <= x <= y + e).
Proof. by move=> Rxy; rewrite real_lter_norml // !lterBDl. Qed.

Lemma real_ltr_distl x y e :
  x - y \is real -> (`|x - y| < e) = (y - e < x < y + e).
Proof. by move=> Rxy; rewrite real_lter_norml // !lterBDl. Qed.

Definition real_lter_distl := (real_ler_distl, real_ltr_distl).

Lemma real_ltr_distlDr x y e : x - y \is real -> `|x - y| < e -> x < y + e.
Proof. by move=> ?; rewrite real_ltr_distl // => /andP[]. Qed.

Lemma real_ler_distlDr x y e : x - y \is real -> `|x - y| <= e -> x <= y + e.
Proof. by move=> ?; rewrite real_ler_distl // => /andP[]. Qed.

Lemma real_ltr_distlCDr x y e : x - y \is real -> `|x - y| < e -> y < x + e.
Proof. by rewrite realBC (distrC x) => ? /real_ltr_distlDr; apply. Qed.

Lemma real_ler_distlCDr x y e : x - y \is real -> `|x - y| <= e -> y <= x + e.
Proof. by rewrite realBC distrC => ? /real_ler_distlDr; apply. Qed.

Lemma real_ltr_distlBl x y e : x - y \is real -> `|x - y| < e -> x - e < y.
Proof. by move/real_ltr_distlDr; rewrite ltrBlDr; apply. Qed.

Lemma real_ler_distlBl x y e : x - y \is real -> `|x - y| <= e -> x - e <= y.
Proof. by move/real_ler_distlDr; rewrite lerBlDr; apply. Qed.

Lemma real_ltr_distlCBl x y e : x - y \is real -> `|x - y| < e -> y - e < x.
Proof. by rewrite realBC distrC => ? /real_ltr_distlBl; apply. Qed.

Lemma real_ler_distlCBl x y e : x - y \is real -> `|x - y| <= e -> y - e <= x.
Proof. by rewrite realBC distrC => ? /real_ler_distlBl; apply. Qed.

(* GG: pointless duplication }-( *)
Lemma eqr_norm_id x : (`|x| == x) = (0 <= x). Proof. by rewrite ger0_def. Qed.
Lemma eqr_normN x : (`|x| == - x) = (x <= 0). Proof. by rewrite ler0_def. Qed.
Definition eqr_norm_idVN := =^~ (ger0_def, ler0_def).

Lemma real_exprn_even_ge0 n x : x \is real -> ~~ odd n -> 0 <= x ^+ n.
Proof.
move=> xR even_n; have [/exprn_ge0 -> //|x_lt0] := real_ge0P xR.
rewrite -[x]opprK -mulN1r exprMn -signr_odd (negPf even_n) expr0 mul1r.
by rewrite exprn_ge0 ?oppr_ge0 ?ltW.
Qed.

Lemma real_exprn_even_gt0 n x :
  x \is real -> ~~ odd n -> (0 < x ^+ n) = (n == 0)%N || (x != 0).
Proof.
move=> xR n_even; rewrite lt0r real_exprn_even_ge0 ?expf_eq0 //.
by rewrite andbT negb_and lt0n negbK.
Qed.

Lemma real_exprn_even_le0 n x :
  x \is real -> ~~ odd n -> (x ^+ n <= 0) = (n != 0%N) && (x == 0).
Proof.
move=> xR n_even; rewrite !real_leNgt ?rpred0 ?rpredX //.
by rewrite real_exprn_even_gt0 // negb_or negbK.
Qed.

Lemma real_exprn_even_lt0 n x :
  x \is real -> ~~ odd n -> (x ^+ n < 0) = false.
Proof. by move=> xR n_even; rewrite le_gtF // real_exprn_even_ge0. Qed.

Lemma real_exprn_odd_ge0 n x :
  x \is real -> odd n -> (0 <= x ^+ n) = (0 <= x).
Proof.
case/real_ge0P => [x_ge0|x_lt0] n_odd; first by rewrite exprn_ge0.
apply: negbTE; rewrite lt_geF //.
case: n n_odd => // n /= n_even; rewrite exprS pmulr_llt0 //.
by rewrite real_exprn_even_gt0 ?ler0_real ?ltW // (lt_eqF x_lt0) ?orbT.
Qed.

Lemma real_exprn_odd_gt0 n x : x \is real -> odd n -> (0 < x ^+ n) = (0 < x).
Proof.
by move=> xR n_odd; rewrite !lt0r expf_eq0 real_exprn_odd_ge0; case: n n_odd.
Qed.

Lemma real_exprn_odd_le0 n x : x \is real -> odd n -> (x ^+ n <= 0) = (x <= 0).
Proof.
by move=> xR n_odd; rewrite !real_leNgt ?rpred0 ?rpredX // real_exprn_odd_gt0.
Qed.

Lemma real_exprn_odd_lt0 n x : x \is real -> odd n -> (x ^+ n < 0) = (x < 0).
Proof.
by move=> xR n_odd; rewrite !real_ltNge ?rpred0 ?rpredX // real_exprn_odd_ge0.
Qed.

(* GG: Could this be a better definition of "real" ? *)
Lemma realEsqr x : (x \is real) = (0 <= x ^+ 2).
Proof. by rewrite ger0_def normrX eqf_sqr -ger0_def -ler0_def. Qed.

Lemma real_normK x : x \is real -> `|x| ^+ 2 = x ^+ 2.
Proof. by move=> Rx; rewrite -normrX ger0_norm -?realEsqr. Qed.

(* Binary sign ((-1) ^+ s). *)

Lemma normr_sign s : `|(-1) ^+ s : R| = 1.
Proof. by rewrite normrX normrN1 expr1n. Qed.

Lemma normrMsign s x : `|(-1) ^+ s * x| = `|x|.
Proof. by rewrite normrM normr_sign mul1r. Qed.

Lemma signr_gt0 (b : bool) : (0 < (-1) ^+ b :> R) = ~~ b.
Proof. by case: b; rewrite (ltr01, ltr0N1). Qed.

Lemma signr_lt0 (b : bool) : ((-1) ^+ b < 0 :> R) = b.
Proof. by case: b; rewrite // ?(ltrN10, ltr10). Qed.

Lemma signr_ge0 (b : bool) : (0 <= (-1) ^+ b :> R) = ~~ b.
Proof. by rewrite le0r signr_eq0 signr_gt0. Qed.

Lemma signr_le0 (b : bool) : ((-1) ^+ b <= 0 :> R) = b.
Proof. by rewrite le_eqVlt signr_eq0 signr_lt0. Qed.

(* This actually holds for char R != 2. *)
Lemma signr_inj : injective (fun b : bool => (-1) ^+ b : R).
Proof. exact: can_inj (fun x => 0 >= x) signr_le0. Qed.

(* Ternary sign (sg). *)

Lemma sgr_def x : sg x = (-1) ^+ (x < 0)%R *+ (x != 0).
Proof. by rewrite /sg; do 2!case: ifP => //. Qed.

Lemma neqr0_sign x : x != 0 -> (-1) ^+ (x < 0)%R = sgr x.
Proof. by rewrite sgr_def  => ->. Qed.

Lemma gtr0_sg x : 0 < x -> sg x = 1.
Proof. by move=> x_gt0; rewrite /sg gt_eqF // lt_gtF. Qed.

Lemma ltr0_sg x : x < 0 -> sg x = -1.
Proof. by move=> x_lt0; rewrite /sg x_lt0 lt_eqF. Qed.

Lemma sgr0 : sg 0 = 0 :> R. Proof. by rewrite /sgr eqxx. Qed.
Lemma sgr1 : sg 1 = 1 :> R. Proof. by rewrite gtr0_sg // ltr01. Qed.
Lemma sgrN1 : sg (-1) = -1 :> R. Proof. by rewrite ltr0_sg // ltrN10. Qed.
Definition sgrE := (sgr0, sgr1, sgrN1).

Lemma sqr_sg x : sg x ^+ 2 = (x != 0)%:R.
Proof. by rewrite sgr_def exprMn_n sqrr_sign -mulnn mulnb andbb. Qed.

Lemma mulr_sg_eq1 x y : (sg x * y == 1) = (x != 0) && (sg x == y).
Proof.
rewrite /sg eq_sym; case: ifP => _; first by rewrite mul0r oner_eq0.
by case: ifP => _; rewrite ?mul1r // mulN1r eqr_oppLR.
Qed.

Lemma mulr_sg_eqN1 x y : (sg x * sg y == -1) = (x != 0) && (sg x == - sg y).
Proof.
move/sg: y => y; rewrite /sg eq_sym eqr_oppLR.
case: ifP => _; first by rewrite mul0r oppr0 oner_eq0.
by case: ifP => _; rewrite ?mul1r // mulN1r eqr_oppLR.
Qed.

Lemma sgr_eq0 x : (sg x == 0) = (x == 0).
Proof. by rewrite -sqrf_eq0 sqr_sg pnatr_eq0; case: (x == 0). Qed.

Lemma sgr_odd n x : x != 0 -> (sg x) ^+ n = (sg x) ^+ (odd n).
Proof. by rewrite /sg; do 2!case: ifP => // _; rewrite ?expr1n ?signr_odd. Qed.

Lemma sgrMn x n : sg (x *+ n) = (n != 0%N)%:R * sg x.
Proof.
case: n => [|n]; first by rewrite mulr0n sgr0 mul0r.
by rewrite !sgr_def mulrn_eq0 mul1r pmulrn_llt0.
Qed.

Lemma sgr_nat n : sg n%:R = (n != 0%N)%:R :> R.
Proof. by rewrite sgrMn sgr1 mulr1. Qed.

Lemma sgr_id x : sg (sg x) = sg x.
Proof. by rewrite !(fun_if sg) !sgrE. Qed.

Lemma sgr_lt0 x : (sg x < 0) = (x < 0).
Proof.
rewrite /sg; case: eqP => [-> // | _].
by case: ifP => _; rewrite ?ltrN10 // lt_gtF.
Qed.

Lemma sgr_le0 x : (sgr x <= 0) = (x <= 0).
Proof. by rewrite !le_eqVlt sgr_eq0 sgr_lt0. Qed.

(* sign and norm *)

Lemma realEsign x : x \is real -> x = (-1) ^+ (x < 0)%R * `|x|.
Proof. by case/real_ge0P; rewrite (mul1r, mulN1r) ?opprK. Qed.

Lemma realNEsign x : x \is real -> - x = (-1) ^+ (0 < x)%R * `|x|.
Proof. by move=> Rx; rewrite -normrN -oppr_lt0 -realEsign ?rpredN. Qed.

Lemma real_normrEsign (x : R) (xR : x \is real) : `|x| = (-1) ^+ (x < 0)%R * x.
Proof. by rewrite {3}[x]realEsign // signrMK. Qed.

(* GG: pointless duplication... *)
Lemma real_mulr_sign_norm x : x \is real -> (-1) ^+ (x < 0)%R * `|x| = x.
Proof. by move/realEsign. Qed.

Lemma real_mulr_Nsign_norm x : x \is real -> (-1) ^+ (0 < x)%R * `|x| = - x.
Proof. by move/realNEsign. Qed.

Lemma realEsg x : x \is real -> x = sgr x * `|x|.
Proof.
move=> xR; have [-> | ] := eqVneq x 0; first by rewrite normr0 mulr0.
by move=> /neqr0_sign <-; rewrite -realEsign.
Qed.

Lemma normr_sg x : `|sg x| = (x != 0)%:R.
Proof. by rewrite sgr_def -mulr_natr normrMsign normr_nat. Qed.

Lemma sgr_norm x : sg `|x| = (x != 0)%:R.
Proof. by rewrite /sg le_gtF // normr_eq0 mulrb if_neg. Qed.

(* leif *)

Lemma leif_nat_r m n C : (m%:R <= n%:R ?= iff C :> R) = (m <= n ?= iff C)%N.
Proof. by rewrite /leif !ler_nat eqr_nat. Qed.

Lemma leifBLR x y z C : (x - y <= z ?= iff C) = (x <= z + y ?= iff C).
Proof. by rewrite /leif !eq_le lerBlDr lerBrDr. Qed.

Lemma leifBRL x y z C : (x <= y - z ?= iff C) = (x + z <= y ?= iff C).
Proof. by rewrite -leifBLR opprK. Qed.

Lemma leifD x1 y1 C1 x2 y2 C2 :
    x1 <= y1 ?= iff C1 -> x2 <= y2 ?= iff C2 ->
  x1 + x2 <= y1 + y2 ?= iff C1 && C2.
Proof.
<<<<<<< HEAD
rewrite -(mono_leif (lerD2r x2)) -(mono_leif (C := C2) (lerD2l y1)).
=======
rewrite -(mono_leif (C := C1) (lerD2r x2)).
rewrite -(mono_leif (C := C2) (lerD2l y1)).
>>>>>>> a3ddbb86
exact: leif_trans.
Qed.

Lemma leif_sum (I : finType) (P C : pred I) (E1 E2 : I -> R) :
    (forall i, P i -> E1 i <= E2 i ?= iff C i) ->
  \sum_(i | P i) E1 i <= \sum_(i | P i) E2 i ?= iff [forall (i | P i), C i].
Proof.
move=> leE12; rewrite -big_andE.
elim/big_rec3: _ => [|i Ci m2 m1 /leE12]; first by rewrite /leif lexx eqxx.
exact: leifD.
Qed.

Lemma leif_0_sum (I : finType) (P C : pred I) (E : I -> R) :
    (forall i, P i -> 0 <= E i ?= iff C i) ->
  0 <= \sum_(i | P i) E i ?= iff [forall (i | P i), C i].
Proof. by move/leif_sum; rewrite big1_eq. Qed.

Lemma real_leif_norm x : x \is real -> x <= `|x| ?= iff (0 <= x).
Proof.
by move=> xR; rewrite ger0_def eq_sym; apply: leif_eq; rewrite real_ler_norm.
Qed.

Lemma leif_pM x1 x2 y1 y2 C1 C2 :
    0 <= x1 -> 0 <= x2 -> x1 <= y1 ?= iff C1 -> x2 <= y2 ?= iff C2 ->
  x1 * x2 <= y1 * y2 ?= iff (y1 * y2 == 0) || C1 && C2.
Proof.
move=> x1_ge0 x2_ge0 le_xy1 le_xy2; have [y_0 | ] := eqVneq _ 0.
  apply/leifP; rewrite y_0 /= mulf_eq0 !eq_le x1_ge0 x2_ge0 !andbT.
  move/eqP: y_0; rewrite mulf_eq0.
  by case/pred2P=> <-; rewrite (le_xy1, le_xy2) ?orbT.
rewrite /= mulf_eq0 => /norP[y1nz y2nz].
have y1_gt0: 0 < y1 by rewrite lt_def y1nz (le_trans _ le_xy1).
have [x2_0 | x2nz] := eqVneq x2 0.
  apply/leifP; rewrite -le_xy2 x2_0 eq_sym (negPf y2nz) andbF mulr0.
  by rewrite mulr_gt0 // lt_def y2nz -x2_0 le_xy2.
have:= le_xy2; rewrite -(mono_leif (ler_pM2l y1_gt0)).
by apply: leif_trans; rewrite (mono_leif (ler_pM2r _)) // lt_def x2nz.
Qed.

Lemma leif_nM x1 x2 y1 y2 C1 C2 :
    y1 <= 0 -> y2 <= 0 -> x1 <= y1 ?= iff C1 -> x2 <= y2 ?= iff C2 ->
  y1 * y2 <= x1 * x2 ?= iff (x1 * x2 == 0) || C1 && C2.
Proof.
rewrite -!oppr_ge0 -mulrNN -[x1 * x2]mulrNN => y1le0 y2le0 le_xy1 le_xy2.
by apply: leif_pM => //; rewrite (nmono_leif lerN2).
Qed.

Lemma leif_pprod (I : finType) (P C : pred I) (E1 E2 : I -> R) :
    (forall i, P i -> 0 <= E1 i) ->
    (forall i, P i -> E1 i <= E2 i ?= iff C i) ->
  let pi E := \prod_(i | P i) E i in
  pi E1 <= pi E2 ?= iff (pi E2 == 0) || [forall (i | P i), C i].
Proof.
move=> E1_ge0 leE12 /=; rewrite -big_andE; elim/(big_load (fun x => 0 <= x)): _.
elim/big_rec3: _ => [|i Ci m2 m1 Pi [m1ge0 le_m12]].
  by split=> //; apply/leifP; rewrite orbT.
have Ei_ge0 := E1_ge0 i Pi; split; first by rewrite mulr_ge0.
congr (leif _ _ _): (leif_pM Ei_ge0 m1ge0 (leE12 i Pi) le_m12).
by rewrite mulf_eq0 -!orbA; congr (_ || _); rewrite !orb_andr orbA orbb.
Qed.

(* lteif *)

Lemma subr_lteifr0 C x y : (y - x < 0 ?<= if C) = (y < x ?<= if C).
Proof. by case: C => /=; rewrite subr_lte0. Qed.

Lemma subr_lteif0r C x y : (0 < y - x ?<= if C) = (x < y ?<= if C).
Proof. by case: C => /=; rewrite subr_gte0. Qed.

Definition subr_lteif0 := (subr_lteifr0, subr_lteif0r).

Lemma lteif01 C : 0 < 1 ?<= if C :> R.
Proof. by case: C; rewrite /= lter01. Qed.

Lemma lteifNl C x y : - x < y ?<= if C = (- y < x ?<= if C).
Proof. by case: C; rewrite /= lterNl. Qed.

Lemma lteifNr C x y : x < - y ?<= if C = (y < - x ?<= if C).
Proof. by case: C; rewrite /= lterNr. Qed.

Lemma lteif0Nr C x : 0 < - x ?<= if C = (x < 0 ?<= if C).
Proof. by case: C; rewrite /= (oppr_ge0, oppr_gt0). Qed.

Lemma lteifNr0 C x : - x < 0 ?<= if C = (0 < x ?<= if C).
Proof. by case: C; rewrite /= (oppr_le0, oppr_lt0). Qed.

Lemma lteifN2 C : {mono -%R : x y /~ x < y ?<= if C :> R}.
Proof. by case: C => ? ?; rewrite /= lterN2. Qed.

Definition lteif_oppE := (lteif0Nr, lteifNr0, lteifN2).

Lemma lteifD2l C x : {mono +%R x : y z / y < z ?<= if C}.
Proof. by case: C => ? ?; rewrite /= lterD2. Qed.

Lemma lteifD2r C x : {mono +%R^~ x : y z / y < z ?<= if C}.
Proof. by case: C => ? ?; rewrite /= lterD2. Qed.

Definition lteifD2 := (lteifD2l, lteifD2r).

Lemma lteifBlDr C x y z : (x - y < z ?<= if C) = (x < z + y ?<= if C).
Proof. by case: C; rewrite /= lterBDr. Qed.

Lemma lteifBrDr C x y z : (x < y - z ?<= if C) = (x + z < y ?<= if C).
Proof. by case: C; rewrite /= lterBDr. Qed.

Definition lteifBDr := (lteifBlDr, lteifBrDr).

Lemma lteifBlDl C x y z : (x - y < z ?<= if C) = (x < y + z ?<= if C).
Proof. by case: C; rewrite /= lterBDl. Qed.

Lemma lteifBrDl C x y z : (x < y - z ?<= if C) = (z + x < y ?<= if C).
Proof. by case: C; rewrite /= lterBDl. Qed.

Definition lteifBDl := (lteifBlDl, lteifBrDl).

Lemma lteif_pM2l C x : 0 < x -> {mono *%R x : y z / y < z ?<= if C}.
Proof. by case: C => ? ? ?; rewrite /= lter_pM2l. Qed.

Lemma lteif_pM2r C x : 0 < x -> {mono *%R^~ x : y z / y < z ?<= if C}.
Proof. by case: C => ? ? ?; rewrite /= lter_pM2r. Qed.

Lemma lteif_nM2l C x : x < 0 -> {mono *%R x : y z /~ y < z ?<= if C}.
Proof. by case: C => ? ? ?; rewrite /= lter_nM2l. Qed.

Lemma lteif_nM2r C x : x < 0 -> {mono *%R^~ x : y z /~ y < z ?<= if C}.
Proof. by case: C => ? ? ?; rewrite /= lter_nM2r. Qed.

Lemma lteif_nnormr C x y : y < 0 ?<= if ~~ C -> (`|x| < y ?<= if C) = false.
Proof. by case: C => ?; rewrite /= lter_nnormr. Qed.

Lemma real_lteifNE x y C : x \is Num.real -> y \is Num.real ->
  x < y ?<= if ~~ C = ~~ (y < x ?<= if C).
Proof. by move=> ? ?; rewrite comparable_lteifNE ?real_comparable. Qed.

Lemma real_lteif_norml C x y :
  x \is Num.real ->
  (`|x| < y ?<= if C) = ((- y < x ?<= if C) && (x < y ?<= if C)).
Proof. by case: C => ?; rewrite /= real_lter_norml. Qed.

Lemma real_lteif_normr C x y :
  y \is Num.real ->
  (x < `|y| ?<= if C) = ((x < y ?<= if C) || (x < - y ?<= if C)).
Proof. by case: C => ?; rewrite /= real_lter_normr. Qed.

Lemma real_lteif_distl C x y e :
  x - y \is real ->
  (`|x - y| < e ?<= if C) = (y - e < x ?<= if C) && (x < y + e ?<= if C).
Proof. by case: C => /= ?; rewrite real_lter_distl. Qed.

(* Mean inequalities. *)

Lemma real_leif_mean_square_scaled x y :
  x \is real -> y \is real -> x * y *+ 2 <= x ^+ 2 + y ^+ 2 ?= iff (x == y).
Proof.
move=> Rx Ry; rewrite -[_ *+ 2]add0r -leifBRL addrAC -sqrrB -subr_eq0.
by rewrite -sqrf_eq0 eq_sym; apply: leif_eq; rewrite -realEsqr rpredB.
Qed.

Lemma real_leif_AGM2_scaled x y :
  x \is real -> y \is real -> x * y *+ 4 <= (x + y) ^+ 2 ?= iff (x == y).
Proof.
move=> Rx Ry; rewrite sqrrD addrAC (mulrnDr _ 2) -leifBLR addrK.
exact: real_leif_mean_square_scaled.
Qed.

Lemma leif_AGM_scaled (I : finType) (A : {pred I}) (E : I -> R) (n := #|A|) :
    {in A, forall i, 0 <= E i *+ n} ->
  \prod_(i in A) (E i *+ n) <= (\sum_(i in A) E i) ^+ n
                            ?= iff [forall i in A, forall j in A, E i == E j].
Proof.
have [m leAm] := ubnP #|A|; elim: m => // m IHm in A leAm E n * => Ege0.
apply/leifP; case: ifPn => [/forall_inP-Econstant | Enonconstant].
  have [i /= Ai | A0] := pickP [in A]; last by rewrite [n]eq_card0 ?big_pred0.
  have /eqfun_inP-E_i := Econstant i Ai; rewrite -(eq_bigr _ E_i) sumr_const.
  by rewrite exprMn_n prodrMn_const -(eq_bigr _ E_i) prodr_const.
set mu := \sum_(i in A) E i; pose En i := E i *+ n.
pose cmp_mu s := [pred i | s * mu < s * En i].
have{Enonconstant} has_cmp_mu e (s := (-1) ^+ e): {i | i \in A & cmp_mu s i}.
  apply/sig2W/exists_inP; apply: contraR Enonconstant => /exists_inPn-mu_s_A.
  have n_gt0 i: i \in A -> (0 < n)%N by rewrite [n](cardD1 i) => ->.
  have{} mu_s_A i: i \in A -> s * En i <= s * mu.
    move=> Ai; rewrite real_leNgt ?mu_s_A ?rpredMsign ?ger0_real ?Ege0 //.
    by rewrite -(pmulrn_lge0 _ (n_gt0 i Ai)) -sumrMnl sumr_ge0.
  have [_ /esym/eqfun_inP] := leif_sum (fun i Ai => leif_eq (mu_s_A i Ai)).
  rewrite sumr_const -/n -mulr_sumr sumrMnl -/mu mulrnAr eqxx => A_mu.
  apply/forall_inP=> i Ai; apply/eqfun_inP=> j Aj.
  by apply: (pmulrnI (n_gt0 i Ai)); apply: (can_inj (signrMK e)); rewrite !A_mu.
have [[i Ai Ei_lt_mu] [j Aj Ej_gt_mu]] := (has_cmp_mu 1, has_cmp_mu 0)%N.
rewrite {cmp_mu has_cmp_mu}/= !mul1r !mulN1r ltrN2 in Ei_lt_mu Ej_gt_mu.
pose A' := [predD1 A & i]; pose n' := #|A'|.
have [Dn n_gt0]: n = n'.+1 /\ (n > 0)%N  by rewrite [n](cardD1 i) Ai.
have i'j: j != i by apply: contraTneq Ej_gt_mu => ->; rewrite lt_gtF.
have{i'j} A'j: j \in A' by rewrite !inE Aj i'j.
have mu_gt0: 0 < mu := le_lt_trans (Ege0 i Ai) Ei_lt_mu.
rewrite (bigD1 i) // big_andbC (bigD1 j) //= mulrA; set pi := \prod_(k | _) _.
have [-> | nz_pi] := eqVneq pi 0; first by rewrite !mulr0 exprn_gt0.
have{nz_pi} pi_gt0: 0 < pi.
  by rewrite lt_def nz_pi prodr_ge0 // => k /andP[/andP[_ /Ege0]].
rewrite -/(En i) -/(En j); pose E' := [eta En with j |-> En i + En j - mu].
have E'ge0 k: k \in A' -> E' k *+ n' >= 0.
  case/andP=> /= _ Ak; apply: mulrn_wge0; case: ifP => _; last exact: Ege0.
  by rewrite subr_ge0 ler_wpDl ?Ege0 // ltW.
rewrite -/n Dn in leAm; have{leAm IHm E'ge0}: _ <= _ := IHm _ leAm _ E'ge0.
have ->: \sum_(k in A') E' k = mu *+ n'.
  apply: (addrI mu); rewrite -mulrS -Dn -sumrMnl (bigD1 i Ai) big_andbC /=.
  rewrite !(bigD1 j A'j) /= addrCA eqxx !addrA subrK; congr (_ + _).
  by apply: eq_bigr => k /andP[_ /negPf->].
rewrite prodrMn_const exprMn_n -/n' ler_pMn2r ?expn_gt0; last by case: (n').
have ->: \prod_(k in A') E' k = E' j * pi.
  by rewrite (bigD1 j) //=; congr *%R; apply: eq_bigr => k /andP[_ /negPf->].
rewrite -(ler_pM2l mu_gt0) -exprS -Dn mulrA; apply: lt_le_trans.
rewrite ltr_pM2r //= eqxx -addrA mulrDr mulrC -ltrBlDl -mulrBl.
by rewrite mulrC ltr_pM2r ?subr_gt0.
Qed.

(* Polynomial bound. *)

Implicit Type p : {poly R}.

Lemma poly_disk_bound p b : {ub | forall x, `|x| <= b -> `|p.[x]| <= ub}.
Proof.
exists (\sum_(j < size p) `|p`_j| * b ^+ j) => x le_x_b.
rewrite horner_coef (le_trans (ler_norm_sum _ _ _)) ?ler_sum // => j _.
<<<<<<< HEAD
rewrite normrM normrX ler_wpM2l ?lerXn2r ?unfold_in //.
=======
rewrite normrM normrX ler_wpM2l ?lerXn2r ?unfold_in //=.
>>>>>>> a3ddbb86
exact: le_trans (normr_ge0 x) le_x_b.
Qed.

End NumDomainOperationTheory.

#[deprecated(since="mathcomp 1.17.0", note="Use lerN2 instead.")]
Notation ler_opp2 := lerN2.
#[deprecated(since="mathcomp 1.17.0", note="Use ltrN2 instead.")]
Notation ltr_opp2 := ltrN2.
#[deprecated(since="mathcomp 1.17.0", note="Use lterN2 instead.")]
Notation lter_opp2 := lterN2.
#[deprecated(since="mathcomp 1.17.0", note="Use lerNr instead.")]
Notation ler_oppr := lerNr.
#[deprecated(since="mathcomp 1.17.0", note="Use ltrNr instead.")]
Notation ltr_oppr := ltrNr.
#[deprecated(since="mathcomp 1.17.0", note="Use lterNr instead.")]
Notation lter_oppr := lterNr.
#[deprecated(since="mathcomp 1.17.0", note="Use lerNl instead.")]
Notation ler_oppl := lerNl.
#[deprecated(since="mathcomp 1.17.0", note="Use ltrNl instead.")]
Notation ltr_oppl := ltrNl.
#[deprecated(since="mathcomp 1.17.0", note="Use lterNl instead.")]
Notation lter_oppl := lterNl.
#[deprecated(since="mathcomp 1.17.0", note="Use lteifN2 instead.")]
Notation lteif_opp2 := lteifN2.
#[deprecated(since="mathcomp 1.17.0", note="Use lerD2l instead.")]
Notation ler_add2l := lerD2l.
#[deprecated(since="mathcomp 1.17.0", note="Use lerD2r instead.")]
Notation ler_add2r := lerD2r.
#[deprecated(since="mathcomp 1.17.0", note="Use lerD2 instead.")]
Notation ler_add2 := lerD2.
#[deprecated(since="mathcomp 1.17.0", note="Use ltrD2l instead.")]
Notation ltr_add2l := ltrD2l.
#[deprecated(since="mathcomp 1.17.0", note="Use ltrD2r instead.")]
Notation ltr_add2r := ltrD2r.
#[deprecated(since="mathcomp 1.17.0", note="Use ltrD2 instead.")]
Notation ltr_add2 := ltrD2.
#[deprecated(since="mathcomp 1.17.0", note="Use lterD2 instead.")]
Notation lter_add2 := lterD2.
#[deprecated(since="mathcomp 1.17.0", note="Use lerD instead.")]
Notation ler_add := lerD.
#[deprecated(since="mathcomp 1.17.0", note="Use ler_ltD instead.")]
Notation ler_lt_add := ler_ltD.
#[deprecated(since="mathcomp 1.17.0", note="Use ltr_leD instead.")]
Notation ltr_le_add := ltr_leD.
#[deprecated(since="mathcomp 1.17.0", note="Use ltrD instead.")]
Notation ltr_add := ltrD.
#[deprecated(since="mathcomp 1.17.0", note="Use lerB instead.")]
Notation ler_sub := lerB.
#[deprecated(since="mathcomp 1.17.0", note="Use ler_ltB instead.")]
Notation ler_lt_sub := ler_ltB.
#[deprecated(since="mathcomp 1.17.0", note="Use ltr_leB instead.")]
Notation ltr_le_sub := ltr_leB.
#[deprecated(since="mathcomp 1.17.0", note="Use ltrB instead.")]
Notation ltr_sub := ltrB.
#[deprecated(since="mathcomp 1.17.0", note="Use lerBlDr instead.")]
Notation ler_subl_addr := lerBlDr.
#[deprecated(since="mathcomp 1.17.0", note="Use lerBrDr instead.")]
Notation ler_subr_addr := lerBrDr.
#[deprecated(since="mathcomp 1.17.0", note="Use lerBDr instead.")]
Notation ler_sub_addr := lerBDr.
#[deprecated(since="mathcomp 1.17.0", note="Use ltrBlDr instead.")]
Notation ltr_subl_addr := ltrBlDr.
#[deprecated(since="mathcomp 1.17.0", note="Use ltrBrDr instead.")]
Notation ltr_subr_addr := ltrBrDr.
#[deprecated(since="mathcomp 1.17.0", note="Use ltrBDr instead.")]
Notation ltr_sub_addr := ltrBDr.
#[deprecated(since="mathcomp 1.17.0", note="Use lterBDr instead.")]
Notation lter_sub_addr := lterBDr.
#[deprecated(since="mathcomp 1.17.0", note="Use lerBlDl instead.")]
Notation ler_subl_addl := lerBlDl.
#[deprecated(since="mathcomp 1.17.0", note="Use ltrBlDl instead.")]
Notation ltr_subl_addl := ltrBlDl.
#[deprecated(since="mathcomp 1.17.0", note="Use lerBrDl instead.")]
Notation ler_subr_addl := lerBrDl.
#[deprecated(since="mathcomp 1.17.0", note="Use ltrBrDl instead.")]
Notation ltr_subr_addl := ltrBrDl.
#[deprecated(since="mathcomp 1.17.0", note="Use lerBDl instead.")]
Notation ler_sub_addl := lerBDl.
#[deprecated(since="mathcomp 1.17.0", note="Use ltrBDl instead.")]
Notation ltr_sub_addl := ltrBDl.
#[deprecated(since="mathcomp 1.17.0", note="Use lterBDl instead.")]
Notation lter_sub_addl := lterBDl.
#[deprecated(since="mathcomp 1.17.0", note="Use lerDl instead.")]
Notation ler_addl := lerDl.
#[deprecated(since="mathcomp 1.17.0", note="Use ltrDl instead.")]
Notation ltr_addl := ltrDl.
#[deprecated(since="mathcomp 1.17.0", note="Use lerDr instead.")]
Notation ler_addr := lerDr.
#[deprecated(since="mathcomp 1.17.0", note="Use ltrDr instead.")]
Notation ltr_addr := ltrDr.
#[deprecated(since="mathcomp 1.17.0", note="Use gerDl instead.")]
Notation ger_addl := gerDl.
#[deprecated(since="mathcomp 1.17.0", note="Use gtrDl instead.")]
Notation gtr_addl := gtrDl.
#[deprecated(since="mathcomp 1.17.0", note="Use gerDr instead.")]
Notation ger_addr := gerDr.
#[deprecated(since="mathcomp 1.17.0", note="Use gtrDr instead.")]
Notation gtr_addr := gtrDr.
#[deprecated(since="mathcomp 1.17.0", note="Use cprD instead.")]
Notation cpr_add := cprD.
#[deprecated(since="mathcomp 1.17.0", note="Use lteifD2l instead.")]
Notation lteif_add2l := lteifD2l.
#[deprecated(since="mathcomp 1.17.0", note="Use lteifD2r instead.")]
Notation lteif_add2r := lteifD2r.
#[deprecated(since="mathcomp 1.17.0", note="Use lteifD2 instead.")]
Notation lteif_add2 := lteifD2.
#[deprecated(since="mathcomp 1.17.0", note="Use lteifBlDr instead.")]
Notation lteif_subl_addr := lteifBlDr.
#[deprecated(since="mathcomp 1.17.0", note="Use lteifBrDr instead.")]
Notation lteif_subr_addr := lteifBrDr.
#[deprecated(since="mathcomp 1.17.0", note="Use lteifBDr instead.")]
Notation lteif_sub_addr := lteifBDr.
#[deprecated(since="mathcomp 1.17.0", note="Use lteifBlDl instead.")]
Notation lteif_subl_addl := lteifBlDl.
#[deprecated(since="mathcomp 1.17.0", note="Use lteifBrDl instead.")]
Notation lteif_subr_addl := lteifBrDl.
#[deprecated(since="mathcomp 1.17.0", note="Use lteifBDl instead.")]
Notation lteif_sub_addl := lteifBDl.
#[deprecated(since="mathcomp 1.17.0", note="Use leifD instead.")]
Notation leif_add := leifD.
#[deprecated(since="mathcomp 1.17.0", note="Use gtrN instead.")]
Notation gtr_opp := gtrN.
#[deprecated(since="mathcomp 1.17.0", note="Use lteifNl instead.")]
Notation lteif_oppl := lteifNl.
#[deprecated(since="mathcomp 1.17.0", note="Use lteifNr instead.")]
Notation lteif_oppr := lteifNr.
#[deprecated(since="mathcomp 1.17.0", note="Use lteif0Nr instead.")]
Notation lteif_0oppr := lteif0Nr.
#[deprecated(since="mathcomp 1.17.0", note="Use lteifNr0 instead.")]
Notation lteif_oppr0 := lteifNr0.
#[deprecated(since="mathcomp 1.17.0", note="Use lterNE instead.")]
Notation lter_oppE := lterNE.
#[deprecated(since="mathcomp 1.17.0", note="Use ler_distD instead.")]
Notation ler_dist_add := ler_distD.
#[deprecated(since="mathcomp 1.17.0", note="Use ler_dist_normD instead.")]
Notation ler_dist_norm_add := ler_dist_normD.
#[deprecated(since="mathcomp 1.17.0", note="Use lerB_normD instead.")]
Notation ler_sub_norm_add := lerB_normD.
#[deprecated(since="mathcomp 1.17.0", note="Use lerB_dist instead.")]
Notation ler_sub_dist := lerB_dist.
#[deprecated(since="mathcomp 1.17.0", note="Use lerB_real instead.")]
Notation ler_sub_real := lerB_real.
#[deprecated(since="mathcomp 1.17.0", note="Use gerB_real instead.")]
Notation ger_sub_real := gerB_real.
#[deprecated(since="mathcomp 1.17.0", note="Use ltrXn2r instead.")]
Notation ltr_expn2r := ltrXn2r.
#[deprecated(since="mathcomp 1.17.0", note="Use lerXn2r instead.")]
Notation ler_expn2r := lerXn2r.
#[deprecated(since="mathcomp 1.17.0", note="Use lterXn2r instead.")]
Notation lter_expn2r := lterXn2r.
#[deprecated(since="mathcomp 1.17.0", note="Use ler_pM instead.")]
Notation ler_pmul := ler_pM.
#[deprecated(since="mathcomp 1.17.0", note="Use ltr_pM instead.")]
Notation ltr_pmul := ltr_pM.
#[deprecated(since="mathcomp 1.17.0", note="Use ler_pV2 instead.")]
Notation ler_pinv := ler_pV2.
#[deprecated(since="mathcomp 1.17.0", note="Use ler_nV2 instead.")]
Notation ler_ninv := ler_nV2.
#[deprecated(since="mathcomp 1.17.0", note="Use ltr_pV2 instead.")]
Notation ltr_pinv := ltr_pV2.
#[deprecated(since="mathcomp 1.17.0", note="Use ltr_nV2 instead.")]
Notation ltr_ninv := ltr_nV2.
#[deprecated(since="mathcomp 1.17.0", note="Use ler_pM2l instead.")]
Notation ler_pmul2l := ler_pM2l.
#[deprecated(since="mathcomp 1.17.0", note="Use ltr_pM2l instead.")]
Notation ltr_pmul2l := ltr_pM2l.
#[deprecated(since="mathcomp 1.17.0", note="Use lter_pM2l instead.")]
Notation lter_pmul2l := lter_pM2l.
#[deprecated(since="mathcomp 1.17.0", note="Use ler_pM2r instead.")]
Notation ler_pmul2r := ler_pM2r.
#[deprecated(since="mathcomp 1.17.0", note="Use ltr_pM2r instead.")]
Notation ltr_pmul2r := ltr_pM2r.
#[deprecated(since="mathcomp 1.17.0", note="Use lter_pM2r instead.")]
Notation lter_pmul2r := lter_pM2r.
#[deprecated(since="mathcomp 1.17.0", note="Use ler_nM2l instead.")]
Notation ler_nmul2l := ler_nM2l.
#[deprecated(since="mathcomp 1.17.0", note="Use ltr_nM2l instead.")]
Notation ltr_nmul2l := ltr_nM2l.
#[deprecated(since="mathcomp 1.17.0", note="Use lter_nM2l instead.")]
Notation lter_nmul2l := lter_nM2l.
#[deprecated(since="mathcomp 1.17.0", note="Use ler_nM2r instead.")]
Notation ler_nmul2r := ler_nM2r.
#[deprecated(since="mathcomp 1.17.0", note="Use ltr_nM2r instead.")]
Notation ltr_nmul2r := ltr_nM2r.
#[deprecated(since="mathcomp 1.17.0", note="Use lter_nM2r instead.")]
Notation lter_nmul2r := lter_nM2r.
#[deprecated(since="mathcomp 1.17.0", note="Use minr_pMr instead.")]
Notation minr_pmulr := minr_pMr.
#[deprecated(since="mathcomp 1.17.0", note="Use maxr_pMr instead.")]
Notation maxr_pmulr := maxr_pMr.
#[deprecated(since="mathcomp 1.17.0", note="Use minr_pMl instead.")]
Notation minr_pmull := minr_pMl.
#[deprecated(since="mathcomp 1.17.0", note="Use maxr_pMl instead.")]
Notation maxr_pmull := maxr_pMl.
#[deprecated(since="mathcomp 1.17.0", note="Use ltr_wpXn2r instead.")]
Notation ltr_wpexpn2r := ltr_wpXn2r.
#[deprecated(since="mathcomp 1.17.0", note="Use ler_pXn2r instead.")]
Notation ler_pexpn2r := ler_pXn2r.
#[deprecated(since="mathcomp 1.17.0", note="Use ltr_pXn2r instead.")]
Notation ltr_pexpn2r := ltr_pXn2r.
#[deprecated(since="mathcomp 1.17.0", note="Use lter_pXn2r instead.")]
Notation lter_pexpn2r := lter_pXn2r.
#[deprecated(since="mathcomp 1.17.0", note="Use ger_pMl instead.")]
Notation ger_pmull := ger_pMl.
#[deprecated(since="mathcomp 1.17.0", note="Use gtr_pMl instead.")]
Notation gtr_pmull := gtr_pMl.
#[deprecated(since="mathcomp 1.17.0", note="Use ger_pMr instead.")]
Notation ger_pmulr := ger_pMr.
#[deprecated(since="mathcomp 1.17.0", note="Use gtr_pMr instead.")]
Notation gtr_pmulr := gtr_pMr.
#[deprecated(since="mathcomp 1.17.0", note="Use ler_pMl instead.")]
Notation ler_pmull := ler_pMl.
#[deprecated(since="mathcomp 1.17.0", note="Use ltr_pMl instead.")]
Notation ltr_pmull := ltr_pMl.
#[deprecated(since="mathcomp 1.17.0", note="Use ler_pMr instead.")]
Notation ler_pmulr := ler_pMr.
#[deprecated(since="mathcomp 1.17.0", note="Use ltr_pMr instead.")]
Notation ltr_pmulr := ltr_pMr.
#[deprecated(since="mathcomp 1.17.0", note="Use ger_nMl instead.")]
Notation ger_nmull := ger_nMl.
#[deprecated(since="mathcomp 1.17.0", note="Use gtr_nMl instead.")]
Notation gtr_nmull := gtr_nMl.
#[deprecated(since="mathcomp 1.17.0", note="Use ger_nMr instead.")]
Notation ger_nmulr := ger_nMr.
#[deprecated(since="mathcomp 1.17.0", note="Use gtr_nMr instead.")]
Notation gtr_nmulr := gtr_nMr.
#[deprecated(since="mathcomp 1.17.0", note="Use ler_nMl instead.")]
Notation ler_nmull := ler_nMl.
#[deprecated(since="mathcomp 1.17.0", note="Use ltr_nMl instead.")]
Notation ltr_nmull := ltr_nMl.
#[deprecated(since="mathcomp 1.17.0", note="Use ler_nMr instead.")]
Notation ler_nmulr := ler_nMr.
#[deprecated(since="mathcomp 1.17.0", note="Use ltr_nMr instead.")]
Notation ltr_nmulr := ltr_nMr.
#[deprecated(since="mathcomp 1.17.0", note="Use leif_pM instead.")]
Notation leif_pmul := leif_pM.
#[deprecated(since="mathcomp 1.17.0", note="Use leif_nM instead.")]
Notation leif_nmul := leif_nM.
#[deprecated(since="mathcomp 1.17.0", note="Use eqrXn2 instead.")]
Notation eqr_expn2 := eqrXn2.
#[deprecated(since="mathcomp 1.17.0", note="Use real_maxr_nMr instead.")]
Notation real_maxr_nmulr := real_maxr_nMr.
#[deprecated(since="mathcomp 1.17.0", note="Use real_minr_nMr instead.")]
Notation real_minr_nmulr := real_minr_nMr.
#[deprecated(since="mathcomp 1.17.0", note="Use real_minr_nMl instead.")]
Notation real_minr_nmull := real_minr_nMl.
#[deprecated(since="mathcomp 1.17.0", note="Use real_maxr_nMl instead.")]
Notation real_maxr_nmull := real_maxr_nMl.
#[deprecated(since="mathcomp 1.17.0", note="Use real_ltr_distlDr instead.")]
Notation real_ltr_distl_addr := real_ltr_distlDr.
#[deprecated(since="mathcomp 1.17.0", note="Use real_ler_distlDr instead.")]
Notation real_ler_distl_addr := real_ler_distlDr.
#[deprecated(since="mathcomp 1.17.0", note="Use real_ltr_distlCDr instead.")]
Notation real_ltr_distlC_addr := real_ltr_distlCDr.
#[deprecated(since="mathcomp 1.17.0", note="Use real_ler_distlCDr instead.")]
Notation real_ler_distlC_addr := real_ler_distlCDr.
#[deprecated(since="mathcomp 1.17.0", note="Use real_ltr_distlBl instead.")]
Notation real_ltr_distl_subl := real_ltr_distlBl.
#[deprecated(since="mathcomp 1.17.0", note="Use real_ler_distlBl instead.")]
Notation real_ler_distl_subl := real_ler_distlBl.
#[deprecated(since="mathcomp 1.17.0", note="Use real_ltr_distlCBl instead.")]
Notation real_ltr_distlC_subl := real_ltr_distlCBl.
#[deprecated(since="mathcomp 1.17.0", note="Use real_ler_distlCBl instead.")]
Notation real_ler_distlC_subl := real_ler_distlCBl.
#[deprecated(since="mathcomp 1.17.0", note="Use ler_iXn2l instead.")]
Notation ler_iexpn2l := ler_iXn2l.
#[deprecated(since="mathcomp 1.17.0", note="Use ltr_iXn2l instead.")]
Notation ltr_iexpn2l := ltr_iXn2l.
#[deprecated(since="mathcomp 1.17.0", note="Use lter_iXn2l instead.")]
Notation lter_iexpn2l := lter_iXn2l.
#[deprecated(since="mathcomp 1.17.0", note="Use ler_eXn2l instead.")]
Notation ler_eexpn2l := ler_eXn2l.
#[deprecated(since="mathcomp 1.17.0", note="Use ltr_eXn2l instead.")]
Notation ltr_eexpn2l := ltr_eXn2l.
#[deprecated(since="mathcomp 1.17.0", note="Use lter_eXn2l instead.")]
Notation lter_eexpn2l := lter_eXn2l.
#[deprecated(since="mathcomp 1.17.0", note="Use ler_wpM2l instead.")]
Notation ler_wpmul2l := ler_wpM2l.
#[deprecated(since="mathcomp 1.17.0", note="Use ler_wpM2rinstead.")]
Notation ler_wpmul2r := ler_wpM2r.
#[deprecated(since="mathcomp 1.17.0", note="Use ler_wnM2l instead.")]
Notation ler_wnmul2l := ler_wnM2l.
#[deprecated(since="mathcomp 1.17.0", note="Use ler_wnM2r instead.")]
Notation ler_wnmul2r := ler_wnM2r.
#[deprecated(since="mathcomp 1.17.0", note="Use ler_peMl instead.")]
Notation ler_pemull := ler_peMl.
#[deprecated(since="mathcomp 1.17.0", note="Use ler_neMl instead.")]
Notation ler_nemull := ler_neMl.
#[deprecated(since="mathcomp 1.17.0", note="Use ler_peMr instead.")]
Notation ler_pemulr := ler_peMr.
#[deprecated(since="mathcomp 1.17.0", note="Use ler_neMr instead.")]
Notation ler_nemulr := ler_neMr.
#[deprecated(since="mathcomp 1.17.0", note="Use ler_iXnr instead.")]
Notation ler_iexpr:= ler_iXnr.
#[deprecated(since="mathcomp 1.17.0", note="Use ltr_iXnr instead.")]
Notation ltr_iexpr := ltr_iXnr.
#[deprecated(since="mathcomp 1.17.0", note="Use lter_iXnr instead.")]
Notation lter_iexpr := lter_iXnr.
#[deprecated(since="mathcomp 1.17.0", note="Use ler_eXnr instead.")]
Notation ler_eexpr := ler_eXnr.
#[deprecated(since="mathcomp 1.17.0", note="Use ltr_eXnr instead.")]
Notation ltr_eexpr := ltr_eXnr.
#[deprecated(since="mathcomp 1.17.0", note="Use lter_eXnr instead.")]
Notation lter_eexpr := lter_eXnr.
#[deprecated(since="mathcomp 1.17.0", note="Use lter_Xnr instead.")]
Notation lter_expr := lter_Xnr.
#[deprecated(since="mathcomp 1.17.0", note="Use ler_wiXn2l instead.")]
Notation ler_wiexpn2l := ler_wiXn2l.
#[deprecated(since="mathcomp 1.17.0", note="Use ler_weXn2l instead.")]
Notation ler_weexpn2l := ler_weXn2l.
#[deprecated(since="mathcomp 1.17.0", note="Use ler_piMl instead.")]
Notation ler_pimull := ler_piMl.
#[deprecated(since="mathcomp 1.17.0", note="Use ler_niMl instead.")]
Notation ler_nimull := ler_niMl.
#[deprecated(since="mathcomp 1.17.0", note="Use ler_piMr instead.")]
Notation ler_pimulr := ler_piMr.
#[deprecated(since="mathcomp 1.17.0", note="Use ler_niMr instead.")]
Notation ler_nimulr := ler_niMr.
#[deprecated(since="mathcomp 1.17.0", note="Use ler_pMn2r instead.")]
Notation ler_pmuln2r := ler_pMn2r.
#[deprecated(since="mathcomp 1.17.0", note="Use ltr_pMn2r instead.")]
Notation ltr_pmuln2r := ltr_pMn2r.
#[deprecated(since="mathcomp 1.17.0", note="Use ler_pMn2l instead.")]
Notation ler_pmuln2l := ler_pMn2l.
#[deprecated(since="mathcomp 1.17.0", note="Use ler_wpMn2l instead.")]
Notation ler_wpmuln2l := ler_wpMn2l.
#[deprecated(since="mathcomp 1.17.0", note="Use eqr_pMn2r instead.")]
Notation eqr_pmuln2r := eqr_pMn2r.
#[deprecated(since="mathcomp 1.17.0", note="Use ltr_wMn2r instead.")]
Notation ltr_wmuln2r := ltr_wMn2r.
#[deprecated(since="mathcomp 1.17.0", note="Use ltr_wpMn2r instead.")]
Notation ltr_wpmuln2r := ltr_wpMn2r.
#[deprecated(since="mathcomp 1.17.0", note="Use ler_wMn2r instead.")]
Notation ler_wmuln2r := ler_wMn2r.
#[deprecated(since="mathcomp 1.17.0", note="Use ler_wnMn2l instead.")]
Notation ler_wnmuln2l := ler_wnMn2l.
#[deprecated(since="mathcomp 1.17.0", note="Use lerMn2r instead.")]
Notation ler_muln2r := lerMn2r.
#[deprecated(since="mathcomp 1.17.0", note="Use ltrMn2r instead.")]
Notation ltr_muln2r := ltrMn2r.
#[deprecated(since="mathcomp 1.17.0", note="Use eqrMn2r instead.")]
Notation eqr_muln2r := eqrMn2r.
#[deprecated(since="mathcomp 1.17.0", note="Use ltr_pMn2l instead.")]
Notation ltr_pmuln2l := ltr_pMn2l.
#[deprecated(since="mathcomp 1.17.0", note="Use ler_nMn2l instead.")]
Notation ler_nmuln2l := ler_nMn2l.
#[deprecated(since="mathcomp 1.17.0", note="Use ltr_nMn2l instead.")]
Notation ltr_nmuln2l := ltr_nMn2l.
#[deprecated(since="mathcomp 1.17.0", note="Use leifBLR instead.")]
Notation leif_subLR := leifBLR.
#[deprecated(since="mathcomp 1.17.0", note="Use leifBRL instead.")]
Notation leif_subRL := leifBRL.
#[deprecated(since="mathcomp 1.17.0", note="Use lteif_pM2l instead.")]
Notation lteif_pmul2l := lteif_pM2l.
#[deprecated(since="mathcomp 1.17.0", note="Use lteif_pM2l instead.")]
Notation lteif_pmul2r := lteif_pM2r.
#[deprecated(since="mathcomp 1.17.0", note="Use lteif_nM2l instead.")]
Notation lteif_nmul2l := lteif_nM2l.
#[deprecated(since="mathcomp 1.17.0", note="Use lteif_nM2r instead.")]
Notation lteif_nmul2r := lteif_nM2r.
#[deprecated(since="mathcomp 1.17.0", note="Use ler_wpDl instead.")]
Notation ler_paddl := ler_wpDl.
#[deprecated(since="mathcomp 1.17.0", note="Use ltr_wpDl instead.")]
Notation ltr_paddl := ltr_wpDl.
#[deprecated(since="mathcomp 1.17.0", note="Use ltr_pwDl instead.")]
Notation ltr_spaddl := ltr_pwDl.
#[deprecated(since="mathcomp 1.17.0", note="Use ltr_pDl instead.")]
Notation ltr_spsaddl := ltr_pDl.
#[deprecated(since="mathcomp 1.17.0", note="Use ler_wnDl instead.")]
Notation ler_naddl := ler_wnDl.
#[deprecated(since="mathcomp 1.17.0", note="Use ltr_wnDl instead.")]
Notation ltr_naddl := ltr_wnDl.
#[deprecated(since="mathcomp 1.17.0", note="Use ltr_nwDl instead.")]
Notation ltr_snaddl := ltr_nwDl.
#[deprecated(since="mathcomp 1.17.0", note="Use ltr_nDl instead.")]
Notation ltr_snsaddl := ltr_nDl.
#[deprecated(since="mathcomp 1.17.0", note="Use ler_wpDr instead.")]
Notation ler_paddr := ler_wpDr.
#[deprecated(since="mathcomp 1.17.0", note="Use ltr_wpDr instead.")]
Notation ltr_paddr := ltr_wpDr.
#[deprecated(since="mathcomp 1.17.0", note="Use ltr_pwDr instead.")]
Notation ltr_spaddr := ltr_pwDr.
#[deprecated(since="mathcomp 1.17.0", note="Use ltr_pDr instead.")]
Notation ltr_spsaddr := ltr_pDr.
#[deprecated(since="mathcomp 1.17.0", note="Use ler_wnDr instead.")]
Notation ler_naddr := ler_wnDr.
#[deprecated(since="mathcomp 1.17.0", note="Use ltr_wnDr instead.")]
Notation ltr_naddr := ltr_wnDr.
#[deprecated(since="mathcomp 1.17.0", note="Use ltr_nwDr instead.")]
Notation ltr_snaddr := ltr_nwDr.
#[deprecated(since="mathcomp 1.17.0", note="Use ltr_nDr instead.")]
Notation ltr_snsaddr := ltr_nDr.

#[global] Hint Resolve lerN2 ltrN2 real0 real1 normr_real : core.
Arguments ler_sqr {R} [x y].
Arguments ltr_sqr {R} [x y].
Arguments signr_inj {R} [x1 x2].
Arguments real_ler_normlP {R x y}.
Arguments real_ltr_normlP {R x y}.

Section NumDomainMonotonyTheoryForReals.
Local Open Scope order_scope.

Variables (R R' : numDomainType) (D : pred R) (f : R -> R') (f' : R -> nat).
Implicit Types (m n p : nat) (x y z : R) (u v w : R').

Lemma real_mono :
  {homo f : x y / x < y} -> {in real &, {mono f : x y / x <= y}}.
Proof.
move=> mf x y xR yR /=; have [lt_xy | le_yx] := real_leP xR yR.
  by rewrite ltW_homo.
by rewrite lt_geF ?mf.
Qed.

Lemma real_nmono :
  {homo f : x y /~ x < y} -> {in real &, {mono f : x y /~ x <= y}}.
Proof.
move=> mf x y xR yR /=; have [lt_xy|le_yx] := real_ltP xR yR.
  by rewrite lt_geF ?mf.
by rewrite ltW_nhomo.
Qed.

Lemma real_mono_in :
    {in D &, {homo f : x y / x < y}} ->
  {in [pred x in D | x \is real] &, {mono f : x y / x <= y}}.
Proof.
move=> Dmf x y /andP[hx xR] /andP[hy yR] /=.
have [lt_xy|le_yx] := real_leP xR yR; first by rewrite (ltW_homo_in Dmf).
by rewrite lt_geF ?Dmf.
Qed.

Lemma real_nmono_in :
    {in D &, {homo f : x y /~ x < y}} ->
  {in [pred x in D | x \is real] &, {mono f : x y /~ x <= y}}.
Proof.
move=> Dmf x y /andP[hx xR] /andP[hy yR] /=.
have [lt_xy|le_yx] := real_ltP xR yR; last by rewrite (ltW_nhomo_in Dmf).
by rewrite lt_geF ?Dmf.
Qed.

Lemma realn_mono : {homo f' : x y / x < y >-> (x < y)} ->
  {in real &, {mono f' : x y / x <= y >-> (x <= y)}}.
Proof.
move=> mf x y xR yR /=; have [lt_xy | le_yx] := real_leP xR yR.
  by rewrite ltW_homo.
by rewrite lt_geF ?mf.
Qed.

Lemma realn_nmono : {homo f' : x y / y < x >-> (x < y)} ->
  {in real &, {mono f' : x y / y <= x >-> (x <= y)}}.
Proof.
move=> mf x y xR yR /=; have [lt_xy|le_yx] := real_ltP xR yR.
  by rewrite lt_geF ?mf.
by rewrite ltW_nhomo.
Qed.

Lemma realn_mono_in : {in D &, {homo f' : x y / x < y >-> (x < y)}} ->
  {in [pred x in D | x \is real] &, {mono f' : x y / x <= y >-> (x <= y)}}.
Proof.
move=> Dmf x y /andP[hx xR] /andP[hy yR] /=.
have [lt_xy|le_yx] := real_leP xR yR; first by rewrite (ltW_homo_in Dmf).
by rewrite lt_geF ?Dmf.
Qed.

Lemma realn_nmono_in : {in D &, {homo f' : x y / y < x >-> (x < y)}} ->
  {in [pred x in D | x \is real] &, {mono f' : x y / y <= x >-> (x <= y)}}.
Proof.
move=> Dmf x y /andP[hx xR] /andP[hy yR] /=.
have [lt_xy|le_yx] := real_ltP xR yR; last by rewrite (ltW_nhomo_in Dmf).
by rewrite lt_geF ?Dmf.
Qed.

End NumDomainMonotonyTheoryForReals.

Section FinGroup.

Import GroupScope.

Variables (R : numDomainType) (gT : finGroupType).
Implicit Types G : {group gT}.

Lemma natrG_gt0 G : #|G|%:R > 0 :> R.
Proof. by rewrite ltr0n cardG_gt0. Qed.

Lemma natrG_neq0 G : #|G|%:R != 0 :> R.
Proof. by rewrite gt_eqF // natrG_gt0. Qed.

Lemma natr_indexg_gt0 G B : #|G : B|%:R > 0 :> R.
Proof. by rewrite ltr0n indexg_gt0. Qed.

Lemma natr_indexg_neq0 G B : #|G : B|%:R != 0 :> R.
Proof. by rewrite gt_eqF // natr_indexg_gt0. Qed.

End FinGroup.

Section NumFieldTheory.

Variable F : numFieldType.
Implicit Types x y z t : F.

Lemma unitf_gt0 x : 0 < x -> x \is a GRing.unit.
Proof. by move=> hx; rewrite unitfE eq_sym lt_eqF. Qed.

Lemma unitf_lt0 x : x < 0 -> x \is a GRing.unit.
Proof. by move=> hx; rewrite unitfE lt_eqF. Qed.

Lemma lef_pV2 : {in pos &, {mono (@GRing.inv F) : x y /~ x <= y}}.
Proof. by move=> x y hx hy /=; rewrite ler_pV2 ?inE ?unitf_gt0. Qed.

Lemma lef_nV2 : {in neg &, {mono (@GRing.inv F) : x y /~ x <= y}}.
Proof. by move=> x y hx hy /=; rewrite ler_nV2 ?inE ?unitf_lt0. Qed.

Lemma ltf_pV2 : {in pos &, {mono (@GRing.inv F) : x y /~ x < y}}.
Proof. exact: leW_nmono_in lef_pV2. Qed.

Lemma ltf_nV2 : {in neg &, {mono (@GRing.inv F) : x y /~ x < y}}.
Proof. exact: leW_nmono_in lef_nV2. Qed.

Definition ltef_pV2 := (lef_pV2, ltf_pV2).
Definition ltef_nV2 := (lef_nV2, ltf_nV2).

Lemma invf_gt1 x : 0 < x -> (1 < x^-1) = (x < 1).
Proof. by move=> x_gt0; rewrite -{1}[1]invr1 ltf_pV2 ?posrE ?ltr01. Qed.

Lemma invf_ge1 x : 0 < x -> (1 <= x^-1) = (x <= 1).
Proof. by move=> x_lt0; rewrite -{1}[1]invr1 lef_pV2 ?posrE ?ltr01. Qed.

Definition invf_gte1 := (invf_ge1, invf_gt1).

Lemma invf_le1 x : 0 < x -> (x^-1 <= 1) = (1 <= x).
Proof. by move=> x_gt0; rewrite -invf_ge1 ?invr_gt0 // invrK. Qed.

Lemma invf_lt1 x : 0 < x -> (x^-1 < 1) = (1 < x).
Proof. by move=> x_lt0; rewrite -invf_gt1 ?invr_gt0 // invrK. Qed.

Definition invf_lte1 := (invf_le1, invf_lt1).
Definition invf_cp1 := (invf_gte1, invf_lte1).

(* These lemma are all combinations of mono(LR|RL) with ler_[pn]mul2[rl]. *)
Lemma ler_pdivlMr z x y : 0 < z -> (x <= y / z) = (x * z <= y).
Proof. by move=> z_gt0; rewrite -(@ler_pM2r _ z _ x) ?mulfVK ?gt_eqF. Qed.

Lemma ltr_pdivlMr z x y : 0 < z -> (x < y / z) = (x * z < y).
Proof. by move=> z_gt0; rewrite -(@ltr_pM2r _ z _ x) ?mulfVK ?gt_eqF. Qed.

Definition lter_pdivlMr := (ler_pdivlMr, ltr_pdivlMr).

Lemma ler_pdivrMr z x y : 0 < z -> (y / z <= x) = (y <= x * z).
Proof. by move=> z_gt0; rewrite -(@ler_pM2r _ z) ?mulfVK ?gt_eqF. Qed.

Lemma ltr_pdivrMr z x y : 0 < z -> (y / z < x) = (y < x * z).
Proof. by move=> z_gt0; rewrite -(@ltr_pM2r _ z) ?mulfVK ?gt_eqF. Qed.

Definition lter_pdivrMr := (ler_pdivrMr, ltr_pdivrMr).

Lemma ler_pdivlMl z x y : 0 < z -> (x <= z^-1 * y) = (z * x <= y).
Proof. by move=> z_gt0; rewrite mulrC ler_pdivlMr ?[z * _]mulrC. Qed.

Lemma ltr_pdivlMl z x y : 0 < z -> (x < z^-1 * y) = (z * x < y).
Proof. by move=> z_gt0; rewrite mulrC ltr_pdivlMr ?[z * _]mulrC. Qed.

Definition lter_pdivlMl := (ler_pdivlMl, ltr_pdivlMl).

Lemma ler_pdivrMl z x y : 0 < z -> (z^-1 * y <= x) = (y <= z * x).
Proof. by move=> z_gt0; rewrite mulrC ler_pdivrMr ?[z * _]mulrC. Qed.

Lemma ltr_pdivrMl z x y : 0 < z -> (z^-1 * y < x) = (y < z * x).
Proof. by move=> z_gt0; rewrite mulrC ltr_pdivrMr ?[z * _]mulrC. Qed.

Definition lter_pdivrMl := (ler_pdivrMl, ltr_pdivrMl).

Lemma ler_ndivlMr z x y : z < 0 -> (x <= y / z) = (y <= x * z).
Proof. by move=> z_lt0; rewrite -(@ler_nM2r _ z) ?mulfVK  ?lt_eqF. Qed.

Lemma ltr_ndivlMr z x y : z < 0 -> (x < y / z) = (y < x * z).
Proof. by move=> z_lt0; rewrite -(@ltr_nM2r _ z) ?mulfVK ?lt_eqF. Qed.

Definition lter_ndivlMr := (ler_ndivlMr, ltr_ndivlMr).

Lemma ler_ndivrMr z x y : z < 0 -> (y / z <= x) = (x * z <= y).
Proof. by move=> z_lt0; rewrite -(@ler_nM2r _ z) ?mulfVK ?lt_eqF. Qed.

Lemma ltr_ndivrMr z x y : z < 0 -> (y / z < x) = (x * z < y).
Proof. by move=> z_lt0; rewrite -(@ltr_nM2r _ z) ?mulfVK ?lt_eqF. Qed.

Definition lter_ndivrMr := (ler_ndivrMr, ltr_ndivrMr).

Lemma ler_ndivlMl z x y : z < 0 -> (x <= z^-1 * y) = (y <= z * x).
Proof. by move=> z_lt0; rewrite mulrC ler_ndivlMr ?[z * _]mulrC. Qed.

Lemma ltr_ndivlMl z x y : z < 0 -> (x < z^-1 * y) = (y < z * x).
Proof. by move=> z_lt0; rewrite mulrC ltr_ndivlMr ?[z * _]mulrC. Qed.

Definition lter_ndivlMl := (ler_ndivlMl, ltr_ndivlMl).

Lemma ler_ndivrMl z x y : z < 0 -> (z^-1 * y <= x) = (z * x <= y).
Proof. by move=> z_lt0; rewrite mulrC ler_ndivrMr ?[z * _]mulrC. Qed.

Lemma ltr_ndivrMl z x y : z < 0 -> (z^-1 * y < x) = (z * x < y).
Proof. by move=> z_lt0; rewrite mulrC ltr_ndivrMr ?[z * _]mulrC. Qed.

Definition lter_ndivrMl := (ler_ndivrMl, ltr_ndivrMl).

Lemma natf_div m d : (d %| m)%N -> (m %/ d)%:R = m%:R / d%:R :> F.
Proof. by apply: char0_natf_div; apply: (@char_num F). Qed.

Lemma normfV : {morph (norm : F -> F) : x / x ^-1}.
Proof.
move=> x /=; have [/normrV //|Nux] := boolP (x \is a GRing.unit).
by rewrite !invr_out // unitfE normr_eq0 -unitfE.
Qed.

Lemma normf_div : {morph (norm : F -> F) : x y / x / y}.
Proof. by move=> x y /=; rewrite normrM normfV. Qed.

Lemma invr_sg x : (sg x)^-1 = sgr x.
Proof. by rewrite !(fun_if GRing.inv) !(invr0, invrN, invr1). Qed.

Lemma sgrV x : sgr x^-1 = sgr x.
Proof. by rewrite /sgr invr_eq0 invr_lt0. Qed.

Lemma splitr x : x = x / 2%:R + x / 2%:R.
Proof. by rewrite -mulr2n -mulr_natr mulfVK //= pnatr_eq0. Qed.

(* lteif *)

Lemma lteif_pdivlMr C z x y :
  0 < z -> x < y / z ?<= if C = (x * z < y ?<= if C).
Proof. by case: C => ? /=; rewrite lter_pdivlMr. Qed.

Lemma lteif_pdivrMr C z x y :
  0 < z -> y / z < x ?<= if C = (y < x * z ?<= if C).
Proof. by case: C => ? /=; rewrite lter_pdivrMr. Qed.

Lemma lteif_pdivlMl C z x y :
  0 < z -> x < z^-1 * y ?<= if C = (z * x < y ?<= if C).
Proof. by case: C => ? /=; rewrite lter_pdivlMl. Qed.

Lemma lteif_pdivrMl C z x y :
  0 < z -> z^-1 * y < x ?<= if C = (y < z * x ?<= if C).
Proof. by case: C => ? /=; rewrite lter_pdivrMl. Qed.

Lemma lteif_ndivlMr C z x y :
  z < 0 -> x < y / z ?<= if C = (y < x * z ?<= if C).
Proof. by case: C => ? /=; rewrite lter_ndivlMr. Qed.

Lemma lteif_ndivrMr C z x y :
  z < 0 -> y / z < x ?<= if C = (x * z < y ?<= if C).
Proof. by case: C => ? /=; rewrite lter_ndivrMr. Qed.

Lemma lteif_ndivlMl C z x y :
  z < 0 -> x < z^-1 * y ?<= if C = (y < z * x ?<= if C).
Proof. by case: C => ? /=; rewrite lter_ndivlMl. Qed.

Lemma lteif_ndivrMl C z x y :
  z < 0 -> z^-1 * y < x ?<= if C = (z * x < y ?<= if C).
Proof. by case: C => ? /=; rewrite lter_ndivrMl. Qed.

(* Interval midpoint. *)

Local Notation mid x y := ((x + y) / 2).

Lemma midf_le x y : x <= y -> (x <= mid x y) * (mid x y <= y).
Proof.
move=> lexy; rewrite ler_pdivlMr ?ler_pdivrMr ?ltr0Sn //.
by rewrite !mulrDr !mulr1 !lerD2.
Qed.

Lemma midf_lt x y : x < y -> (x < mid x y) * (mid x y < y).
Proof.
move=> ltxy; rewrite ltr_pdivlMr ?ltr_pdivrMr ?ltr0Sn //.
by rewrite !mulrDr !mulr1 !ltrD2.
Qed.

Definition midf_lte := (midf_le, midf_lt).

Lemma ler_addgt0Pr x y : reflect (forall e, e > 0 -> x <= y + e) (x <= y).
Proof.
apply/(iffP idP)=> [lexy e e_gt0 | lexye]; first by rewrite ler_wpDr// ltW.
have [||ltyx]// := comparable_leP.
  rewrite (@comparabler_trans _ (y + 1))// /Order.comparable ?lexye ?ltr01//.
  by rewrite lerDl ler01 orbT.
have /midf_lt [_] := ltyx; rewrite le_gtF//.
rewrite -(@addrK _ y y) (addrAC _ _ x) -addrA 2!mulrDl -splitr lexye//.
by rewrite divr_gt0// ?ltr0n// subr_gt0.
Qed.

Lemma ler_addgt0Pl x y : reflect (forall e, e > 0 -> x <= e + y) (x <= y).
Proof.
by apply/(equivP (ler_addgt0Pr x y)); split=> lexy e /lexy; rewrite addrC.
Qed.

Lemma lt_le a b : (forall x, x < a -> x < b) -> a <= b.
Proof.
move=> ab; apply/ler_addgt0Pr => e e_gt0; rewrite -lerBDr ltW//.
by rewrite ab// ltrBlDr ltrDl.
Qed.

Lemma gt_ge a b : (forall x, b < x -> a < x) -> a <= b.
Proof.
by move=> ab; apply/ler_addgt0Pr => e e_gt0; rewrite ltW// ab// ltrDl.
Qed.

(* The AGM, unscaled but without the nth root. *)

Lemma real_leif_mean_square x y :
  x \is real -> y \is real -> x * y <= mid (x ^+ 2) (y ^+ 2) ?= iff (x == y).
Proof.
move=> Rx Ry; rewrite -(mono_leif (ler_pM2r (ltr_nat F 0 2))).
by rewrite divfK ?pnatr_eq0 // mulr_natr; apply: real_leif_mean_square_scaled.
Qed.

Lemma real_leif_AGM2 x y :
  x \is real -> y \is real -> x * y <= mid x y ^+ 2 ?= iff (x == y).
Proof.
move=> Rx Ry; rewrite -(mono_leif (ler_pM2r (ltr_nat F 0 4))).
rewrite mulr_natr (natrX F 2 2) -exprMn divfK ?pnatr_eq0 //.
exact: real_leif_AGM2_scaled.
Qed.

Lemma leif_AGM (I : finType) (A : {pred I}) (E : I -> F) :
    let n := #|A| in let mu := (\sum_(i in A) E i) / n%:R in
    {in A, forall i, 0 <= E i} ->
  \prod_(i in A) E i <= mu ^+ n
                     ?= iff [forall i in A, forall j in A, E i == E j].
Proof.
move=> n mu Ege0; have [n0 | n_gt0] := posnP n.
  by rewrite n0 -big_andE !(big_pred0 _ _ _ _ (card0_eq n0)); apply/leifP.
pose E' i := E i / n%:R.
have defE' i: E' i *+ n = E i by rewrite -mulr_natr divfK ?pnatr_eq0 -?lt0n.
have /leif_AGM_scaled (i): i \in A -> 0 <= E' i *+ n by rewrite defE' => /Ege0.
rewrite -/n -mulr_suml (eq_bigr _ (in1W defE')); congr (_ <= _ ?= iff _).
by do 2![apply: eq_forallb_in => ? _]; rewrite -(eqr_pMn2r n_gt0) !defE'.
Qed.

Implicit Type p : {poly F}.
Lemma Cauchy_root_bound p : p != 0 -> {b | forall x, root p x -> `|x| <= b}.
Proof.
move=> nz_p; set a := lead_coef p; set n := (size p).-1.
have [q Dp]: {q | forall x, x != 0 -> p.[x] = (a - q.[x^-1] / x) * x ^+ n}.
  exists (- \poly_(i < n) p`_(n - i.+1)) => x nz_x.
  rewrite hornerN mulNr opprK horner_poly mulrDl !mulr_suml addrC.
  rewrite horner_coef polySpred // big_ord_recr (reindex_inj rev_ord_inj) /=.
  rewrite -/n -lead_coefE; congr (_ + _); apply: eq_bigr=> i _.
  by rewrite exprB ?unitfE // -exprVn mulrA mulrAC exprSr mulrA.
have [b ub_q] := poly_disk_bound q 1; exists (b / `|a| + 1) => x px0.
have b_ge0: 0 <= b by rewrite (le_trans (normr_ge0 q.[1])) ?ub_q ?normr1.
have{b_ge0} ba_ge0: 0 <= b / `|a| by rewrite divr_ge0.
rewrite real_leNgt ?rpredD ?rpred1 ?ger0_real //.
apply: contraL px0 => lb_x; rewrite rootE.
have x_ge1: 1 <= `|x| by rewrite (le_trans _ (ltW lb_x)) // ler_wpDl.
have nz_x: x != 0 by rewrite -normr_gt0 (lt_le_trans ltr01).
rewrite {}Dp // mulf_neq0 ?expf_neq0 // subr_eq0 eq_sym.
have: (b / `|a|) < `|x| by rewrite (lt_trans _ lb_x) // ltr_pwDr ?ltr01.
apply: contraTneq => /(canRL (divfK nz_x))Dax.
rewrite ltr_pdivrMr ?normr_gt0 ?lead_coef_eq0 // mulrC -normrM -{}Dax.
by rewrite le_gtF // ub_q // normfV invf_le1 ?normr_gt0.
Qed.

Import GroupScope.

Lemma natf_indexg (gT : finGroupType) (G H : {group gT}) :
  H \subset G -> #|G : H|%:R = (#|G|%:R / #|H|%:R)%R :> F.
Proof. by move=> sHG; rewrite -divgS // natf_div ?cardSg. Qed.

End NumFieldTheory.

#[deprecated(since="mathcomp 1.17.0", note="Use lef_pV2 instead.")]
Notation lef_pinv := lef_pV2.
#[deprecated(since="mathcomp 1.17.0", note="Use lef_nV2 instead.")]
Notation lef_ninv := lef_nV2.
#[deprecated(since="mathcomp 1.17.0", note="Use ltf_pV2 instead.")]
Notation ltf_pinv := ltf_pV2.
#[deprecated(since="mathcomp 1.17.0", note="Use ltf_nV2 instead.")]
Notation ltf_ninv := ltf_nV2.
#[deprecated(since="mathcomp 1.17.0", note="Use ltef_pV2 instead.")]
Notation ltef_pinv := ltef_pV2.
#[deprecated(since="mathcomp 1.17.0", note="Use ltef_nV2 instead.")]
Notation ltef_ninv := ltef_nV2.
#[deprecated(since="mathcomp 1.17.0", note="Use lteif_pdivlMr instead.")]
Notation lteif_pdivl_mulr := lteif_pdivlMr.
#[deprecated(since="mathcomp 1.17.0", note="Use lteif_pdivrMr instead.")]
Notation lteif_pdivr_mulr := lteif_pdivrMr.
#[deprecated(since="mathcomp 1.17.0", note="Use lteif_pdivlMl instead.")]
Notation lteif_pdivl_mull := lteif_pdivlMl.
#[deprecated(since="mathcomp 1.17.0", note="Use lteif_pdivrMl instead.")]
Notation lteif_pdivr_mull := lteif_pdivrMl.
#[deprecated(since="mathcomp 1.17.0", note="Use lteif_ndivlMr instead.")]
Notation lteif_ndivl_mulr := lteif_ndivlMr.
#[deprecated(since="mathcomp 1.17.0", note="Use lteif_ndivrMr instead.")]
Notation lteif_ndivr_mulr := lteif_ndivrMr.
#[deprecated(since="mathcomp 1.17.0", note="Use lteif_ndivlMl instead.")]
Notation lteif_ndivl_mull := lteif_ndivlMl.
#[deprecated(since="mathcomp 1.17.0", note="Use lteif_ndivrMl instead.")]
Notation lteif_ndivr_mull := lteif_ndivrMl.
#[deprecated(since="mathcomp 1.17.0", note="Use ler_pdivlMr instead.")]
Notation ler_pdivl_mulr := ler_pdivlMr.
#[deprecated(since="mathcomp 1.17.0", note="Use ltr_pdivlMr instead.")]
Notation ltr_pdivl_mulr := ltr_pdivlMr.
#[deprecated(since="mathcomp 1.17.0", note="Use lter_pdivlMr instead.")]
Notation lter_pdivl_mulr := lter_pdivlMr.
#[deprecated(since="mathcomp 1.17.0", note="Use ler_pdivrMr instead.")]
Notation ler_pdivr_mulr := ler_pdivrMr.
#[deprecated(since="mathcomp 1.17.0", note="Use ltr_pdivrMr instead.")]
Notation ltr_pdivr_mulr := ltr_pdivrMr.
#[deprecated(since="mathcomp 1.17.0", note="Use lter_pdivrMr instead.")]
Notation lter_pdivr_mulr := lter_pdivrMr.
#[deprecated(since="mathcomp 1.17.0", note="Use ler_pdivlMl instead.")]
Notation ler_pdivl_mull := ler_pdivlMl.
#[deprecated(since="mathcomp 1.17.0", note="Use ltr_pdivlMl instead.")]
Notation ltr_pdivl_mull := ltr_pdivlMl.
#[deprecated(since="mathcomp 1.17.0", note="Use lter_pdivlMl instead.")]
Notation lter_pdivl_mull := lter_pdivlMl.
#[deprecated(since="mathcomp 1.17.0", note="Use ler_pdivrMl instead.")]
Notation ler_pdivr_mull := ler_pdivrMl.
#[deprecated(since="mathcomp 1.17.0", note="Use ltr_pdivrMl instead.")]
Notation ltr_pdivr_mull := ltr_pdivrMl.
#[deprecated(since="mathcomp 1.17.0", note="Use lter_pdivrMl instead.")]
Notation lter_pdivr_mull := lter_pdivrMl.
#[deprecated(since="mathcomp 1.17.0", note="Use ler_ndivlMr instead.")]
Notation ler_ndivl_mulr := ler_ndivlMr.
#[deprecated(since="mathcomp 1.17.0", note="Use ltr_ndivlMr instead.")]
Notation ltr_ndivl_mulr := ltr_ndivlMr.
#[deprecated(since="mathcomp 1.17.0", note="Use lter_ndivlMr instead.")]
Notation lter_ndivl_mulr := lter_ndivlMr.
#[deprecated(since="mathcomp 1.17.0", note="Use ler_ndivrMr instead.")]
Notation ler_ndivr_mulr := ler_ndivrMr.
#[deprecated(since="mathcomp 1.17.0", note="Use ltr_ndivrMr instead.")]
Notation ltr_ndivr_mulr := ltr_ndivrMr.
#[deprecated(since="mathcomp 1.17.0", note="Use lter_ndivrMr instead.")]
Notation lter_ndivr_mulr := lter_ndivrMr.
#[deprecated(since="mathcomp 1.17.0", note="Use ler_ndivlMl instead.")]
Notation ler_ndivl_mull := ler_ndivlMl.
#[deprecated(since="mathcomp 1.17.0", note="Use ltr_ndivlMl instead.")]
Notation ltr_ndivl_mull := ltr_ndivlMl.
#[deprecated(since="mathcomp 1.17.0", note="Use lter_ndivlMl instead.")]
Notation lter_ndivl_mull := lter_ndivlMl.
#[deprecated(since="mathcomp 1.17.0", note="Use ler_ndivrMl instead.")]
Notation ler_ndivr_mull := ler_ndivrMl.
#[deprecated(since="mathcomp 1.17.0", note="Use ltr_ndivrMl instead.")]
Notation ltr_ndivr_mull := ltr_ndivrMl.
#[deprecated(since="mathcomp 1.17.0", note="Use lter_ndivrMl instead.")]
Notation lter_ndivr_mull := lter_ndivrMl.

Section RealDomainTheory.

Variable R : realDomainType.
Implicit Types x y z t : R.

Lemma num_real x : x \is real. Proof. exact: num_real. Qed.
Hint Resolve num_real : core.

Lemma lerP x y : ler_xor_gt x y (min y x) (min x y) (max y x) (max x y)
                                `|x - y| `|y - x| (x <= y) (y < x).
Proof. exact: real_leP. Qed.

Lemma ltrP x y : ltr_xor_ge x y (min y x) (min x y) (max y x) (max x y)
                                `|x - y| `|y - x| (y <= x) (x < y).
Proof. exact: real_ltP. Qed.

Lemma ltrgtP x y :
   comparer x y  (min y x) (min x y) (max y x) (max x y)
                 `|x - y| `|y - x| (y == x) (x == y)
                 (x >= y) (x <= y) (x > y) (x < y) .
Proof. exact: real_ltgtP. Qed.

Lemma ger0P x : ger0_xor_lt0 x (min 0 x) (min x 0) (max 0 x) (max x 0)
                                `|x| (x < 0) (0 <= x).
Proof. exact: real_ge0P. Qed.

Lemma ler0P x : ler0_xor_gt0 x (min 0 x) (min x 0) (max 0 x) (max x 0)
                                `|x| (0 < x) (x <= 0).
Proof. exact: real_le0P. Qed.

Lemma ltrgt0P x : comparer0 x (min 0 x) (min x 0) (max 0 x) (max x 0)
  `|x| (0 == x) (x == 0) (x <= 0) (0 <= x) (x < 0) (x > 0).
Proof. exact: real_ltgt0P. Qed.

(* sign *)

Lemma mulr_lt0 x y :
  (x * y < 0) = [&& x != 0, y != 0 & (x < 0) (+) (y < 0)].
Proof.
have [x_gt0|x_lt0|->] /= := ltrgt0P x; last by rewrite mul0r.
  by rewrite pmulr_rlt0 //; case: ltrgt0P.
by rewrite nmulr_rlt0 //; case: ltrgt0P.
Qed.

Lemma neq0_mulr_lt0 x y :
  x != 0 -> y != 0 -> (x * y < 0) = (x < 0) (+) (y < 0).
Proof. by move=> x_neq0 y_neq0; rewrite mulr_lt0 x_neq0 y_neq0. Qed.

Lemma mulr_sign_lt0 (b : bool) x :
  ((-1) ^+ b * x < 0) = (x != 0) && (b (+) (x < 0)%R).
Proof. by rewrite mulr_lt0 signr_lt0 signr_eq0. Qed.

(* sign & norm *)

Lemma mulr_sign_norm x : (-1) ^+ (x < 0)%R * `|x| = x.
Proof. by rewrite real_mulr_sign_norm. Qed.

Lemma mulr_Nsign_norm x : (-1) ^+ (0 < x)%R * `|x| = - x.
Proof. by rewrite real_mulr_Nsign_norm. Qed.

Lemma numEsign x : x = (-1) ^+ (x < 0)%R * `|x|.
Proof. by rewrite -realEsign. Qed.

Lemma numNEsign x : -x = (-1) ^+ (0 < x)%R * `|x|.
Proof. by rewrite -realNEsign. Qed.

Lemma normrEsign x : `|x| = (-1) ^+ (x < 0)%R * x.
Proof. by rewrite -real_normrEsign. Qed.

End RealDomainTheory.

#[global] Hint Resolve num_real : core.

Section RealDomainOperations.

Notation "[ 'arg' 'min_' ( i < i0 | P ) F ]" :=
    (Order.arg_min (disp := ring_display) i0 (fun i => P%B) (fun i => F)) :
   ring_scope.

Notation "[ 'arg' 'min_' ( i < i0 'in' A ) F ]" :=
  [arg min_(i < i0 | i \in A) F] : ring_scope.

Notation "[ 'arg' 'min_' ( i < i0 ) F ]" := [arg min_(i < i0 | true) F] :
  ring_scope.

Notation "[ 'arg' 'max_' ( i > i0 | P ) F ]" :=
   (Order.arg_max (disp := ring_display) i0 (fun i => P%B) (fun i => F)) :
  ring_scope.

Notation "[ 'arg' 'max_' ( i > i0 'in' A ) F ]" :=
    [arg max_(i > i0 | i \in A) F] : ring_scope.

Notation "[ 'arg' 'max_' ( i > i0 ) F ]" := [arg max_(i > i0 | true) F] :
  ring_scope.

(* sgr section *)

Variable R : realDomainType.
Implicit Types x y z t : R.
Let numR_real := @num_real R.
Hint Resolve numR_real : core.

Lemma sgr_cp0 x :
  ((sg x == 1) = (0 < x)) *
  ((sg x == -1) = (x < 0)) *
  ((sg x == 0) = (x == 0)).
Proof.
rewrite -[1]/((-1) ^+ false) -signrN lt0r leNgt sgr_def.
case: (x =P 0) => [-> | _]; first by rewrite !(eq_sym 0) !signr_eq0 ltxx eqxx.
by rewrite !(inj_eq signr_inj) eqb_id eqbF_neg signr_eq0 //.
Qed.

Variant sgr_val x : R -> bool -> bool -> bool -> bool -> bool -> bool
  -> bool -> bool -> bool -> bool -> bool -> bool -> R -> Set :=
  | SgrNull of x = 0 : sgr_val x 0 true true true true false false
    true false false true false false 0
  | SgrPos of x > 0 : sgr_val x x false false true false false true
    false false true false false true 1
  | SgrNeg of x < 0 : sgr_val x (- x) false true false false true false
    false true false false true false (-1).

Lemma sgrP x :
  sgr_val x `|x| (0 == x) (x <= 0) (0 <= x) (x == 0) (x < 0) (0 < x)
                 (0 == sg x) (-1 == sg x) (1 == sg x)
                 (sg x == 0)  (sg x == -1) (sg x == 1) (sg x).
Proof.
by rewrite ![_ == sg _]eq_sym !sgr_cp0 /sg; case: ltrgt0P; constructor.
Qed.

Lemma normrEsg x : `|x| = sg x * x.
Proof. by case: sgrP; rewrite ?(mul0r, mul1r, mulN1r). Qed.

Lemma numEsg x : x = sg x * `|x|.
Proof. by case: sgrP; rewrite !(mul1r, mul0r, mulrNN). Qed.

(* GG: duplicate! *)
Lemma mulr_sg_norm x : sg x * `|x| = x. Proof. by rewrite -numEsg. Qed.

Lemma sgrM x y : sg (x * y) = sg x * sg y.
Proof.
rewrite !sgr_def mulr_lt0 andbA mulrnAr mulrnAl -mulrnA mulnb -negb_or mulf_eq0.
by case: (~~ _) => //; rewrite signr_addb.
Qed.

Lemma sgrN x : sg (- x) = - sg x.
Proof. by rewrite -mulrN1 sgrM sgrN1 mulrN1. Qed.

Lemma sgrX n x : sg (x ^+ n) = (sg x) ^+ n.
Proof. by elim: n => [|n IHn]; rewrite ?sgr1 // !exprS sgrM IHn. Qed.

Lemma sgr_smul x y : sg (sg x * y) = sg x * sg y.
Proof. by rewrite sgrM sgr_id. Qed.

Lemma sgr_gt0 x : (sg x > 0) = (x > 0).
Proof. by rewrite -[LHS]sgr_cp0 sgr_id sgr_cp0. Qed.

Lemma sgr_ge0 x : (sgr x >= 0) = (x >= 0).
Proof. by rewrite !leNgt sgr_lt0. Qed.

(* norm section *)

Lemma ler_norm x : (x <= `|x|).
Proof. exact: real_ler_norm. Qed.

Lemma ler_norml x y : (`|x| <= y) = (- y <= x <= y).
Proof. exact: real_ler_norml. Qed.

Lemma ler_normlP x y : reflect ((- x <= y) * (x <= y)) (`|x| <= y).
Proof. exact: real_ler_normlP. Qed.
Arguments ler_normlP {x y}.

Lemma eqr_norml x y : (`|x| == y) = ((x == y) || (x == -y)) && (0 <= y).
Proof. exact: real_eqr_norml. Qed.

Lemma eqr_norm2 x y : (`|x| == `|y|) = (x == y) || (x == -y).
Proof. exact: real_eqr_norm2. Qed.

Lemma ltr_norml x y : (`|x| < y) = (- y < x < y).
Proof. exact: real_ltr_norml. Qed.

Definition lter_norml := (ler_norml, ltr_norml).

Lemma ltr_normlP x y : reflect ((-x < y) * (x < y)) (`|x| < y).
Proof. exact: real_ltr_normlP. Qed.
Arguments ltr_normlP {x y}.

Lemma ltr_normlW x y : `|x| < y -> x < y. Proof. exact: real_ltr_normlW. Qed.

Lemma ltrNnormlW x y : `|x| < y -> - y < x. Proof. exact: real_ltrNnormlW. Qed.

Lemma ler_normlW x y : `|x| <= y -> x <= y. Proof. exact: real_ler_normlW. Qed.

Lemma lerNnormlW x y : `|x| <= y -> - y <= x. Proof. exact: real_lerNnormlW. Qed.

Lemma ler_normr x y : (x <= `|y|) = (x <= y) || (x <= - y).
Proof. exact: real_ler_normr. Qed.

Lemma ltr_normr x y : (x < `|y|) = (x < y) || (x < - y).
Proof. exact: real_ltr_normr. Qed.

Definition lter_normr := (ler_normr, ltr_normr).

Lemma ler_distl x y e : (`|x - y| <= e) = (y - e <= x <= y + e).
Proof. exact: real_ler_distl. Qed.

Lemma ltr_distl x y e : (`|x - y| < e) = (y - e < x < y + e).
Proof. exact: real_ltr_distl. Qed.

Definition lter_distl := (ler_distl, ltr_distl).

Lemma ltr_distlC x y e : (`|x - y| < e) = (x - e < y < x + e).
Proof. by rewrite distrC ltr_distl. Qed.

Lemma ler_distlC x y e : (`|x - y| <= e) = (x - e <= y <= x + e).
Proof. by rewrite distrC ler_distl. Qed.

Definition lter_distlC := (ler_distlC, ltr_distlC).

Lemma ltr_distlDr x y e : `|x - y| < e -> x < y + e.
Proof. exact: real_ltr_distlDr. Qed.

Lemma ler_distlDr x y e : `|x - y| <= e -> x <= y + e.
Proof. exact: real_ler_distlDr. Qed.

Lemma ltr_distlCDr x y e : `|x - y| < e -> y < x + e.
Proof. exact: real_ltr_distlCDr. Qed.

Lemma ler_distlCDr x y e : `|x - y| <= e -> y <= x + e.
Proof. exact: real_ler_distlCDr. Qed.

Lemma ltr_distlBl x y e : `|x - y| < e -> x - e < y.
Proof. exact: real_ltr_distlBl. Qed.

Lemma ler_distlBl x y e : `|x - y| <= e -> x - e <= y.
Proof. exact: real_ler_distlBl. Qed.

Lemma ltr_distlCBl x y e : `|x - y| < e -> y - e < x.
Proof. exact: real_ltr_distlCBl. Qed.

Lemma ler_distlCBl x y e : `|x - y| <= e -> y - e <= x.
Proof. exact: real_ler_distlCBl. Qed.

Lemma exprn_even_ge0 n x : ~~ odd n -> 0 <= x ^+ n.
Proof. by move=> even_n; rewrite real_exprn_even_ge0 ?num_real. Qed.

Lemma exprn_even_gt0 n x : ~~ odd n -> (0 < x ^+ n) = (n == 0)%N || (x != 0).
Proof. by move=> even_n; rewrite real_exprn_even_gt0 ?num_real. Qed.

Lemma exprn_even_le0 n x : ~~ odd n -> (x ^+ n <= 0) = (n != 0%N) && (x == 0).
Proof. by move=> even_n; rewrite real_exprn_even_le0 ?num_real. Qed.

Lemma exprn_even_lt0 n x : ~~ odd n -> (x ^+ n < 0) = false.
Proof. by move=> even_n; rewrite real_exprn_even_lt0 ?num_real. Qed.

Lemma exprn_odd_ge0 n x : odd n -> (0 <= x ^+ n) = (0 <= x).
Proof. by move=> even_n; rewrite real_exprn_odd_ge0 ?num_real. Qed.

Lemma exprn_odd_gt0 n x : odd n -> (0 < x ^+ n) = (0 < x).
Proof. by move=> even_n; rewrite real_exprn_odd_gt0 ?num_real. Qed.

Lemma exprn_odd_le0 n x : odd n -> (x ^+ n <= 0) = (x <= 0).
Proof. by move=> even_n; rewrite real_exprn_odd_le0 ?num_real. Qed.

Lemma exprn_odd_lt0 n x : odd n -> (x ^+ n < 0) = (x < 0).
Proof. by move=> even_n; rewrite real_exprn_odd_lt0 ?num_real. Qed.

(* lteif *)

Lemma lteif_norml C x y :
  (`|x| < y ?<= if C) = (- y < x ?<= if C) && (x < y ?<= if C).
Proof. by case: C; rewrite /= lter_norml. Qed.

Lemma lteif_normr C x y :
  (x < `|y| ?<= if C) = (x < y ?<= if C) || (x < - y ?<= if C).
Proof. by case: C; rewrite /= lter_normr. Qed.

Lemma lteif_distl C x y e :
  (`|x - y| < e ?<= if C) = (y - e < x ?<= if C) && (x < y + e ?<= if C).
Proof. by case: C; rewrite /= lter_distl. Qed.

(* Special lemmas for squares. *)

Lemma sqr_ge0 x : 0 <= x ^+ 2. Proof. by rewrite exprn_even_ge0. Qed.

Lemma sqr_norm_eq1 x : (x ^+ 2 == 1) = (`|x| == 1).
Proof. by rewrite sqrf_eq1 eqr_norml ler01 andbT. Qed.

Lemma leif_mean_square_scaled x y :
  x * y *+ 2 <= x ^+ 2 + y ^+ 2 ?= iff (x == y).
Proof. exact: real_leif_mean_square_scaled. Qed.

Lemma leif_AGM2_scaled x y : x * y *+ 4 <= (x + y) ^+ 2 ?= iff (x == y).
Proof. exact: real_leif_AGM2_scaled. Qed.

Section MinMax.

Lemma oppr_max : {morph -%R : x y / max x y >-> min x y : R}.
Proof. by move=> x y; apply: real_oppr_max. Qed.

Lemma oppr_min : {morph -%R : x y / min x y >-> max x y : R}.
Proof. by move=> x y; apply: real_oppr_min. Qed.

Lemma addr_minl : @left_distributive R R +%R min.
Proof. by move=> x y z; apply: real_addr_minl. Qed.

Lemma addr_minr : @right_distributive R R +%R min.
Proof. by move=> x y z; apply: real_addr_minr. Qed.

Lemma addr_maxl : @left_distributive R R +%R max.
Proof. by move=> x y z; apply: real_addr_maxl. Qed.

Lemma addr_maxr : @right_distributive R R +%R max.
Proof. by move=> x y z; apply: real_addr_maxr. Qed.

Lemma minr_nMr x y z : x <= 0 -> x * min y z = max (x * y) (x * z).
Proof. by move=> x_le0; apply: real_minr_nMr. Qed.

Lemma maxr_nMr x y z : x <= 0 -> x * max y z = min (x * y) (x * z).
Proof. by move=> x_le0; apply: real_maxr_nMr. Qed.

Lemma minr_nMl x y z : x <= 0 -> min y z * x = max (y * x) (z * x).
Proof. by move=> x_le0; apply: real_minr_nMl. Qed.

Lemma maxr_nMl x y z : x <= 0 -> max y z * x = min (y * x) (z * x).
Proof. by move=> x_le0; apply: real_maxr_nMl. Qed.

Lemma maxrN x : max x (- x) = `|x|.   Proof. exact: real_maxrN. Qed.
Lemma maxNr x : max (- x) x = `|x|.   Proof. exact: real_maxNr. Qed.
Lemma minrN x : min x (- x) = - `|x|. Proof. exact: real_minrN. Qed.
Lemma minNr x : min (- x) x = - `|x|. Proof. exact: real_minNr. Qed.

End MinMax.

Section PolyBounds.

Variable p : {poly R}.

Lemma poly_itv_bound a b : {ub | forall x, a <= x <= b -> `|p.[x]| <= ub}.
Proof.
have [ub le_p_ub] := poly_disk_bound p (Num.max `|a| `|b|).
exists ub => x /andP[le_a_x le_x_b]; rewrite le_p_ub // le_maxr !ler_normr.
by have [_|_] := ler0P x; rewrite ?lerN2 ?le_a_x ?le_x_b orbT.
Qed.

Lemma monic_Cauchy_bound : p \is monic -> {b | forall x, x >= b -> p.[x] > 0}.
Proof.
move/monicP=> mon_p; pose n := (size p - 2)%N.
have [p_le1 | p_gt1] := leqP (size p) 1.
  exists 0 => x _; rewrite (size1_polyC p_le1) hornerC.
  by rewrite -[p`_0]lead_coefC -size1_polyC // mon_p ltr01.
pose lb := \sum_(j < n.+1) `|p`_j|; exists (lb + 1) => x le_ub_x.
have x_ge1: 1 <= x; last have x_gt0 := lt_le_trans ltr01 x_ge1.
  by rewrite -(lerD2l lb) ler_wpDl ?sumr_ge0 // => j _.
rewrite horner_coef -(subnK p_gt1) -/n addnS big_ord_recr /= addn1.
rewrite [in p`__]subnSK // subn1 -lead_coefE mon_p mul1r -ltrBlDl sub0r.
apply: le_lt_trans (_ : lb * x ^+ n < _); last first.
  by rewrite exprS ltr_pM2r ?exprn_gt0// -(ltrD2r 1) ltr_pwDr.
rewrite -sumrN mulr_suml ler_sum // => j _; apply: le_trans (ler_norm _) _.
rewrite normrN normrM ler_wpM2l // normrX.
by rewrite ger0_norm ?(ltW x_gt0) // ler_weXn2l ?leq_ord.
Qed.

End PolyBounds.

End RealDomainOperations.

Section RealField.

Variables (F : realFieldType) (x y : F).

Lemma leif_mean_square : x * y <= (x ^+ 2 + y ^+ 2) / 2 ?= iff (x == y).
Proof. by apply: real_leif_mean_square; apply: num_real. Qed.

Lemma leif_AGM2 : x * y <= ((x + y) / 2)^+ 2 ?= iff (x == y).
Proof. by apply: real_leif_AGM2; apply: num_real. Qed.

End RealField.

Section ArchimedeanFieldTheory.

Variables (F : archiFieldType) (x : F).

Lemma archi_boundP : 0 <= x -> x < (bound x)%:R.
Proof. by move/ger0_norm=> {1}<-; rewrite /bound; case: (sigW _). Qed.

Lemma upper_nthrootP i : (bound x <= i)%N -> x < 2 ^+ i.
Proof.
rewrite /bound; case: (sigW _) => /= b le_x_b le_b_i.
apply: le_lt_trans (ler_norm x) (lt_trans le_x_b _ ).
by rewrite -natrX ltr_nat (leq_ltn_trans le_b_i) // ltn_expl.
Qed.

End ArchimedeanFieldTheory.

Section RealClosedFieldTheory.

Variable R : rcfType.
Implicit Types a x y : R.

Lemma poly_ivt : real_closed_axiom R. Proof. exact: poly_ivt. Qed.

(* Square Root theory *)

Lemma sqrtr_ge0 a : 0 <= sqrt a.
Proof. by rewrite /sqrt; case: (sig2W _). Qed.
Hint Resolve sqrtr_ge0 : core.

Lemma sqr_sqrtr a : 0 <= a -> sqrt a ^+ 2 = a.
Proof.
by rewrite /sqrt => a_ge0; case: (sig2W _) => /= x _; rewrite a_ge0 => /eqP.
Qed.

Lemma ler0_sqrtr a : a <= 0 -> sqrt a = 0.
Proof.
rewrite /sqrtr; case: (sig2W _) => x /= _.
by have [//|_ /eqP//|->] := ltrgt0P a; rewrite mulf_eq0 orbb => /eqP.
Qed.

Lemma ltr0_sqrtr a : a < 0 -> sqrt a = 0.
Proof. by move=> /ltW; apply: ler0_sqrtr. Qed.

Variant sqrtr_spec a : R -> bool -> bool -> R -> Type :=
| IsNoSqrtr of a < 0 : sqrtr_spec a a false true 0
| IsSqrtr b of 0 <= b : sqrtr_spec a (b ^+ 2) true false b.

Lemma sqrtrP a : sqrtr_spec a a (0 <= a) (a < 0) (sqrt a).
Proof.
have [a_ge0|a_lt0] := ger0P a.
  by rewrite -{1 2}[a]sqr_sqrtr //; constructor.
by rewrite ltr0_sqrtr //; constructor.
Qed.

Lemma sqrtr_sqr a : sqrt (a ^+ 2) = `|a|.
Proof.
have /eqP : sqrt (a ^+ 2) ^+ 2 = `|a| ^+ 2.
  by rewrite -normrX ger0_norm ?sqr_sqrtr ?sqr_ge0.
rewrite eqf_sqr => /predU1P[-> //|ha].
have := sqrtr_ge0 (a ^+ 2); rewrite (eqP ha) oppr_ge0 normr_le0 => /eqP ->.
by rewrite normr0 oppr0.
Qed.

Lemma sqrtrM a b : 0 <= a -> sqrt (a * b) = sqrt a * sqrt b.
Proof.
case: (sqrtrP a) => // {}a a_ge0 _; case: (sqrtrP b) => [b_lt0 | {}b b_ge0].
  by rewrite mulr0 ler0_sqrtr // nmulr_lle0 ?mulr_ge0.
by rewrite mulrACA sqrtr_sqr ger0_norm ?mulr_ge0.
Qed.

Lemma sqrtr0 : sqrt 0 = 0 :> R.
Proof. by move: (sqrtr_sqr 0); rewrite exprS mul0r => ->; rewrite normr0. Qed.

Lemma sqrtr1 : sqrt 1 = 1 :> R.
Proof. by move: (sqrtr_sqr 1); rewrite expr1n => ->; rewrite normr1. Qed.

Lemma sqrtr_eq0 a : (sqrt a == 0) = (a <= 0).
Proof.
case: sqrtrP => [/ltW ->|b]; first by rewrite eqxx.
case: ltrgt0P => [b_gt0|//|->]; last by rewrite exprS mul0r lexx.
by rewrite lt_geF ?pmulr_rgt0.
Qed.

Lemma sqrtr_gt0 a : (0 < sqrt a) = (0 < a).
Proof. by rewrite lt0r sqrtr_ge0 sqrtr_eq0 -ltNge andbT. Qed.

Lemma eqr_sqrt a b : 0 <= a -> 0 <= b -> (sqrt a == sqrt b) = (a == b).
Proof.
move=> a_ge0 b_ge0; apply/eqP/eqP=> [HS|->] //.
by move: (sqr_sqrtr a_ge0); rewrite HS (sqr_sqrtr b_ge0).
Qed.

Lemma ler_wsqrtr : {homo @sqrt R : a b / a <= b}.
Proof.
move=> a b /= le_ab; case: (boolP (0 <= a))=> [pa|]; last first.
  by rewrite -ltNge; move/ltW; rewrite -sqrtr_eq0; move/eqP->.
rewrite -(@ler_pXn2r R 2) ?nnegrE ?sqrtr_ge0 //.
by rewrite !sqr_sqrtr // (le_trans pa).
Qed.

Lemma ler_psqrt : {in @pos R &, {mono sqrt : a b / a <= b}}.
Proof.
apply: le_mono_in => x y x_gt0 y_gt0.
rewrite !lt_neqAle => /andP[neq_xy le_xy].
by rewrite ler_wsqrtr // eqr_sqrt ?ltW // neq_xy.
Qed.

Lemma ler_sqrt a b : 0 < b -> (sqrt a <= sqrt b) = (a <= b).
Proof.
move=> b_gt0; have [a_le0|a_gt0] := ler0P a; last by rewrite ler_psqrt.
by rewrite ler0_sqrtr // sqrtr_ge0 (le_trans a_le0) ?ltW.
Qed.

Lemma ltr_sqrt a b : 0 < b -> (sqrt a < sqrt b) = (a < b).
Proof.
move=> b_gt0; have [a_le0|a_gt0] := ler0P a; last first.
  by rewrite (leW_mono_in ler_psqrt).
by rewrite ler0_sqrtr // sqrtr_gt0 b_gt0 (le_lt_trans a_le0).
Qed.

Lemma sqrtrV x : 0 <= x -> sqrt (x^-1) = (sqrt x)^-1.
Proof.
case: ltrgt0P => // [x_gt0 _|->]; last by rewrite !(invr0, sqrtr0).
have sx_neq0 : sqrt x != 0 by rewrite sqrtr_eq0 -ltNge.
apply: (mulfI sx_neq0).
by rewrite -sqrtrM !(divff, ltW, sqrtr1) // lt0r_neq0.
Qed.

End RealClosedFieldTheory.

Notation "z ^*" := (conj_op z) (at level 2, format "z ^*") : ring_scope.
Notation "'i" := imaginary (at level 0) : ring_scope.

Section ClosedFieldTheory.

Variable C : numClosedFieldType.
Implicit Types a x y z : C.

Definition normCK : forall x, `|x| ^+ 2 = x * x^* := normCK.

Definition sqrCi : 'i ^+ 2 = -1 :> C := sqrCi.

Lemma mulCii : 'i * 'i = -1 :> C. Proof. exact: sqrCi. Qed.

Lemma conjCK : involutive (@conj_op C).
Proof.
have JE x : x^* = `|x|^+2 / x.
  have [->|x_neq0] := eqVneq x 0; first by rewrite rmorph0 invr0 mulr0.
  by apply: (canRL (mulfK _)) => //; rewrite mulrC -normCK.
move=> x; have [->|x_neq0] := eqVneq x 0; first by rewrite !rmorph0.
rewrite !JE normrM normfV exprMn normrX normr_id.
rewrite invfM exprVn (AC (2*2) (1*(2*3)*4))/= -invfM -exprMn.
by rewrite divff ?mul1r ?invrK // !expf_eq0 normr_eq0 //.
Qed.

Let Re2 z := z + z^*.
Definition nnegIm z := (0 <= 'i * (z^* - z)).
Definition argCle y z := nnegIm z ==> nnegIm y && (Re2 z <= Re2 y).

Variant rootC_spec n (x : C) : Type :=
  RootCspec (y : C) of if (n > 0)%N then y ^+ n = x else y = 0
                        & forall z, (n > 0)%N -> z ^+ n = x -> argCle y z.

Fact rootC_subproof n x : rootC_spec n x.
Proof.
have realRe2 u : Re2 u \is Num.real by
  rewrite realEsqr expr2 {2}/Re2 -{2}[u]conjCK addrC -rmorphD -normCK exprn_ge0.
have argCle_total : total argCle.
  move=> u v; rewrite /total /argCle.
  by do 2!case: (nnegIm _) => //; rewrite ?orbT //= real_leVge.
have argCle_trans : transitive argCle.
  move=> u v w /implyP geZuv /implyP geZvw; apply/implyP.
  by case/geZvw/andP=> /geZuv/andP[-> geRuv] /le_trans->.
pose p := 'X^n - (x *+ (n > 0))%:P; have [r0 Dp] := closed_field_poly_normal p.
have sz_p: size p = n.+1.
  rewrite size_addl ?size_polyXn // ltnS size_opp size_polyC mulrn_eq0.
  by case: posnP => //; case: negP.
pose r := sort argCle r0; have r_arg: sorted argCle r by apply: sort_sorted.
have{} Dp: p = \prod_(z <- r) ('X - z%:P).
  rewrite Dp lead_coefE sz_p coefB coefXn coefC -mulrb -mulrnA mulnb lt0n andNb.
  by rewrite subr0 eqxx scale1r; apply/esym/perm_big; rewrite perm_sort.
have mem_rP z: (n > 0)%N -> reflect (z ^+ n = x) (z \in r).
  move=> n_gt0; rewrite -root_prod_XsubC -Dp rootE !hornerE n_gt0.
  by rewrite subr_eq0; apply: eqP.
exists r`_0 => [|z n_gt0 /(mem_rP z n_gt0) r_z].
  have sz_r: size r = n by apply: succn_inj; rewrite -sz_p Dp size_prod_XsubC.
  case: posnP => [n0 | n_gt0]; first by rewrite nth_default // sz_r n0.
  by apply/mem_rP=> //; rewrite mem_nth ?sz_r.
case: {Dp mem_rP}r r_z r_arg => // y r1 /[1!inE] /predU1P[-> _|r1z].
  by apply/implyP=> ->; rewrite lexx.
by move/(order_path_min argCle_trans)/allP->.
Qed.

Definition nthroot n x := let: RootCspec y _ _ := rootC_subproof n x in y.
Notation "n .-root" := (nthroot n) : ring_scope.
Notation sqrtC := 2.-root.

Fact Re_lock : unit. Proof. exact: tt. Qed.
Fact Im_lock : unit. Proof. exact: tt. Qed.
Definition Re z := locked_with Re_lock ((z + z^*) / 2%:R).
Definition Im z := locked_with Im_lock ('i * (z^* - z) / 2%:R).
Notation "'Re z" := (Re z) : ring_scope.
Notation "'Im z" := (Im z) : ring_scope.

Lemma ReE z : 'Re z = (z + z^*) / 2%:R. Proof. by rewrite ['Re _]unlock. Qed.
Lemma ImE z : 'Im z = 'i * (z^* - z) / 2%:R.
Proof. by rewrite ['Im _]unlock. Qed.

Let nz2 : 2 != 0 :> C. Proof. by rewrite pnatr_eq0. Qed.

Lemma normCKC x : `|x| ^+ 2 = x^* * x. Proof. by rewrite normCK mulrC. Qed.

Lemma mul_conjC_ge0 x : 0 <= x * x^*.
Proof. by rewrite -normCK exprn_ge0. Qed.

Lemma mul_conjC_gt0 x : (0 < x * x^* ) = (x != 0).
Proof.
have [->|x_neq0] := eqVneq; first by rewrite rmorph0 mulr0.
by rewrite -normCK exprn_gt0 ?normr_gt0.
Qed.

Lemma mul_conjC_eq0 x : (x * x^* == 0) = (x == 0).
Proof. by rewrite -normCK expf_eq0 normr_eq0. Qed.

Lemma conjC_ge0 x : (0 <= x^* ) = (0 <= x).
Proof.
wlog suffices: x / 0 <= x -> 0 <= x^*.
  by move=> IH; apply/idP/idP=> /IH; rewrite ?conjCK.
rewrite [in X in X -> _]le0r => /predU1P[-> | x_gt0]; first by rewrite rmorph0.
by rewrite -(pmulr_rge0 _ x_gt0) mul_conjC_ge0.
Qed.

Lemma conjC_nat n : (n%:R)^* = n%:R :> C. Proof. exact: rmorph_nat. Qed.
Lemma conjC0 : 0^* = 0 :> C. Proof. exact: rmorph0. Qed.
Lemma conjC1 : 1^* = 1 :> C. Proof. exact: rmorph1. Qed.
Lemma conjCN1 : (- 1)^* = - 1 :> C. Proof. exact: rmorphN1. Qed.
Lemma conjC_eq0 x : (x^* == 0) = (x == 0). Proof. exact: fmorph_eq0. Qed.

Lemma invC_norm x : x^-1 = `|x| ^- 2 * x^*.
Proof.
have [-> | nx_x] := eqVneq x 0; first by rewrite conjC0 mulr0 invr0.
by rewrite normCK invfM divfK ?conjC_eq0.
Qed.

(* Real number subset. *)

Lemma CrealE x : (x \is real) = (x^* == x).
Proof.
rewrite realEsqr ger0_def normrX normCK.
by have [-> | /mulfI/inj_eq-> //] := eqVneq x 0; rewrite rmorph0 !eqxx.
Qed.

Lemma CrealP {x} : reflect (x^* = x) (x \is real).
Proof. by rewrite CrealE; apply: eqP. Qed.

Lemma conj_Creal x : x \is real -> x^* = x.
Proof. by move/CrealP. Qed.

Lemma conj_normC z : `|z|^* = `|z|.
Proof. by rewrite conj_Creal ?normr_real. Qed.

Lemma CrealJ : {mono (@conj_op C) : x / x \is Num.real}.
Proof. by apply: (homo_mono1 conjCK) => x xreal; rewrite conj_Creal. Qed.

Lemma geC0_conj x : 0 <= x -> x^* = x.
Proof. by move=> /ger0_real/CrealP. Qed.

Lemma geC0_unit_exp x n : 0 <= x -> (x ^+ n.+1 == 1) = (x == 1).
Proof. by move=> x_ge0; rewrite pexpr_eq1. Qed.

(* Elementary properties of roots. *)

Ltac case_rootC := rewrite /nthroot; case: (rootC_subproof _ _).

Lemma root0C x : 0.-root x = 0. Proof. by case_rootC. Qed.

Lemma rootCK n : (n > 0)%N -> cancel n.-root (fun x => x ^+ n).
Proof. by case: n => //= n _ x; case_rootC. Qed.

Lemma root1C x : 1.-root x = x. Proof. exact: (@rootCK 1). Qed.

Lemma rootC0 n : n.-root 0 = 0.
Proof.
have [-> | n_gt0] := posnP n; first by rewrite root0C.
by have /eqP := rootCK n_gt0 0; rewrite expf_eq0 n_gt0 /= => /eqP.
Qed.

Lemma rootC_inj n : (n > 0)%N -> injective n.-root.
Proof. by move/rootCK/can_inj. Qed.

Lemma eqr_rootC n : (n > 0)%N -> {mono n.-root : x y / x == y}.
Proof. by move/rootC_inj/inj_eq. Qed.

Lemma rootC_eq0 n x : (n > 0)%N -> (n.-root x == 0) = (x == 0).
Proof. by move=> n_gt0; rewrite -{1}(rootC0 n) eqr_rootC. Qed.

(* Rectangular coordinates. *)

Lemma nonRealCi : ('i : C) \isn't real.
Proof. by rewrite realEsqr sqrCi oppr_ge0 lt_geF ?ltr01. Qed.

Lemma neq0Ci : 'i != 0 :> C.
Proof. by apply: contraNneq nonRealCi => ->; apply: real0. Qed.

Lemma normCi : `|'i| = 1 :> C.
Proof. by apply/eqP; rewrite -(@pexpr_eq1 _ _ 2) // -normrX sqrCi normrN1. Qed.

Lemma invCi : 'i^-1 = - 'i :> C.
Proof. by rewrite -div1r -[1]opprK -sqrCi mulNr mulfK ?neq0Ci. Qed.

Lemma conjCi : 'i^* = - 'i :> C.
Proof. by rewrite -invCi invC_norm normCi expr1n invr1 mul1r. Qed.

Lemma Crect x : x = 'Re x + 'i * 'Im x.
Proof.
rewrite !(ReE, ImE) 2!mulrA mulCii mulN1r opprB -mulrDl.
by rewrite addrACA subrr addr0 mulrDl -splitr.
Qed.

Lemma eqCP x y : x = y <-> ('Re x = 'Re y) /\ ('Im x = 'Im y).
Proof. by split=> [->//|[eqRe eqIm]]; rewrite [x]Crect [y]Crect eqRe eqIm. Qed.

Lemma eqC x y : (x == y) = ('Re x == 'Re y) && ('Im x == 'Im y).
Proof. by apply/eqP/(andPP eqP eqP) => /eqCP. Qed.

Lemma Creal_Re x : 'Re x \is real.
Proof. by rewrite ReE CrealE fmorph_div rmorph_nat rmorphD /= conjCK addrC. Qed.

Lemma Creal_Im x : 'Im x \is real.
Proof.
rewrite ImE CrealE fmorph_div rmorph_nat rmorphM /= rmorphB conjCK.
by rewrite conjCi -opprB mulrNN.
Qed.
Hint Resolve Creal_Re Creal_Im : core.

Fact Re_is_additive : additive Re.
Proof. by move=> x y; rewrite !ReE rmorphB addrACA -opprD mulrBl. Qed.
#[export]
HB.instance Definition _ := GRing.isAdditive.Build C C Re Re_is_additive.

Fact Im_is_additive : additive Im.
Proof.
by move=> x y; rewrite !ImE rmorphB opprD addrACA -opprD mulrBr mulrBl.
Qed.
#[export]
HB.instance Definition _ := GRing.isAdditive.Build C C Im Im_is_additive.

Lemma Creal_ImP z : reflect ('Im z = 0) (z \is real).
Proof.
rewrite ImE CrealE -subr_eq0 -(can_eq (mulKf neq0Ci)) mulr0.
by rewrite -(can_eq (divfK nz2)) mul0r; apply: eqP.
Qed.

Lemma Creal_ReP z : reflect ('Re z = z) (z \in real).
Proof.
rewrite (sameP (Creal_ImP z) eqP) -(can_eq (mulKf neq0Ci)) mulr0.
by rewrite -(inj_eq (addrI ('Re z))) addr0 -Crect eq_sym; apply: eqP.
Qed.

Lemma ReMl : {in real, forall x, {morph Re : z / x * z}}.
Proof.
by move=> x Rx z /=; rewrite !ReE rmorphM /= (conj_Creal Rx) -mulrDr -mulrA.
Qed.

Lemma ReMr : {in real, forall x, {morph Re : z / z * x}}.
Proof. by move=> x Rx z /=; rewrite mulrC ReMl // mulrC. Qed.

Lemma ImMl : {in real, forall x, {morph Im : z / x * z}}.
Proof.
by move=> x Rx z; rewrite !ImE rmorphM /= (conj_Creal Rx) -mulrBr mulrCA !mulrA.
Qed.

Lemma ImMr : {in real, forall x, {morph Im : z / z * x}}.
Proof. by move=> x Rx z /=; rewrite mulrC ImMl // mulrC. Qed.

Lemma Re_i : 'Re 'i = 0. Proof. by rewrite ReE conjCi subrr mul0r. Qed.

Lemma Im_i : 'Im 'i = 1.
Proof.
rewrite ImE conjCi -opprD mulrN -mulr2n mulrnAr mulCii.
by rewrite mulNrn opprK divff.
Qed.

Lemma Re_conj z : 'Re z^* = 'Re z.
Proof. by rewrite !ReE addrC conjCK. Qed.

Lemma Im_conj z : 'Im z^* = - 'Im z.
Proof. by rewrite !ImE -mulNr -mulrN opprB conjCK. Qed.

Lemma Re_rect : {in real &, forall x y, 'Re (x + 'i * y) = x}.
Proof.
move=> x y Rx Ry; rewrite /= raddfD /= (Creal_ReP x Rx).
by rewrite ReMr // Re_i mul0r addr0.
Qed.

Lemma Im_rect : {in real &, forall x y, 'Im (x + 'i * y) = y}.
Proof.
move=> x y Rx Ry; rewrite /= raddfD /= (Creal_ImP x Rx) add0r.
by rewrite ImMr // Im_i mul1r.
Qed.

Lemma conjC_rect : {in real &, forall x y, (x + 'i * y)^* = x - 'i * y}.
Proof.
by move=> x y Rx Ry; rewrite /= rmorphD rmorphM /= conjCi mulNr !conj_Creal.
Qed.

Lemma addC_rect x1 y1 x2 y2 :
  (x1 + 'i * y1) + (x2 + 'i * y2) = x1 + x2 + 'i * (y1 + y2).
Proof. by rewrite addrACA -mulrDr. Qed.

Lemma oppC_rect x y : - (x + 'i * y)  = - x + 'i * (- y).
Proof. by rewrite mulrN -opprD. Qed.

Lemma subC_rect x1 y1 x2 y2 :
  (x1 + 'i * y1) - (x2 + 'i * y2) = x1 - x2 + 'i * (y1 - y2).
Proof. by rewrite oppC_rect addC_rect. Qed.

Lemma mulC_rect x1 y1 x2 y2 : (x1 + 'i * y1) * (x2 + 'i * y2) =
                              x1 * x2 - y1 * y2 + 'i * (x1 * y2 + x2 * y1).
Proof.
rewrite mulrDl !mulrDr (AC (2*2) (1*4*(2*3)))/= mulrACA.
by rewrite -expr2 sqrCi mulN1r -!mulrA [_ * ('i * _)]mulrCA [_ * y1]mulrC.
Qed.

Lemma ImM x y : 'Im (x * y) = 'Re x * 'Im y + 'Re y * 'Im x.
Proof.
rewrite [x in LHS]Crect [y in LHS]Crect mulC_rect.
by rewrite !(Im_rect, rpredB, rpredD, rpredM).
Qed.

Lemma ImMil x : 'Im ('i * x) = 'Re x.
Proof. by rewrite ImM Re_i Im_i mul0r mulr1 add0r. Qed.

Lemma ReMil x : 'Re ('i * x) = - 'Im x.
Proof. by rewrite -ImMil mulrA mulCii mulN1r raddfN. Qed.

Lemma ReMir x : 'Re (x * 'i) = - 'Im x. Proof. by rewrite mulrC ReMil. Qed.

Lemma ImMir x : 'Im (x * 'i) = 'Re x. Proof. by rewrite mulrC ImMil. Qed.

Lemma ReM x y : 'Re (x * y) = 'Re x * 'Re y - 'Im x * 'Im y.
Proof. by rewrite -ImMil mulrCA ImM ImMil ReMil mulNr ['Im _ * _]mulrC. Qed.

Lemma normC2_rect :
  {in real &, forall x y, `|x + 'i * y| ^+ 2 = x ^+ 2 + y ^+ 2}.
Proof.
move=> x y Rx Ry; rewrite /= normCK rmorphD rmorphM /= conjCi !conj_Creal //.
by rewrite mulrC mulNr -subr_sqr exprMn sqrCi mulN1r opprK.
Qed.

Lemma normC2_Re_Im z : `|z| ^+ 2 = 'Re z ^+ 2 + 'Im z ^+ 2.
Proof. by rewrite -normC2_rect -?Crect. Qed.

Lemma invC_Crect x y : (x + 'i * y)^-1  = (x^* - 'i * y^*) / `|x + 'i * y| ^+ 2.
Proof. by rewrite /= invC_norm mulrC !rmorphE rmorphM /= conjCi mulNr. Qed.

Lemma invC_rect :
  {in real &, forall x y, (x + 'i * y)^-1  = (x - 'i * y) / (x ^+ 2 + y ^+ 2)}.
Proof. by move=> x y Rx Ry; rewrite invC_Crect normC2_rect ?conj_Creal. Qed.

Lemma ImV x : 'Im x^-1 = - 'Im x / `|x| ^+ 2.
Proof.
rewrite [x in LHS]Crect invC_rect// ImMr ?(rpredV, rpredD, rpredX)//.
by rewrite -mulrN Im_rect ?rpredN// -normC2_rect// -Crect.
Qed.

Lemma ReV x : 'Re x^-1 = 'Re x / `|x| ^+ 2.
Proof.
rewrite [x in LHS]Crect invC_rect// ReMr ?(rpredV, rpredD, rpredX)//.
by rewrite -mulrN Re_rect ?rpredN// -normC2_rect// -Crect.
Qed.

Lemma rectC_mulr x y z : (x + 'i * y) * z = x * z + 'i * (y * z).
Proof. by rewrite mulrDl mulrA. Qed.

Lemma rectC_mull x y z : z * (x + 'i * y) = z * x + 'i * (z * y).
Proof. by rewrite mulrDr mulrCA. Qed.

Lemma divC_Crect x1 y1 x2 y2 :
  (x1 + 'i * y1) / (x2 + 'i * y2) =
  (x1 * x2^* + y1 * y2^* + 'i * (x2^* * y1 - x1 * y2^*)) /
    `|x2 + 'i * y2| ^+ 2.
Proof.
rewrite invC_Crect// -mulrN [_ / _]rectC_mulr mulC_rect !mulrA -mulrBl.
rewrite [_ * _ * y1]mulrAC -mulrDl mulrA -mulrDl !(mulrN, mulNr) opprK.
by rewrite [- _ + _]addrC.
Qed.

Lemma divC_rect x1 y1 x2 y2 :
     x1 \is real -> y1 \is real -> x2 \is real -> y2 \is real ->
  (x1 + 'i * y1) / (x2 + 'i * y2) =
  (x1 * x2 + y1 * y2 + 'i * (x2 * y1 - x1 * y2)) /
    (x2 ^+ 2 + y2 ^+ 2).
Proof. by move=> *; rewrite divC_Crect normC2_rect ?conj_Creal. Qed.

Lemma Im_div x y : 'Im (x / y) = ('Re y * 'Im x - 'Re x * 'Im y) / `|y| ^+ 2.
Proof. by rewrite ImM ImV ReV mulrA [X in _ + X]mulrAC -mulrDl mulrN addrC. Qed.

Lemma Re_div x y : 'Re (x / y) = ('Re x * 'Re y + 'Im x * 'Im y) / `|y| ^+ 2.
Proof. by rewrite ReM ImV ReV !mulrA -mulrBl mulrN opprK. Qed.

Lemma leif_normC_Re_Creal z : `|'Re z| <= `|z| ?= iff (z \is real).
Proof.
rewrite -(mono_in_leif ler_sqr); try by rewrite qualifE /=.
rewrite [`|'Re _| ^+ 2]normCK conj_Creal // normC2_Re_Im -expr2.
rewrite addrC -leifBLR subrr (sameP (Creal_ImP _) eqP) -sqrf_eq0 eq_sym.
by apply: leif_eq; rewrite -realEsqr.
Qed.

Lemma leif_Re_Creal z : 'Re z <= `|z| ?= iff (0 <= z).
Proof.
have ubRe: 'Re z <= `|'Re z| ?= iff (0 <= 'Re z).
  by rewrite ger0_def eq_sym; apply/leif_eq/real_ler_norm.
congr (_ <= _ ?= iff _): (leif_trans ubRe (leif_normC_Re_Creal z)).
apply/andP/idP=> [[zRge0 /Creal_ReP <- //] | z_ge0].
by have Rz := ger0_real z_ge0; rewrite (Creal_ReP _ _).
Qed.

(* Equality from polar coordinates, for the upper plane. *)
Lemma eqC_semipolar x y :
  `|x| = `|y| -> 'Re x = 'Re y -> 0 <= 'Im x * 'Im y -> x = y.
Proof.
move=> eq_norm eq_Re sign_Im.
rewrite [x]Crect [y]Crect eq_Re; congr (_ + 'i * _).
have /eqP := congr1 (fun z => z ^+ 2) eq_norm.
rewrite !normC2_Re_Im eq_Re (can_eq (addKr _)) eqf_sqr => /pred2P[] // eq_Im.
rewrite eq_Im mulNr -expr2 oppr_ge0 real_exprn_even_le0 //= in sign_Im.
by rewrite eq_Im (eqP sign_Im) oppr0.
Qed.

(* Nth roots. *)

Let argCleP y z :
  reflect (0 <= 'Im z -> 0 <= 'Im y /\ 'Re z <= 'Re y) (argCle y z).
Proof.
suffices dIm x: nnegIm x = (0 <= 'Im x).
  rewrite /argCle !dIm !(ImE, ReE) ler_pM2r ?invr_gt0 ?ltr0n //.
  by apply: (iffP implyP) => geZyz /geZyz/andP.
by rewrite (ImE x) pmulr_lge0 ?invr_gt0 ?ltr0n //; congr (0 <= _ * _).
Qed.

Lemma rootC_Re_max n x y :
  (n > 0)%N -> y ^+ n = x -> 0 <= 'Im y -> 'Re y <= 'Re (n.-root x).
Proof.
by move=> n_gt0 yn_x leI0y; case_rootC=> z /= _ /(_ y n_gt0 yn_x)/argCleP[].
Qed.

Let neg_unity_root n : (n > 1)%N -> exists2 w : C, w ^+ n = 1 & 'Re w < 0.
Proof.
move=> n_gt1; have [|w /eqP pw_0] := closed_rootP (\poly_(i < n) (1 : C)) _.
  by rewrite size_poly_eq ?oner_eq0 // -(subnKC n_gt1).
rewrite horner_poly (eq_bigr _ (fun _ _ => mul1r _)) in pw_0.
have wn1: w ^+ n = 1 by apply/eqP; rewrite -subr_eq0 subrX1 pw_0 mulr0.
suffices /existsP[i ltRwi0]: [exists i : 'I_n, 'Re (w ^+ i) < 0].
  by exists (w ^+ i) => //; rewrite exprAC wn1 expr1n.
apply: contra_eqT (congr1 Re pw_0) => /existsPn geRw0.
rewrite raddf_sum raddf0 /= (bigD1 (Ordinal (ltnW n_gt1))) //=.
rewrite (Creal_ReP _ _) ?rpred1 // gt_eqF ?ltr_wpDr ?ltr01 //=.
by apply: sumr_ge0 => i _; rewrite real_leNgt ?rpred0.
Qed.

Lemma Im_rootC_ge0 n x : (n > 1)%N -> 0 <= 'Im (n.-root x).
Proof.
set y := n.-root x => n_gt1; have n_gt0 := ltnW n_gt1.
apply: wlog_neg; rewrite -real_ltNge ?rpred0 // => ltIy0.
suffices [z zn_x leI0z]: exists2 z, z ^+ n = x & 'Im z >= 0.
  by rewrite /y; case_rootC => /= y1 _ /(_ z n_gt0 zn_x)/argCleP[].
have [w wn1 ltRw0] := neg_unity_root n_gt1.
wlog leRI0yw: w wn1 ltRw0 / 0 <= 'Re y * 'Im w.
  move=> IHw; have: 'Re y * 'Im w \is real by rewrite rpredM.
  case/real_ge0P=> [|/ltW leRIyw0]; first exact: IHw.
<<<<<<< HEAD
  apply: (IHw w^*); rewrite ?Re_conj ?Im_conj ?mulrN ?oppr_ge0 //.
=======
  apply: (IHw w^* ); rewrite ?Re_conj ?Im_conj ?mulrN ?oppr_ge0 //.
>>>>>>> a3ddbb86
  by rewrite -rmorphXn wn1 rmorph1.
exists (w * y); first by rewrite exprMn wn1 mul1r rootCK.
rewrite [w]Crect [y]Crect mulC_rect.
by rewrite Im_rect ?rpredD ?rpredN 1?rpredM // addr_ge0 // ltW ?nmulr_rgt0.
Qed.

Lemma rootC_lt0 n x : (1 < n)%N -> (n.-root x < 0) = false.
Proof.
set y := n.-root x => n_gt1; have n_gt0 := ltnW n_gt1.
apply: negbTE; apply: wlog_neg => /negbNE lt0y; rewrite le_gtF //.
have Rx: x \is real by rewrite -[x](rootCK n_gt0) rpredX // ltr0_real.
have Re_y: 'Re y = y by apply/Creal_ReP; rewrite ltr0_real.
have [z zn_x leR0z]: exists2 z, z ^+ n = x & 'Re z >= 0.
  have [w wn1 ltRw0] := neg_unity_root n_gt1.
  exists (w * y); first by rewrite exprMn wn1 mul1r rootCK.
  by rewrite ReMr ?ltr0_real // ltW // nmulr_lgt0.
without loss leI0z: z zn_x leR0z / 'Im z >= 0.
  move=> IHz; have: 'Im z \is real by [].
  case/real_ge0P=> [|/ltW leIz0]; first exact: IHz.
<<<<<<< HEAD
  apply: (IHz z^*); rewrite ?Re_conj ?Im_conj ?oppr_ge0 //.
  by rewrite -rmorphXn zn_x conj_Creal.
=======
  apply: (IHz z^* ); rewrite ?Re_conj ?Im_conj ?oppr_ge0 //.
  by rewrite -rmorphXn /= zn_x conj_Creal.
>>>>>>> a3ddbb86
by apply: le_trans leR0z _; rewrite -Re_y ?rootC_Re_max ?ltr0_real.
Qed.

Lemma rootC_ge0 n x : (n > 0)%N -> (0 <= n.-root x) = (0 <= x).
Proof.
set y := n.-root x => n_gt0.
apply/idP/idP=> [/(exprn_ge0 n) | x_ge0]; first by rewrite rootCK.
rewrite -(ge_leif (leif_Re_Creal y)).
have Ray: `|y| \is real by apply: normr_real.
rewrite -(Creal_ReP _ Ray) rootC_Re_max ?(Creal_ImP _ Ray) //.
by rewrite -normrX rootCK // ger0_norm.
Qed.

Lemma rootC_gt0 n x : (n > 0)%N -> (n.-root x > 0) = (x > 0).
Proof. by move=> n_gt0; rewrite !lt0r rootC_ge0 ?rootC_eq0. Qed.

Lemma rootC_le0 n x : (1 < n)%N -> (n.-root x <= 0) = (x == 0).
Proof.
by move=> n_gt1; rewrite le_eqVlt rootC_lt0 // orbF rootC_eq0 1?ltnW.
Qed.

Lemma ler_rootCl n : (n > 0)%N -> {in Num.nneg, {mono n.-root : x y / x <= y}}.
Proof.
move=> n_gt0 x x_ge0 y; have [y_ge0 | not_y_ge0] := boolP (0 <= y).
<<<<<<< HEAD
  by rewrite -(ler_pXn2r n_gt0) ?qualifE ?rootC_ge0 ?rootCK.
=======
  by rewrite -(ler_pXn2r n_gt0) ?qualifE /= ?rootC_ge0 ?rootCK.
>>>>>>> a3ddbb86
rewrite (contraNF (@le_trans _ _ _ 0 _ _)) ?rootC_ge0 //.
by rewrite (contraNF (le_trans x_ge0)).
Qed.

Lemma ler_rootC n : (n > 0)%N -> {in Num.nneg &, {mono n.-root : x y / x <= y}}.
Proof. by move=> n_gt0 x y x_ge0 _; apply: ler_rootCl. Qed.

Lemma ltr_rootCl n : (n > 0)%N -> {in Num.nneg, {mono n.-root : x y / x < y}}.
Proof. by move=> n_gt0 x x_ge0 y; rewrite !lt_def ler_rootCl ?eqr_rootC. Qed.

Lemma ltr_rootC n : (n > 0)%N -> {in Num.nneg &, {mono n.-root : x y / x < y}}.
Proof. by move/ler_rootC/leW_mono_in. Qed.

Lemma exprCK n x : (0 < n)%N -> 0 <= x -> n.-root (x ^+ n) = x.
Proof.
move=> n_gt0 x_ge0; apply/eqP.
by rewrite -(eqrXn2 n_gt0) ?rootC_ge0 ?exprn_ge0 ?rootCK.
Qed.

Lemma norm_rootC n x : `|n.-root x| = n.-root `|x|.
Proof.
have [-> | n_gt0] := posnP n; first by rewrite !root0C normr0.
by apply/eqP; rewrite -(eqrXn2 n_gt0) ?rootC_ge0 // -normrX !rootCK.
Qed.

Lemma rootCX n x k : (n > 0)%N -> 0 <= x -> n.-root (x ^+ k) = n.-root x ^+ k.
Proof.
move=> n_gt0 x_ge0; apply/eqP.
by rewrite -(eqrXn2 n_gt0) ?(exprn_ge0, rootC_ge0) // 1?exprAC !rootCK.
Qed.

Lemma rootC1 n : (n > 0)%N -> n.-root 1 = 1.
Proof. by move/(rootCX 0)/(_ ler01). Qed.

Lemma rootCpX n x k : (k > 0)%N -> 0 <= x -> n.-root (x ^+ k) = n.-root x ^+ k.
Proof.
by case: n => [|n] k_gt0; [rewrite !root0C expr0n gtn_eqF | apply: rootCX].
Qed.

Lemma rootCV n x : 0 <= x -> n.-root x^-1 = (n.-root x)^-1.
Proof.
move=> x_ge0; have [->|n_gt0] := posnP n; first by rewrite !root0C invr0.
apply/eqP.
by rewrite -(eqrXn2 n_gt0) ?(invr_ge0, rootC_ge0) // !exprVn !rootCK.
Qed.

Lemma rootC_eq1 n x : (n > 0)%N -> (n.-root x == 1) = (x == 1).
Proof. by move=> n_gt0; rewrite -{1}(rootC1 n_gt0) eqr_rootC. Qed.

Lemma rootC_ge1 n x : (n > 0)%N -> (n.-root x >= 1) = (x >= 1).
Proof.
by move=> n_gt0; rewrite -{1}(rootC1 n_gt0) ler_rootCl // qualifE /= ler01.
Qed.

Lemma rootC_gt1 n x : (n > 0)%N -> (n.-root x > 1) = (x > 1).
Proof. by move=> n_gt0; rewrite !lt_def rootC_eq1 ?rootC_ge1. Qed.

Lemma rootC_le1 n x : (n > 0)%N -> 0 <= x -> (n.-root x <= 1) = (x <= 1).
Proof. by move=> n_gt0 x_ge0; rewrite -{1}(rootC1 n_gt0) ler_rootCl. Qed.

Lemma rootC_lt1 n x : (n > 0)%N -> 0 <= x -> (n.-root x < 1) = (x < 1).
Proof. by move=> n_gt0 x_ge0; rewrite !lt_neqAle rootC_eq1 ?rootC_le1. Qed.

Lemma rootCMl n x z : 0 <= x -> n.-root (x * z) = n.-root x * n.-root z.
Proof.
rewrite le0r => /predU1P[-> | x_gt0]; first by rewrite !(mul0r, rootC0).
have [| n_gt1 | ->] := ltngtP n 1; last by rewrite !root1C.
  by case: n => //; rewrite !root0C mul0r.
have [x_ge0 n_gt0] := (ltW x_gt0, ltnW n_gt1).
have nx_gt0: 0 < n.-root x by rewrite rootC_gt0.
have Rnx: n.-root x \is real by rewrite ger0_real ?ltW.
apply: eqC_semipolar; last 1 first; try apply/eqP.
- by rewrite ImMl // !(Im_rootC_ge0, mulr_ge0, rootC_ge0).
- by rewrite -(eqrXn2 n_gt0) // -!normrX exprMn !rootCK.
rewrite eq_le; apply/andP; split; last first.
  rewrite rootC_Re_max ?exprMn ?rootCK ?ImMl //.
  by rewrite mulr_ge0 ?Im_rootC_ge0 ?ltW.
rewrite -[n.-root _](mulVKf (negbT (gt_eqF nx_gt0))) !(ReMl Rnx) //.
rewrite ler_pM2l // rootC_Re_max ?exprMn ?exprVn ?rootCK ?mulKf ?gt_eqF //.
by rewrite ImMl ?rpredV // mulr_ge0 ?invr_ge0 ?Im_rootC_ge0 ?ltW.
Qed.

Lemma rootCMr n x z : 0 <= x -> n.-root (z * x) = n.-root z * n.-root x.
Proof. by move=> x_ge0; rewrite mulrC rootCMl // mulrC. Qed.

Lemma imaginaryCE : 'i = sqrtC (-1).
Proof.
have : sqrtC (-1) ^+ 2 - 'i ^+ 2 == 0 by rewrite sqrCi rootCK // subrr.
rewrite subr_sqr mulf_eq0 subr_eq0 addr_eq0; have [//|_/= /eqP sCN1E] := eqP.
by have := @Im_rootC_ge0 2 (-1) isT; rewrite sCN1E raddfN /= Im_i ler0N1.
Qed.

(* More properties of n.-root will be established in cyclotomic.v. *)

(* The proper form of the Arithmetic - Geometric Mean inequality. *)

Lemma leif_rootC_AGM (I : finType) (A : {pred I}) (n := #|A|) E :
    {in A, forall i, 0 <= E i} ->
  n.-root (\prod_(i in A) E i) <= (\sum_(i in A) E i) / n%:R
                             ?= iff [forall i in A, forall j in A, E i == E j].
Proof.
move=> Ege0; have [n0 | n_gt0] := posnP n.
  rewrite n0 root0C invr0 mulr0; apply/leif_refl/forall_inP=> i.
  by rewrite (card0_eq n0).
rewrite -(mono_in_leif (ler_pXn2r n_gt0)) ?rootCK //=; first 1 last.
<<<<<<< HEAD
- by rewrite qualifE rootC_ge0 // prodr_ge0.
=======
- by rewrite qualifE /= rootC_ge0 // prodr_ge0.
>>>>>>> a3ddbb86
- by rewrite rpred_div ?rpred_nat ?rpred_sum.
exact: leif_AGM.
Qed.

(* Square root. *)

Lemma sqrtC0 : sqrtC 0 = 0. Proof. exact: rootC0. Qed.
Lemma sqrtC1 : sqrtC 1 = 1. Proof. exact: rootC1. Qed.
Lemma sqrtCK x : sqrtC x ^+ 2 = x. Proof. exact: rootCK. Qed.
Lemma sqrCK x : 0 <= x -> sqrtC (x ^+ 2) = x. Proof. exact: exprCK. Qed.

Lemma sqrtC_ge0 x : (0 <= sqrtC x) = (0 <= x). Proof. exact: rootC_ge0. Qed.
Lemma sqrtC_eq0 x : (sqrtC x == 0) = (x == 0). Proof. exact: rootC_eq0. Qed.
Lemma sqrtC_gt0 x : (sqrtC x > 0) = (x > 0). Proof. exact: rootC_gt0. Qed.
Lemma sqrtC_lt0 x : (sqrtC x < 0) = false. Proof. exact: rootC_lt0. Qed.
Lemma sqrtC_le0 x : (sqrtC x <= 0) = (x == 0). Proof. exact: rootC_le0. Qed.

Lemma ler_sqrtC : {in Num.nneg &, {mono sqrtC : x y / x <= y}}.
Proof. exact: ler_rootC. Qed.
Lemma ltr_sqrtC : {in Num.nneg &, {mono sqrtC : x y / x < y}}.
Proof. exact: ltr_rootC. Qed.
Lemma eqr_sqrtC : {mono sqrtC : x y / x == y}.
Proof. exact: eqr_rootC. Qed.
Lemma sqrtC_inj : injective sqrtC.
Proof. exact: rootC_inj. Qed.
Lemma sqrtCM : {in Num.nneg &, {morph sqrtC : x y / x * y}}.
Proof. by move=> x y _; apply: rootCMr. Qed.

Lemma sqrCK_P x : reflect (sqrtC (x ^+ 2) = x) ((0 <= 'Im x) && ~~ (x < 0)).
Proof.
apply: (iffP andP) => [[leI0x not_gt0x] | <-]; last first.
  by rewrite sqrtC_lt0 Im_rootC_ge0.
have /eqP := sqrtCK (x ^+ 2); rewrite eqf_sqr => /pred2P[] // defNx.
apply: sqrCK; rewrite -real_leNgt ?rpred0 // in not_gt0x;
apply/Creal_ImP/le_anti;
by rewrite leI0x -oppr_ge0 -raddfN -defNx Im_rootC_ge0.
Qed.

Lemma normC_def x : `|x| = sqrtC (x * x^* ).
Proof. by rewrite -normCK sqrCK. Qed.

Lemma norm_conjC x : `|x^*| = `|x|.
Proof. by rewrite !normC_def conjCK mulrC. Qed.

Lemma normC_rect :
  {in real &, forall x y, `|x + 'i * y| = sqrtC (x ^+ 2 + y ^+ 2)}.
Proof. by move=> x y Rx Ry; rewrite /= normC_def -normCK normC2_rect. Qed.

Lemma normC_Re_Im z : `|z| = sqrtC ('Re z ^+ 2 + 'Im z ^+ 2).
Proof. by rewrite normC_def -normCK normC2_Re_Im. Qed.

(* Norm sum (in)equalities. *)

Lemma normCDeq x y :
    `|x + y| = `|x| + `|y| ->
  {t : C | `|t| == 1 & (x, y) = (`|x| * t, `|y| * t)}.
Proof.
move=> lin_xy; apply: sig2_eqW; pose u z := if z == 0 then 1 else z / `|z|.
have uE z: (`|u z| = 1) * (`|z| * u z = z).
  rewrite /u; have [->|nz_z] := eqVneq; first by rewrite normr0 normr1 mul0r.
  by rewrite normf_div normr_id mulrCA divff ?mulr1 ?normr_eq0.
have [->|nz_x] := eqVneq x 0; first by exists (u y); rewrite uE ?normr0 ?mul0r.
exists (u x); rewrite uE // /u (negPf nz_x); congr (_ , _).
have{lin_xy} def2xy: `|x| * `|y| *+ 2 = x * y ^* + y * x ^*.
  apply/(addrI (x * x^* ))/(addIr (y * y^* )); rewrite -2!{1}normCK -sqrrD.
  by rewrite addrA -addrA -!mulrDr -mulrDl -rmorphD -normCK lin_xy.
have def_xy: x * y^* = y * x^*.
  apply/eqP; rewrite -subr_eq0 -[_ == 0](@expf_eq0 _ _ 2).
  rewrite (canRL (subrK _) (subr_sqrDB _ _)) opprK -def2xy exprMn_n exprMn.
  by rewrite mulrN (@GRing.mul C).[AC (2*2) (1*4*(3*2))] -!normCK mulNrn addNr.
have{def_xy def2xy} def_yx: `|y * x| = y * x^*.
  by apply: (mulIf nz2); rewrite !mulr_natr mulrC normrM def2xy def_xy.
rewrite -{1}(divfK nz_x y) invC_norm mulrCA -{}def_yx !normrM invfM.
by rewrite mulrCA divfK ?normr_eq0 // mulrAC mulrA.
Qed.

Lemma normC_sum_eq (I : finType) (P : pred I) (F : I -> C) :
     `|\sum_(i | P i) F i| = \sum_(i | P i) `|F i| ->
   {t : C | `|t| == 1 & forall i, P i -> F i = `|F i| * t}.
Proof.
have [i /andP[Pi nzFi] | F0] := pickP [pred i | P i & F i != 0]; last first.
  exists 1 => [|i Pi]; first by rewrite normr1.
  by case/nandP: (F0 i) => [/negP[]// | /negbNE/eqP->]; rewrite normr0 mul0r.
rewrite !(bigD1 i Pi) /= => norm_sumF; pose Q j := P j && (j != i).
rewrite -normr_eq0 in nzFi; set c := F i / `|F i|; exists c => [|j Pj].
  by rewrite normrM normfV normr_id divff.
have [Qj | /nandP[/negP[]// | /negbNE/eqP->]] := boolP (Q j); last first.
  by rewrite mulrC divfK.
have: `|F i + F j| = `|F i| + `|F j|.
  do [rewrite !(bigD1 j Qj) /=; set z := \sum_(k | _) `|_|] in norm_sumF.
  apply/eqP; rewrite eq_le ler_normD -(lerD2r z) -addrA -norm_sumF addrA.
  by rewrite (le_trans (ler_normD _ _)) // lerD2l ler_norm_sum.
by case/normCDeq=> k _ [/(canLR (mulKf nzFi)) <-]; rewrite -(mulrC (F i)).
Qed.

Lemma normC_sum_eq1 (I : finType) (P : pred I) (F : I -> C) :
    `|\sum_(i | P i) F i| = (\sum_(i | P i) `|F i|) ->
     (forall i, P i -> `|F i| = 1) ->
   {t : C | `|t| == 1 & forall i, P i -> F i = t}.
Proof.
case/normC_sum_eq=> t t1 defF normF.
by exists t => // i Pi; rewrite defF // normF // mul1r.
Qed.

Lemma normC_sum_upper (I : finType) (P : pred I) (F G : I -> C) :
     (forall i, P i -> `|F i| <= G i) ->
     \sum_(i | P i) F i = \sum_(i | P i) G i ->
   forall i, P i -> F i = G i.
Proof.
set sumF := \sum_(i | _) _; set sumG := \sum_(i | _) _ => leFG eq_sumFG.
have posG i: P i -> 0 <= G i by move/leFG; apply: le_trans.
have norm_sumG: `|sumG| = sumG by rewrite ger0_norm ?sumr_ge0.
have norm_sumF: `|sumF| = \sum_(i | P i) `|F i|.
  apply/eqP; rewrite eq_le ler_norm_sum eq_sumFG norm_sumG -subr_ge0 -sumrB.
  by rewrite sumr_ge0 // => i Pi; rewrite subr_ge0 ?leFG.
have [t _ defF] := normC_sum_eq norm_sumF.
have [/(psumr_eq0P posG) G0 i Pi | nz_sumG] := eqVneq sumG 0.
  by apply/eqP; rewrite G0 // -normr_eq0 eq_le normr_ge0 -(G0 i Pi) leFG.
have t1: t = 1.
  apply: (mulfI nz_sumG); rewrite mulr1 -{1}norm_sumG -eq_sumFG norm_sumF.
  by rewrite mulr_suml -(eq_bigr _ defF).
have /psumr_eq0P eqFG i: P i -> 0 <= G i - F i.
  by move=> Pi; rewrite subr_ge0 defF // t1 mulr1 leFG.
move=> i /eqFG/(canRL (subrK _))->; rewrite ?add0r //.
by rewrite sumrB -/sumF eq_sumFG subrr.
Qed.

Lemma normCBeq x y :
  `|x - y| = `|x| - `|y| -> {t | `|t| == 1 & (x, y) = (`|x| * t, `|y| * t)}.
Proof.
set z := x - y; rewrite -(subrK y x) -/z => /(canLR (subrK _))/esym-Dx.
have [t t_1 [Dz Dy]] := normCDeq Dx.
by exists t; rewrite // Dx mulrDl -Dz -Dy.
Qed.

End ClosedFieldTheory.
#[deprecated(since="mathcomp 1.17.0", note="Use normCDeq instead.")]
Notation normC_add_eq := normCDeq.
#[deprecated(since="mathcomp 1.17.0", note="Use normCBeq instead.")]
Notation normC_sub_eq := normCBeq.

Notation "n .-root" := (@nthroot _ n).
Notation sqrtC := 2.-root.
Notation "'i" := imaginary : ring_scope.
Notation "'Re z" := (Re z) : ring_scope.
Notation "'Im z" := (Im z) : ring_scope.

Arguments conjCK {C} x.
Arguments sqrCK {C} [x] le0x.
Arguments sqrCK_P {C x}.

#[global] Hint Extern 0 (is_true (in_mem ('Re _) _)) =>
  solve [apply: Creal_Re] : core.
#[global] Hint Extern 0 (is_true (in_mem ('Im _) _)) =>
  solve [apply: Creal_Im] : core.

#[deprecated(since="mathcomp 1.17.0", note="Use ler_normD instead.")]
Notation ler_norm_add := ler_normD.
#[deprecated(since="mathcomp 1.17.0", note="Use ler_normB instead.")]
Notation ler_norm_sub := ler_normB.
#[deprecated(since="mathcomp 1.17.0", note="Use ltr_distlDr instead.")]
Notation ltr_distl_addr := ltr_distlDr.
#[deprecated(since="mathcomp 1.17.0", note="Use ler_distlDr instead.")]
Notation ler_distl_addr := ler_distlDr.
#[deprecated(since="mathcomp 1.17.0", note="Use ltr_distlCDr instead.")]
Notation ltr_distlC_addr := ltr_distlCDr.
#[deprecated(since="mathcomp 1.17.0", note="Use ler_distlCDr instead.")]
Notation ler_distlC_addr := ler_distlCDr.
#[deprecated(since="mathcomp 1.17.0", note="Use ltr_distlBl instead.")]
Notation ltr_distl_subl := ltr_distlBl.
#[deprecated(since="mathcomp 1.17.0", note="Use ler_distlBl instead.")]
Notation ler_distl_subl := ler_distlBl.
#[deprecated(since="mathcomp 1.17.0", note="Use ltr_distlCBl instead.")]
Notation ltr_distlC_subl := ltr_distlCBl.
#[deprecated(since="mathcomp 1.17.0", note="Use ler_distlCBl instead.")]
Notation ler_distlC_subl := ler_distlCBl.
#[deprecated(since="mathcomp 1.17.0", note="Use maxr_nMr instead.")]
Notation maxr_nmulr := maxr_nMr.
#[deprecated(since="mathcomp 1.17.0", note="Use minr_nMr instead.")]
Notation minr_nmulr := minr_nMr.
#[deprecated(since="mathcomp 1.17.0", note="Use minr_nMl instead.")]
Notation minr_nmull := minr_nMl.
#[deprecated(since="mathcomp 1.17.0", note="Use maxr_nMl instead.")]
Notation maxr_nmull := maxr_nMl.

End Theory.

HB.factory Record IntegralDomain_isNumRing R of GRing.IntegralDomain R := {
  Rle : rel R;
  Rlt : rel R;
  norm : R -> R;
  normD     : forall x y, Rle (norm (x + y)) (norm x + norm y);
  addr_gt0  : forall x y, Rlt 0 x -> Rlt 0 y -> Rlt 0 (x + y);
  norm_eq0  : forall x, norm x = 0 -> x = 0;
  ger_total : forall x y, Rle 0 x -> Rle 0 y -> Rle x y || Rle y x;
  normM     : {morph norm : x y / x * y};
  le_def    : forall x y, (Rle x y) = (norm (y - x) == y - x);
  lt_def    : forall x y, (Rlt x y) = (y != x) && (Rle x y)
}.

<<<<<<< HEAD
Variable (m : of_).

Local Notation "x <= y" := (le m x y) : ring_scope.
Local Notation "x < y" := (lt m x y) : ring_scope.
Local Notation "`| x |" := (norm m x) : ring_scope.

Lemma ltrr x : x < x = false. Proof. by rewrite lt_def eqxx. Qed.

Lemma ge0_def x : (0 <= x) = (`|x| == x).
Proof. by rewrite le_def subr0. Qed.

Lemma subr_ge0 x y : (0 <= x - y) = (y <= x).
Proof. by rewrite ge0_def -le_def. Qed.

Lemma subr_gt0 x y : (0 < y - x) = (x < y).
Proof. by rewrite !lt_def subr_eq0 subr_ge0. Qed.

Lemma lt_trans : transitive (lt m).
Proof.
move=> y x z le_xy le_yz.
by rewrite -subr_gt0 -(subrK y z) -addrA addr_gt0 // subr_gt0.
Qed.

Lemma le01 : 0 <= 1.
Proof.
have n1_nz: `|1| != 0 :> R by apply: contraNneq (@oner_neq0 R) => /norm_eq0->.
by rewrite ge0_def -(inj_eq (mulfI n1_nz)) -normM !mulr1.
Qed.

Lemma lt01 : 0 < 1.
Proof. by rewrite lt_def oner_neq0 le01. Qed.

Lemma ltW x y : x < y -> x <= y. Proof. by rewrite lt_def => /andP[]. Qed.

Lemma lerr x : x <= x.
Proof.
have n2: `|2| == 2 :> R by rewrite -ge0_def ltW ?addr_gt0 ?lt01.
rewrite le_def subrr -(inj_eq (addrI `|0|)) addr0 -mulr2n -mulr_natr.
by rewrite -(eqP n2) -normM mul0r.
Qed.

Lemma le_def' x y : (x <= y) = (x == y) || (x < y).
Proof. by rewrite lt_def; case: eqVneq => //= ->; rewrite lerr. Qed.

Lemma le_trans : transitive (le m).
by move=> y x z; rewrite !le_def' => /predU1P [->|hxy] // /predU1P [<-|hyz];
  rewrite ?hxy ?(lt_trans hxy hyz) orbT.
Qed.

Lemma normrMn x n : `|x *+ n| = `|x| *+ n.
Proof.
rewrite -mulr_natr -[RHS]mulr_natr normM.
congr (_ * _); apply/eqP; rewrite -ge0_def.
elim: n => [|n ih]; [exact: lerr | apply: (le_trans ih)].
by rewrite le_def -natrB // subSnn -[_%:R]subr0 -le_def mulr1n le01.
Qed.

Lemma normrN1 : `|-1| = 1 :> R.
Proof.
have: `|-1| ^+ 2 == 1 :> R
  by rewrite expr2 /= -normM mulrNN mul1r -[1]subr0 -le_def le01.
rewrite sqrf_eq1 => /predU1P [] //; rewrite -[-1]subr0 -le_def.
have ->: 0 <= -1 = (-1 == 0 :> R) || (0 < -1)
  by rewrite lt_def; case: eqP => // ->; rewrite lerr.
by rewrite oppr_eq0 oner_eq0 => /(addr_gt0 lt01); rewrite subrr ltrr.
Qed.

Lemma normrN x : `|- x| = `|x|.
Proof. by rewrite -mulN1r normM -[RHS]mul1r normrN1. Qed.

Definition ltPOrderMixin : ltPOrderMixin R :=
  LtPOrderMixin le_def' ltrr lt_trans.

Definition normedZmodMixin :
  @normed_mixin_of R R ltPOrderMixin :=
  @Num.NormedMixin _ _ ltPOrderMixin (norm m)
                   (normD m) (@norm_eq0 m) normrMn normrN.

Definition numDomainMixin :
  @mixin_of R ltPOrderMixin normedZmodMixin :=
  @Num.Mixin _ ltPOrderMixin normedZmodMixin (@addr_gt0 m)
             (@ger_total m) (@normM m) (@le_def m).

End NumMixin.

Module Exports.
Notation numMixin := of_.
Notation NumMixin := Mixin.
Coercion ltPOrderMixin : numMixin >-> Order.LtPOrderMixin.of_.
Coercion normedZmodMixin : numMixin >-> normed_mixin_of.
Coercion numDomainMixin : numMixin >-> mixin_of.
Definition NumDomainOfIdomain (T : idomainType) (m : of_ T) :=
  NumDomainType (POrderType ring_display T m) m.
#[deprecated(since="mathcomp 1.17.0", note="Use ler_normD instead.")]
Notation ler_norm_add := ler_normD.
#[deprecated(since="mathcomp 1.17.0", note="Use ler_normB instead.")]
Notation ler_norm_sub := ler_normB.
#[deprecated(since="mathcomp 1.17.0", note="Use ltr_distlDr instead.")]
Notation ltr_distl_addr := ltr_distlDr.
#[deprecated(since="mathcomp 1.17.0", note="Use ler_distlDr instead.")]
Notation ler_distl_addr := ler_distlDr.
#[deprecated(since="mathcomp 1.17.0", note="Use ltr_distlCDr instead.")]
Notation ltr_distlC_addr := ltr_distlCDr.
#[deprecated(since="mathcomp 1.17.0", note="Use ler_distlCDr instead.")]
Notation ler_distlC_addr := ler_distlCDr.
#[deprecated(since="mathcomp 1.17.0", note="Use ltr_distlBl instead.")]
Notation ltr_distl_subl := ltr_distlBl.
#[deprecated(since="mathcomp 1.17.0", note="Use ler_distlBl instead.")]
Notation ler_distl_subl := ler_distlBl.
#[deprecated(since="mathcomp 1.17.0", note="Use ltr_distlCBl instead.")]
Notation ltr_distlC_subl := ltr_distlCBl.
#[deprecated(since="mathcomp 1.17.0", note="Use ler_distlCBl instead.")]
Notation ler_distlC_subl := ler_distlCBl.
#[deprecated(since="mathcomp 1.17.0", note="Use maxr_nMr instead.")]
Notation maxr_nmulr := maxr_nMr.
#[deprecated(since="mathcomp 1.17.0", note="Use minr_nMr instead.")]
Notation minr_nmulr := minr_nMr.
#[deprecated(since="mathcomp 1.17.0", note="Use minr_nMl instead.")]
Notation minr_nmull := minr_nMl.
#[deprecated(since="mathcomp 1.17.0", note="Use maxr_nMl instead.")]
Notation maxr_nmull := maxr_nMl.
End Exports.

End NumMixin.
Import NumMixin.Exports.

Module RealMixin.
Section RealMixin.
Variables (R : numDomainType).

Variable (real : real_axiom R).

Lemma le_total : totalPOrderMixin R.
Proof.
move=> x y; move: (real (x - y)).
by rewrite unfold_in !ler_def subr0 add0r opprB orbC.
Qed.

End RealMixin.

Module Exports.
Coercion le_total : real_axiom >-> totalPOrderMixin.
Definition RealDomainOfNumDomain (T : numDomainType) (m : real_axiom T) :=
  [realDomainType of OrderOfPOrder m].
End Exports.
=======
HB.builders Context R of IntegralDomain_isNumRing R.
  Local Notation "x <= y" := (Rle x y) : ring_scope.
  Local Notation "x < y" := (Rlt x y) : ring_scope.
  Local Notation "`| x |" := (norm x) : ring_scope.

  Lemma ltrr x : x < x = false. Proof. by rewrite lt_def eqxx. Qed.

  Lemma ge0_def x : (0 <= x) = (`|x| == x).
  Proof. by rewrite le_def subr0. Qed.

  Lemma subr_ge0 x y : (0 <= x - y) = (y <= x).
  Proof. by rewrite ge0_def -le_def. Qed.

  Lemma subr_gt0 x y : (0 < y - x) = (x < y).
  Proof. by rewrite !lt_def subr_eq0 subr_ge0. Qed.

  Lemma lt_trans : transitive Rlt.
  Proof.
  move=> y x z le_xy le_yz.
  by rewrite -subr_gt0 -(subrK y z) -addrA addr_gt0 // subr_gt0.
  Qed.

  Lemma le01 : 0 <= 1.
  Proof.
  have n1_nz: `|1| != 0 :> R by apply: contraNneq (@oner_neq0 R) => /norm_eq0->.
  by rewrite ge0_def -(inj_eq (mulfI n1_nz)) -normM !mulr1.
  Qed.

  Lemma lt01 : 0 < 1.
  Proof. by rewrite lt_def oner_neq0 le01. Qed.

  Lemma ltW x y : x < y -> x <= y. Proof. by rewrite lt_def => /andP[]. Qed.

  Lemma lerr x : x <= x.
  Proof.
  have n2: `|2| == 2 :> R by rewrite -ge0_def ltW ?addr_gt0 ?lt01.
  rewrite le_def subrr -(inj_eq (addrI `|0|)) addr0 -mulr2n -mulr_natr.
  by rewrite -(eqP n2) -normM mul0r.
  Qed.

  Lemma le_def' x y : (x <= y) = (x == y) || (x < y).
  Proof. by rewrite lt_def; case: eqVneq => //= ->; rewrite lerr. Qed.

  Lemma le_trans : transitive Rle.
  by move=> y x z; rewrite !le_def' => /predU1P [->|hxy] // /predU1P [<-|hyz];
    rewrite ?hxy ?(lt_trans hxy hyz) orbT.
  Qed.

  Lemma normrMn x n : `|x *+ n| = `|x| *+ n.
  Proof.
  rewrite -mulr_natr -[RHS]mulr_natr normM.
  congr (_ * _); apply/eqP; rewrite -ge0_def.
  elim: n => [|n ih]; [exact: lerr | apply: (le_trans ih)].
  by rewrite le_def -natrB // subSnn -[_%:R]subr0 -le_def mulr1n le01.
  Qed.

  Lemma normrN1 : `|-1| = 1 :> R.
  Proof.
  have: `|-1| ^+ 2 == 1 :> R
    by rewrite expr2 /= -normM mulrNN mul1r -[1]subr0 -le_def le01.
  rewrite sqrf_eq1 => /predU1P [] //; rewrite -[-1]subr0 -le_def.
  have ->: 0 <= -1 = (-1 == 0 :> R) || (0 < -1)
    by rewrite lt_def; case: eqP => // ->; rewrite lerr.
  by rewrite oppr_eq0 oner_eq0 => /(addr_gt0 lt01); rewrite subrr ltrr.
  Qed.

  Lemma normrN x : `|- x| = `|x|.
  Proof. by rewrite -mulN1r normM -[RHS]mul1r normrN1. Qed.

  HB.instance Definition _ :=
    Order.LtLe_isPOrder.Build ring_display R le_def' ltrr lt_trans.

  HB.instance Definition _ :=
    Zmodule_isNormed.Build _ R normD norm_eq0 normrMn normrN.

  HB.instance Definition _ :=
    isNumRing.Build R addr_gt0 ger_total normM le_def.
HB.end.

HB.factory Record NumDomain_isReal R of NumDomain R := {
  real : real_axiom R
}.
>>>>>>> a3ddbb86

HB.builders Context R of NumDomain_isReal R.
  Lemma le_total : Order.POrder_isTotal ring_display R.
  Proof.
  constructor=> x y; move: (real (x - y)).
  by rewrite unfold_in /= !ler_def subr0 add0r opprB orbC.
  Qed.

  HB.instance Definition _ := le_total.
HB.end.

HB.factory Record IntegralDomain_isLeReal R of GRing.IntegralDomain R := {
  Rle : rel R;
  Rlt : rel R;
  norm : R -> R;
  le0_add   : forall x y, Rle 0 x -> Rle 0 y -> Rle 0 (x + y);
  le0_mul   : forall x y, Rle 0 x -> Rle 0 y -> Rle 0 (x * y);
  le0_anti  : forall x, Rle 0 x -> Rle x 0 -> x = 0;
  sub_ge0   : forall x y, Rle 0 (y - x) = Rle x y;
  le0_total : forall x, Rle 0 x || Rle x 0;
  normN     : forall x, norm (- x) = norm x;
  ge0_norm  : forall x, Rle 0 x -> norm x = x;
  lt_def    : forall x y, Rlt x y = (y != x) && Rle x y;
}.

HB.builders Context R of IntegralDomain_isLeReal R.
  Local Notation le := Rle.
  Local Notation lt := Rlt.

  Local Notation "x <= y" := (le x y) : ring_scope.
  Local Notation "x < y" := (lt x y) : ring_scope.
  Local Notation "`| x |" := (norm x) : ring_scope.

  Let le0N x : (0 <= - x) = (x <= 0). Proof. by rewrite -sub0r sub_ge0. Qed.
  Let leN_total x : 0 <= x \/ 0 <= - x.
  Proof. by apply/orP; rewrite le0N le0_total. Qed.

  Let le00 : 0 <= 0. Proof. by have:= le0_total 0; rewrite orbb. Qed.

  Fact lt0_add x y : 0 < x -> 0 < y -> 0 < x + y.
  Proof.
  rewrite !lt_def => /andP [x_neq0 l0x] /andP [y_neq0 l0y]; rewrite le0_add //.
  rewrite andbT addr_eq0; apply: contraNneq x_neq0 => hxy.
  by rewrite [x](@le0_anti) // hxy -le0N opprK.
  Qed.

  Fact eq0_norm x : `|x| = 0 -> x = 0.
  Proof.
  case: (leN_total x) => /ge0_norm => [-> // | Dnx nx0].
  by rewrite -[x]opprK -Dnx normN nx0 oppr0.
  Qed.

  Fact le_def x y : (x <= y) = (`|y - x| == y - x).
  Proof.
  wlog ->: x y / x = 0 by move/(_ 0 (y - x)); rewrite subr0 sub_ge0 => ->.
  rewrite {x}subr0; apply/idP/eqP=> [/ge0_norm// | Dy].
  by have [//| ny_ge0] := leN_total y; rewrite -Dy -normN ge0_norm.
  Qed.

  Fact normM : {morph norm : x y / x * y}.
  Proof.
  move=> x y /=; wlog x_ge0 : x / 0 <= x.
    by move=> IHx; case: (leN_total x) => /IHx//; rewrite mulNr !normN.
  wlog y_ge0 : y / 0 <= y; last by rewrite ?ge0_norm ?le0_mul.
  by move=> IHy; case: (leN_total y) => /IHy//; rewrite mulrN !normN.
  Qed.

  Fact le_normD x y : `|x + y| <= `|x| + `|y|.
  Proof.
  wlog x_ge0 : x y / 0 <= x.
    by move=> IH; case: (leN_total x) => /IH// /(_ (- y)); rewrite -opprD !normN.
  rewrite -sub_ge0 ge0_norm //; have [y_ge0 | ny_ge0] := leN_total y.
    by rewrite !ge0_norm ?subrr ?le0_add.
  rewrite -normN ge0_norm //; have [hxy|hxy] := leN_total (x + y).
    by rewrite ge0_norm // opprD addrCA -addrA addKr le0_add.
  by rewrite -normN ge0_norm // opprK addrCA addrNK le0_add.
  Qed.

  Fact le_total : total le.
  Proof. by move=> x y; rewrite -sub_ge0 -opprB le0N orbC -sub_ge0 le0_total. Qed.

  HB.instance Definition _ := IntegralDomain_isNumRing.Build R
    le_normD lt0_add eq0_norm (in2W le_total) normM le_def lt_def.

  HB.instance Definition _ := Order.POrder_isTotal.Build ring_display R
    le_total.
HB.end.

HB.factory Record IntegralDomain_isLtReal R of GRing.IntegralDomain R := {
  Rlt : rel R;
  Rle : rel R;
  norm : R -> R;
  lt0_add   : forall x y, Rlt 0 x -> Rlt 0 y -> Rlt 0 (x + y);
  lt0_mul   : forall x y, Rlt 0 x -> Rlt 0 y -> Rlt 0 (x * y);
  lt0_ngt0  : forall x,  Rlt 0 x -> ~~ (Rlt x 0);
  sub_gt0   : forall x y, Rlt 0 (y - x) = Rlt x y;
  lt0_total : forall x, x != 0 -> Rlt 0 x || Rlt x 0;
  normN     : forall x, norm (- x) = norm x;
  ge0_norm  : forall x, Rle 0 x -> norm x = x;
  le_def    : forall x y, Rle x y = (x == y) || Rlt x y;
}.

HB.builders Context R of IntegralDomain_isLtReal R.
  Local Notation le := Rle.
  Local Notation lt := Rlt.

  Local Notation "x < y" := (lt x y) : ring_scope.
  Local Notation "x <= y" := (le x y) : ring_scope.
  Local Notation "`| x |" := (norm x) : ring_scope.

  Fact lt0N x : (- x < 0) = (0 < x).
  Proof. by rewrite -sub_gt0 add0r opprK. Qed.
  Let leN_total x : 0 <= x \/ 0 <= - x.
  Proof.
  rewrite !le_def [_ == - x]eq_sym oppr_eq0 -[0 < - x]lt0N opprK.
  apply/orP; case: (eqVneq x) => //=; exact: lt0_total.
  Qed.

  Let le00 : (0 <= 0). Proof. by rewrite le_def eqxx. Qed.

  Fact sub_ge0 x y : (0 <= y - x) = (x <= y).
  Proof. by rewrite !le_def eq_sym subr_eq0 eq_sym sub_gt0. Qed.

  Fact le0_add x y : 0 <= x -> 0 <= y -> 0 <= x + y.
  Proof.
  rewrite !le_def => /predU1P [<-|x_gt0]; first by rewrite add0r.
  by case/predU1P=> [<-|y_gt0]; rewrite ?addr0 ?x_gt0 ?lt0_add // orbT.
  Qed.

  Fact le0_mul x y : 0 <= x -> 0 <= y -> 0 <= x * y.
  Proof.
  rewrite !le_def => /predU1P [<-|x_gt0]; first by rewrite mul0r eqxx.
  by case/predU1P=> [<-|y_gt0]; rewrite ?mulr0 ?eqxx ?lt0_mul // orbT.
  Qed.

  Fact normM : {morph norm : x y / x * y}.
  Proof.
  move=> x y /=; wlog x_ge0 : x / 0 <= x.
    by move=> IHx; case: (leN_total x) => /IHx//; rewrite mulNr !normN.
  wlog y_ge0 : y / 0 <= y; last by rewrite ?ge0_norm ?le0_mul.
  by move=> IHy; case: (leN_total y) => /IHy//; rewrite mulrN !normN.
  Qed.

  Fact le_normD x y : `|x + y| <= `|x| + `|y|.
  Proof.
  wlog x_ge0 : x y / 0 <= x.
    by move=> IH; case: (leN_total x) => /IH// /(_ (- y)); rewrite -opprD !normN.
  rewrite -sub_ge0 ge0_norm //; have [y_ge0 | ny_ge0] := leN_total y.
    by rewrite !ge0_norm ?subrr ?le0_add.
  rewrite -normN ge0_norm //; have [hxy|hxy] := leN_total (x + y).
    by rewrite ge0_norm // opprD addrCA -addrA addKr le0_add.
  by rewrite -normN ge0_norm // opprK addrCA addrNK le0_add.
  Qed.

  Fact eq0_norm x : `|x| = 0 -> x = 0.
  Proof.
  case: (leN_total x) => /ge0_norm => [-> // | Dnx nx0].
  by rewrite -[x]opprK -Dnx normN nx0 oppr0.
  Qed.

  Fact le_def' x y : (x <= y) = (`|y - x| == y - x).
  Proof.
  wlog ->: x y / x = 0 by move/(_ 0 (y - x)); rewrite subr0 sub_ge0 => ->.
  rewrite {x}subr0; apply/idP/eqP=> [/ge0_norm// | Dy].
  by have [//| ny_ge0] := leN_total y; rewrite -Dy -normN ge0_norm.
  Qed.

  Fact lt_def x y : (x < y) = (y != x) && (x <= y).
  Proof.
  rewrite le_def; case: eqVneq => //= ->; rewrite -sub_gt0 subrr.
  by apply/idP=> lt00; case/negP: (lt0_ngt0 lt00).
  Qed.

  Fact le_total : total le.
  Proof.
  move=> x y; rewrite !le_def; have [->|] //= := eqVneq; rewrite -subr_eq0.
  by move/lt0_total; rewrite -(sub_gt0 (x - y)) sub0r opprB !sub_gt0 orbC.
  Qed.

  HB.instance Definition _ := IntegralDomain_isNumRing.Build R
    le_normD lt0_add eq0_norm (in2W le_total) normM le_def' lt_def.

  HB.instance Definition _ := Order.POrder_isTotal.Build ring_display R
    le_total.
HB.end.

Module Exports. HB.reexport. End Exports.
End Num.
Export Num.Exports.

Export Num.Syntax Num.PredInstances.<|MERGE_RESOLUTION|>--- conflicted
+++ resolved
@@ -409,27 +409,6 @@
 (* operations for the extensions described above.                             *)
 Module Import Internals.
 
-<<<<<<< HEAD
-Section NormedZmodule.
-Variables (R : numDomainType) (V : normedZmodType R).
-Implicit Types (l : R) (x y : V).
-
-Lemma ler_normD x y : `|x + y| <= `|x| + `|y|.
-Proof. by case: V x y => ? [? []]. Qed.
-
-Lemma normr0_eq0 x : `|x| = 0 -> x = 0.
-Proof. by case: V x => ? [? []]. Qed.
-
-Lemma normrMn x n : `|x *+ n| = `|x| *+ n.
-Proof. by case: V x => ? [? []]. Qed.
-
-Lemma normrN x : `|- x| = `|x|.
-Proof. by case: V x => ? [? []]. Qed.
-
-End NormedZmodule.
-
-=======
->>>>>>> a3ddbb86
 Section NumDomain.
 Variable R : numDomainType.
 Implicit Types x y : R.
@@ -2508,12 +2487,8 @@
     x1 <= y1 ?= iff C1 -> x2 <= y2 ?= iff C2 ->
   x1 + x2 <= y1 + y2 ?= iff C1 && C2.
 Proof.
-<<<<<<< HEAD
-rewrite -(mono_leif (lerD2r x2)) -(mono_leif (C := C2) (lerD2l y1)).
-=======
 rewrite -(mono_leif (C := C1) (lerD2r x2)).
 rewrite -(mono_leif (C := C2) (lerD2l y1)).
->>>>>>> a3ddbb86
 exact: leif_trans.
 Qed.
 
@@ -2737,11 +2712,7 @@
 Proof.
 exists (\sum_(j < size p) `|p`_j| * b ^+ j) => x le_x_b.
 rewrite horner_coef (le_trans (ler_norm_sum _ _ _)) ?ler_sum // => j _.
-<<<<<<< HEAD
-rewrite normrM normrX ler_wpM2l ?lerXn2r ?unfold_in //.
-=======
 rewrite normrM normrX ler_wpM2l ?lerXn2r ?unfold_in //=.
->>>>>>> a3ddbb86
 exact: le_trans (normr_ge0 x) le_x_b.
 Qed.
 
@@ -4536,11 +4507,7 @@
 wlog leRI0yw: w wn1 ltRw0 / 0 <= 'Re y * 'Im w.
   move=> IHw; have: 'Re y * 'Im w \is real by rewrite rpredM.
   case/real_ge0P=> [|/ltW leRIyw0]; first exact: IHw.
-<<<<<<< HEAD
-  apply: (IHw w^*); rewrite ?Re_conj ?Im_conj ?mulrN ?oppr_ge0 //.
-=======
   apply: (IHw w^* ); rewrite ?Re_conj ?Im_conj ?mulrN ?oppr_ge0 //.
->>>>>>> a3ddbb86
   by rewrite -rmorphXn wn1 rmorph1.
 exists (w * y); first by rewrite exprMn wn1 mul1r rootCK.
 rewrite [w]Crect [y]Crect mulC_rect.
@@ -4560,13 +4527,8 @@
 without loss leI0z: z zn_x leR0z / 'Im z >= 0.
   move=> IHz; have: 'Im z \is real by [].
   case/real_ge0P=> [|/ltW leIz0]; first exact: IHz.
-<<<<<<< HEAD
-  apply: (IHz z^*); rewrite ?Re_conj ?Im_conj ?oppr_ge0 //.
-  by rewrite -rmorphXn zn_x conj_Creal.
-=======
   apply: (IHz z^* ); rewrite ?Re_conj ?Im_conj ?oppr_ge0 //.
   by rewrite -rmorphXn /= zn_x conj_Creal.
->>>>>>> a3ddbb86
 by apply: le_trans leR0z _; rewrite -Re_y ?rootC_Re_max ?ltr0_real.
 Qed.
 
@@ -4591,11 +4553,7 @@
 Lemma ler_rootCl n : (n > 0)%N -> {in Num.nneg, {mono n.-root : x y / x <= y}}.
 Proof.
 move=> n_gt0 x x_ge0 y; have [y_ge0 | not_y_ge0] := boolP (0 <= y).
-<<<<<<< HEAD
-  by rewrite -(ler_pXn2r n_gt0) ?qualifE ?rootC_ge0 ?rootCK.
-=======
   by rewrite -(ler_pXn2r n_gt0) ?qualifE /= ?rootC_ge0 ?rootCK.
->>>>>>> a3ddbb86
 rewrite (contraNF (@le_trans _ _ _ 0 _ _)) ?rootC_ge0 //.
 by rewrite (contraNF (le_trans x_ge0)).
 Qed.
@@ -4701,11 +4659,7 @@
   rewrite n0 root0C invr0 mulr0; apply/leif_refl/forall_inP=> i.
   by rewrite (card0_eq n0).
 rewrite -(mono_in_leif (ler_pXn2r n_gt0)) ?rootCK //=; first 1 last.
-<<<<<<< HEAD
-- by rewrite qualifE rootC_ge0 // prodr_ge0.
-=======
 - by rewrite qualifE /= rootC_ge0 // prodr_ge0.
->>>>>>> a3ddbb86
 - by rewrite rpred_div ?rpred_nat ?rpred_sum.
 exact: leif_AGM.
 Qed.
@@ -4906,153 +4860,6 @@
   lt_def    : forall x y, (Rlt x y) = (y != x) && (Rle x y)
 }.
 
-<<<<<<< HEAD
-Variable (m : of_).
-
-Local Notation "x <= y" := (le m x y) : ring_scope.
-Local Notation "x < y" := (lt m x y) : ring_scope.
-Local Notation "`| x |" := (norm m x) : ring_scope.
-
-Lemma ltrr x : x < x = false. Proof. by rewrite lt_def eqxx. Qed.
-
-Lemma ge0_def x : (0 <= x) = (`|x| == x).
-Proof. by rewrite le_def subr0. Qed.
-
-Lemma subr_ge0 x y : (0 <= x - y) = (y <= x).
-Proof. by rewrite ge0_def -le_def. Qed.
-
-Lemma subr_gt0 x y : (0 < y - x) = (x < y).
-Proof. by rewrite !lt_def subr_eq0 subr_ge0. Qed.
-
-Lemma lt_trans : transitive (lt m).
-Proof.
-move=> y x z le_xy le_yz.
-by rewrite -subr_gt0 -(subrK y z) -addrA addr_gt0 // subr_gt0.
-Qed.
-
-Lemma le01 : 0 <= 1.
-Proof.
-have n1_nz: `|1| != 0 :> R by apply: contraNneq (@oner_neq0 R) => /norm_eq0->.
-by rewrite ge0_def -(inj_eq (mulfI n1_nz)) -normM !mulr1.
-Qed.
-
-Lemma lt01 : 0 < 1.
-Proof. by rewrite lt_def oner_neq0 le01. Qed.
-
-Lemma ltW x y : x < y -> x <= y. Proof. by rewrite lt_def => /andP[]. Qed.
-
-Lemma lerr x : x <= x.
-Proof.
-have n2: `|2| == 2 :> R by rewrite -ge0_def ltW ?addr_gt0 ?lt01.
-rewrite le_def subrr -(inj_eq (addrI `|0|)) addr0 -mulr2n -mulr_natr.
-by rewrite -(eqP n2) -normM mul0r.
-Qed.
-
-Lemma le_def' x y : (x <= y) = (x == y) || (x < y).
-Proof. by rewrite lt_def; case: eqVneq => //= ->; rewrite lerr. Qed.
-
-Lemma le_trans : transitive (le m).
-by move=> y x z; rewrite !le_def' => /predU1P [->|hxy] // /predU1P [<-|hyz];
-  rewrite ?hxy ?(lt_trans hxy hyz) orbT.
-Qed.
-
-Lemma normrMn x n : `|x *+ n| = `|x| *+ n.
-Proof.
-rewrite -mulr_natr -[RHS]mulr_natr normM.
-congr (_ * _); apply/eqP; rewrite -ge0_def.
-elim: n => [|n ih]; [exact: lerr | apply: (le_trans ih)].
-by rewrite le_def -natrB // subSnn -[_%:R]subr0 -le_def mulr1n le01.
-Qed.
-
-Lemma normrN1 : `|-1| = 1 :> R.
-Proof.
-have: `|-1| ^+ 2 == 1 :> R
-  by rewrite expr2 /= -normM mulrNN mul1r -[1]subr0 -le_def le01.
-rewrite sqrf_eq1 => /predU1P [] //; rewrite -[-1]subr0 -le_def.
-have ->: 0 <= -1 = (-1 == 0 :> R) || (0 < -1)
-  by rewrite lt_def; case: eqP => // ->; rewrite lerr.
-by rewrite oppr_eq0 oner_eq0 => /(addr_gt0 lt01); rewrite subrr ltrr.
-Qed.
-
-Lemma normrN x : `|- x| = `|x|.
-Proof. by rewrite -mulN1r normM -[RHS]mul1r normrN1. Qed.
-
-Definition ltPOrderMixin : ltPOrderMixin R :=
-  LtPOrderMixin le_def' ltrr lt_trans.
-
-Definition normedZmodMixin :
-  @normed_mixin_of R R ltPOrderMixin :=
-  @Num.NormedMixin _ _ ltPOrderMixin (norm m)
-                   (normD m) (@norm_eq0 m) normrMn normrN.
-
-Definition numDomainMixin :
-  @mixin_of R ltPOrderMixin normedZmodMixin :=
-  @Num.Mixin _ ltPOrderMixin normedZmodMixin (@addr_gt0 m)
-             (@ger_total m) (@normM m) (@le_def m).
-
-End NumMixin.
-
-Module Exports.
-Notation numMixin := of_.
-Notation NumMixin := Mixin.
-Coercion ltPOrderMixin : numMixin >-> Order.LtPOrderMixin.of_.
-Coercion normedZmodMixin : numMixin >-> normed_mixin_of.
-Coercion numDomainMixin : numMixin >-> mixin_of.
-Definition NumDomainOfIdomain (T : idomainType) (m : of_ T) :=
-  NumDomainType (POrderType ring_display T m) m.
-#[deprecated(since="mathcomp 1.17.0", note="Use ler_normD instead.")]
-Notation ler_norm_add := ler_normD.
-#[deprecated(since="mathcomp 1.17.0", note="Use ler_normB instead.")]
-Notation ler_norm_sub := ler_normB.
-#[deprecated(since="mathcomp 1.17.0", note="Use ltr_distlDr instead.")]
-Notation ltr_distl_addr := ltr_distlDr.
-#[deprecated(since="mathcomp 1.17.0", note="Use ler_distlDr instead.")]
-Notation ler_distl_addr := ler_distlDr.
-#[deprecated(since="mathcomp 1.17.0", note="Use ltr_distlCDr instead.")]
-Notation ltr_distlC_addr := ltr_distlCDr.
-#[deprecated(since="mathcomp 1.17.0", note="Use ler_distlCDr instead.")]
-Notation ler_distlC_addr := ler_distlCDr.
-#[deprecated(since="mathcomp 1.17.0", note="Use ltr_distlBl instead.")]
-Notation ltr_distl_subl := ltr_distlBl.
-#[deprecated(since="mathcomp 1.17.0", note="Use ler_distlBl instead.")]
-Notation ler_distl_subl := ler_distlBl.
-#[deprecated(since="mathcomp 1.17.0", note="Use ltr_distlCBl instead.")]
-Notation ltr_distlC_subl := ltr_distlCBl.
-#[deprecated(since="mathcomp 1.17.0", note="Use ler_distlCBl instead.")]
-Notation ler_distlC_subl := ler_distlCBl.
-#[deprecated(since="mathcomp 1.17.0", note="Use maxr_nMr instead.")]
-Notation maxr_nmulr := maxr_nMr.
-#[deprecated(since="mathcomp 1.17.0", note="Use minr_nMr instead.")]
-Notation minr_nmulr := minr_nMr.
-#[deprecated(since="mathcomp 1.17.0", note="Use minr_nMl instead.")]
-Notation minr_nmull := minr_nMl.
-#[deprecated(since="mathcomp 1.17.0", note="Use maxr_nMl instead.")]
-Notation maxr_nmull := maxr_nMl.
-End Exports.
-
-End NumMixin.
-Import NumMixin.Exports.
-
-Module RealMixin.
-Section RealMixin.
-Variables (R : numDomainType).
-
-Variable (real : real_axiom R).
-
-Lemma le_total : totalPOrderMixin R.
-Proof.
-move=> x y; move: (real (x - y)).
-by rewrite unfold_in !ler_def subr0 add0r opprB orbC.
-Qed.
-
-End RealMixin.
-
-Module Exports.
-Coercion le_total : real_axiom >-> totalPOrderMixin.
-Definition RealDomainOfNumDomain (T : numDomainType) (m : real_axiom T) :=
-  [realDomainType of OrderOfPOrder m].
-End Exports.
-=======
 HB.builders Context R of IntegralDomain_isNumRing R.
   Local Notation "x <= y" := (Rle x y) : ring_scope.
   Local Notation "x < y" := (Rlt x y) : ring_scope.
@@ -5135,7 +4942,6 @@
 HB.factory Record NumDomain_isReal R of NumDomain R := {
   real : real_axiom R
 }.
->>>>>>> a3ddbb86
 
 HB.builders Context R of NumDomain_isReal R.
   Lemma le_total : Order.POrder_isTotal ring_display R.
