(* (c) Copyright 2006-2016 Microsoft Corporation and Inria.                  *)
(* Distributed under the terms of CeCILL-B.                                  *)
From mathcomp Require Import ssreflect ssrfun ssrbool eqtype ssrnat seq choice.
From mathcomp Require Import div fintype path bigop order finset fingroup.
From mathcomp Require Import ssralg poly.

(******************************************************************************)
(* This file defines some classes to manipulate number structures, i.e        *)
<<<<<<< HEAD
(* structures with an order and a norm.                                       *)
=======
(* structures with an order and a norm. To use this file, insert              *)
(* "Import Num.Theory." before your scripts. You can also "Import Num.Def."   *)
(* to enjoy shorter notations (e.g., minr instead of Num.min, lerif instead   *)
(* of Num.leif, etc.).                                                        *)
>>>>>>> 1a2998ff
(*                                                                            *)
(*   * NumDomain (Integral domain with an order and a norm)                   *)
(*    numDomainType == interface for a num integral domain.                   *)
(*   NumDomainType T m                                                        *)
(*                  == packs the num mixin into a numDomainType. The carrier  *)
(*                     T must have an integral domain and a partial order     *)
(*                     structures.                                            *)
(*   [numDomainType of T for S]                                               *)
(*                  == T-clone of the numDomainType structure S.              *)
(*   [numDomainType of T]                                                     *)
(*                  == clone of a canonical numDomainType structure on T.     *)
(*                                                                            *)
(*   * NormedZmodule (Zmodule with a norm)                                    *)
(*   normedZmodType R                                                         *)
(*                  == interface for a normed Zmodule structure indexed by    *)
(*                     numDomainType R.                                       *)
(*   NormedZmoduleType R T m                                                  *)
(*                  == pack the normed Zmodule mixin into a normedZmodType.   *)
(*                     The carrier T must have an integral domain structure.  *)
(*   [normedZmodType R of T for S]                                            *)
(*                  == T-clone of the normedZmodType R structure S.           *)
(*   [normedZmodType R of T]                                                  *)
(*                  == clone of a canonical normedZmodType R structure on T.  *)
(*                                                                            *)
(*   * NumField (Field with an order and a norm)                              *)
(*     numFieldType == interface for a num field.                             *)
(*   [numFieldType of T]                                                      *)
(*                  == clone of a canonical numFieldType structure on T.      *)
(*                                                                            *)
(*   * NumClosedField (Partially ordered Closed Field with conjugation)       *)
(*   numClosedFieldType                                                       *)
(*                  == interface for a closed field with conj.                *)
(*   NumClosedFieldType T r                                                   *)
(*                  == packs the real closed axiom r into a                   *)
(*                     numClosedFieldType. The carrier T must have a closed   *)
(*                     field type structure.                                  *)
(*   [numClosedFieldType of T]                                                *)
(*                  == clone of a canonical numClosedFieldType structure on T.*)
(*   [numClosedFieldType of T for S]                                          *)
(*                  == T-clone of the numClosedFieldType structure S.         *)
(*                                                                            *)
(*   * RealDomain (Num domain where all elements are positive or negative)    *)
(*   realDomainType == interface for a real integral domain.                  *)
(*   [realDomainType of T]                                                    *)
(*                  == clone of a canonical realDomainType structure on T.    *)
(*                                                                            *)
(*   * RealField (Num Field where all elements are positive or negative)      *)
(*    realFieldType == interface for a real field.                            *)
(*   [realFieldType of T]                                                     *)
(*                  == clone of a canonical realFieldType structure on T.     *)
(*                                                                            *)
(*   * ArchiField (A Real Field with the archimedean axiom)                   *)
(*   archiFieldType == interface for an archimedean field.                    *)
(*   ArchiFieldType T r                                                       *)
(*                  == packs the archimeadean axiom r into an archiFieldType. *)
(*                     The carrier T must have a real field type structure.   *)
(*   [archiFieldType of T for S]                                              *)
(*                  == T-clone of the archiFieldType structure S.             *)
(*   [archiFieldType of T]                                                    *)
(*                  == clone of a canonical archiFieldType structure on T.    *)
(*                                                                            *)
(*   * RealClosedField (Real Field with the real closed axiom)                *)
(*          rcfType == interface for a real closed field.                     *)
(*      RcfType T r == packs the real closed axiom r into a rcfType.          *)
(*                     The carrier T must have a real field type structure.   *)
(*   [rcfType of T] == clone of a canonical realClosedFieldType structure on  *)
(*                     T.                                                     *)
(*   [rcfType of T for S]                                                     *)
(*                  == T-clone of the realClosedFieldType structure S.        *)
(*                                                                            *)
(* The ordering symbols and notations (<, <=, >, >=, _ <= _ ?= iff _, >=<,    *)
(* and ><) and lattice operations (meet and join) defined in order.v are      *)
(* redefined for the ring_display in the ring_scope (%R). 0-ary ordering      *)
(* symbols for the ring_display have the suffix "%R", e.g., <%R. All the      *)
(* other ordering notations are the same as order.v. The meet and join        *)
(* operators for the ring_display are Num.min and Num.max.                    *)
(*                                                                            *)
(* Over these structures, we have the following operations                    *)
(*             `|x| == norm of x.                                             *)
(*         Num.sg x == sign of x: equal to 0 iff x = 0, to 1 iff x > 0, and   *)
(*                     to -1 in all other cases (including x < 0).            *)
(*  x \is a Num.pos <=> x is positive (:= x > 0).                             *)
(*  x \is a Num.neg <=> x is negative (:= x < 0).                             *)
(* x \is a Num.nneg <=> x is positive or 0 (:= x >= 0).                       *)
(* x \is a Num.real <=> x is real (:= x >= 0 or x < 0).                       *)
(*      Num.bound x == in archimedean fields, and upper bound for x, i.e.,    *)
(*                     and n such that `|x| < n%:R.                           *)
(*       Num.sqrt x == in a real-closed field, a positive square root of x if *)
(*                     x >= 0, or 0 otherwise.                                *)
(* For numeric algebraically closed fields we provide the generic definitions *)
(*         'i == the imaginary number (:= sqrtC (-1)).                        *)
(*      'Re z == the real component of z.                                     *)
(*      'Im z == the imaginary component of z.                                *)
(*        z^* == the complex conjugate of z (:= conjC z).                     *)
(*    sqrtC z == a nonnegative square root of z, i.e., 0 <= sqrt x if 0 <= x. *)
(*  n.-root z == more generally, for n > 0, an nth root of z, chosen with a   *)
(*               minimal non-negative argument for n > 1 (i.e., with a        *)
(*               maximal real part subject to a nonnegative imaginary part).  *)
(*               Note that n.-root (-1) is a primitive 2nth root of unity,    *)
(*               an thus not equal to -1 for n odd > 1 (this will be shown in *)
(*               file cyclotomic.v).                                          *)
(*                                                                            *)
(* - list of prefixes :                                                       *)
(*   p : positive                                                             *)
(*   n : negative                                                             *)
(*   sp : strictly positive                                                   *)
(*   sn : strictly negative                                                   *)
(*   i : interior = in [0, 1] or ]0, 1[                                       *)
(*   e : exterior = in [1, +oo[ or ]1; +oo[                                   *)
(*   w : non strict (weak) monotony                                           *)
(******************************************************************************)

Set Implicit Arguments.
Unset Strict Implicit.
Unset Printing Implicit Defensive.

Local Open Scope order_scope.
Local Open Scope ring_scope.
Import Order.TTheory GRing.Theory.

Reserved Notation "<= y" (at level 35).
Reserved Notation ">= y" (at level 35).
Reserved Notation "< y" (at level 35).
Reserved Notation "> y" (at level 35).
Reserved Notation "<= y :> T" (at level 35, y at next level).
Reserved Notation ">= y :> T" (at level 35, y at next level).
Reserved Notation "< y :> T" (at level 35, y at next level).
Reserved Notation "> y :> T" (at level 35, y at next level).

Fact ring_display : unit. Proof. exact: tt. Qed.

Module Num.

Record normed_mixin_of (R T : zmodType) (Rorder : lePOrderMixin R)
       (le_op := Order.POrder.le Rorder)
  := NormedMixin {
  norm_op : T -> R;
  _ : forall x y, le_op (norm_op (x + y)) (norm_op x + norm_op y);
  _ : forall x, norm_op x = 0 -> x = 0;
  _ : forall x n, norm_op (x *+ n) = norm_op x *+ n;
  _ : forall x, norm_op (- x) = norm_op x;
}.

Record mixin_of (R : ringType) (Rorder : lePOrderMixin R)
       (le_op := Order.POrder.le Rorder) (lt_op := Order.POrder.lt Rorder)
       (normed : @normed_mixin_of R R Rorder) (norm_op := norm_op normed)
  := Mixin {
  _ : forall x y, lt_op 0 x -> lt_op 0 y -> lt_op 0 (x + y);
  _ : forall x y, le_op 0 x -> le_op 0 y -> le_op x y || le_op y x;
  _ : {morph norm_op : x y / x * y};
  _ : forall x y, (le_op x y) = (norm_op (y - x) == y - x);
}.

Local Notation ring_for T b := (@GRing.Ring.Pack T b).

Module NumDomain.

Section ClassDef.
Record class_of T := Class {
  base : GRing.IntegralDomain.class_of T;
  order_mixin : lePOrderMixin (ring_for T base);
  normed_mixin : normed_mixin_of (ring_for T base) order_mixin;
  mixin : mixin_of normed_mixin;
}.

Local Coercion base : class_of >-> GRing.IntegralDomain.class_of.
Local Coercion order_base T (class_of_T : class_of T) :=
  @Order.POrder.Class _ class_of_T (order_mixin class_of_T).

Structure type := Pack {sort; _ : class_of sort}.
Local Coercion sort : type >-> Sortclass.
Variables (T : Type) (cT : type).
Definition class := let: Pack _ c  as cT' := cT return class_of cT' in c.
Let xT := let: Pack T _ := cT in T.
Notation xclass := (class : class_of xT).
Definition clone c of phant_id class c := @Pack T c.
Definition pack (b0 : GRing.IntegralDomain.class_of _) om0
           (nm0 : @normed_mixin_of (ring_for T b0) (ring_for T b0) om0)
           (m0 : @mixin_of (ring_for T b0) om0 nm0) :=
  fun bT (b : GRing.IntegralDomain.class_of T)
      & phant_id (@GRing.IntegralDomain.class bT) b =>
  fun om & phant_id om0 om =>
  fun nm & phant_id nm0 nm =>
  fun m & phant_id m0 m =>
  @Pack T (@Class T b om nm m).

Definition eqType := @Equality.Pack cT xclass.
Definition choiceType := @Choice.Pack cT xclass.
Definition zmodType := @GRing.Zmodule.Pack cT xclass.
Definition ringType := @GRing.Ring.Pack cT xclass.
Definition comRingType := @GRing.ComRing.Pack cT xclass.
Definition unitRingType := @GRing.UnitRing.Pack cT xclass.
Definition comUnitRingType := @GRing.ComUnitRing.Pack cT xclass.
Definition idomainType := @GRing.IntegralDomain.Pack cT xclass.
Definition porderType := @Order.POrder.Pack ring_display cT xclass.
Definition porder_zmodType := @GRing.Zmodule.Pack porderType xclass.
Definition porder_ringType := @GRing.Ring.Pack porderType xclass.
Definition porder_comRingType := @GRing.ComRing.Pack porderType xclass.
Definition porder_unitRingType := @GRing.UnitRing.Pack porderType xclass.
Definition porder_comUnitRingType := @GRing.ComUnitRing.Pack porderType xclass.
Definition porder_idomainType := @GRing.IntegralDomain.Pack porderType xclass.

End ClassDef.

Module Exports.
Coercion sort : type >-> Sortclass.
Bind Scope ring_scope with sort.
Coercion base  : class_of >-> GRing.IntegralDomain.class_of.
Coercion order_base : class_of >-> Order.POrder.class_of.
Coercion normed_mixin : class_of >-> normed_mixin_of.
Coercion eqType : type >-> Equality.type.
Canonical eqType.
Coercion choiceType : type >-> Choice.type.
Canonical choiceType.
Coercion zmodType : type >-> GRing.Zmodule.type.
Canonical zmodType.
Coercion ringType : type >-> GRing.Ring.type.
Canonical ringType.
Coercion comRingType : type >-> GRing.ComRing.type.
Canonical comRingType.
Coercion unitRingType : type >-> GRing.UnitRing.type.
Canonical unitRingType.
Coercion comUnitRingType : type >-> GRing.ComUnitRing.type.
Canonical comUnitRingType.
Coercion idomainType : type >-> GRing.IntegralDomain.type.
Canonical idomainType.
Coercion porderType : type >-> Order.POrder.type.
Canonical porderType.
Canonical porder_zmodType.
Canonical porder_ringType.
Canonical porder_comRingType.
Canonical porder_unitRingType.
Canonical porder_comUnitRingType.
Canonical porder_idomainType.
Notation numDomainType := type.
Notation NumDomainType T m := (@pack T _ _ _ m _ _ id _ id _ id _ id).
Notation "[ 'numDomainType' 'of' T 'for' cT ]" := (@clone T cT _ idfun)
  (at level 0, format "[ 'numDomainType'  'of'  T  'for'  cT ]") : form_scope.
Notation "[ 'numDomainType' 'of' T ]" := (@clone T _ _ id)
  (at level 0, format "[ 'numDomainType'  'of'  T ]") : form_scope.
End Exports.

End NumDomain.
Import NumDomain.Exports.

Local Notation num_for T b := (@NumDomain.Pack T b).

Module NormedZmodule.

Section ClassDef.

Variable R : numDomainType.

Record class_of (T : Type) := Class {
  base : GRing.Zmodule.class_of T;
  mixin : @normed_mixin_of R (@GRing.Zmodule.Pack T base) (NumDomain.class R);
}.

Local Coercion base : class_of >-> GRing.Zmodule.class_of.
Local Coercion mixin : class_of >-> normed_mixin_of.

Structure type (phR : phant R) :=
  Pack { sort; _ : class_of sort }.
Local Coercion sort : type >-> Sortclass.

Variables (phR : phant R) (T : Type) (cT : type phR).

Definition class := let: Pack _ c := cT return class_of cT in c.
Definition clone c of phant_id class c := @Pack phR T c.
Let xT := let: Pack T _ := cT in T.
Notation xclass := (class : class_of xT).
Definition pack b0 (m0 : @normed_mixin_of R (@GRing.Zmodule.Pack T b0)
                                          (NumDomain.class R)) :=
  Pack phR (@Class T b0 m0).

Definition eqType := @Equality.Pack cT xclass.
Definition choiceType := @Choice.Pack cT xclass.
Definition zmodType := @GRing.Zmodule.Pack cT xclass.

End ClassDef.

(* TODO: Ideally,`numDomain_normedZmodType` should be located in              *)
(* `NumDomain_joins`. Currently, it's located here to make `hierarchy.ml` can *)
(* recognize that `numDomainType` inherits `normedZmodType`.                  *)
Definition numDomain_normedZmodType (R : numDomainType) : type (Phant R) :=
  @Pack R (Phant R) R (Class (NumDomain.normed_mixin (NumDomain.class R))).

Module Exports.
Coercion base : class_of >-> GRing.Zmodule.class_of.
Coercion mixin : class_of >-> normed_mixin_of.
Coercion sort : type >-> Sortclass.
Coercion eqType : type >-> Equality.type.
Canonical eqType.
Coercion choiceType : type >-> Choice.type.
Canonical choiceType.
Coercion zmodType : type >-> GRing.Zmodule.type.
Canonical zmodType.
Coercion numDomain_normedZmodType : NumDomain.type >-> type.
Canonical numDomain_normedZmodType.
Notation normedZmodType R := (type (Phant R)).
Notation NormedZmoduleType R T m := (@pack _ (Phant R) T _ m).
Notation NormedZmoduleMixin := Mixin.
Notation "[ 'normedZmodType' R 'of' T 'for' cT ]" :=
  (@clone _ (Phant R) T cT _ idfun)
  (at level 0, format "[ 'normedZmodType'  R  'of'  T  'for'  cT ]") :
  form_scope.
Notation "[ 'normedZmodType' R 'of' T ]" := (@clone _ (Phant R) T _ _ id)
  (at level 0, format "[ 'normedZmodType'  R  'of'  T ]") : form_scope.
End Exports.

End NormedZmodule.
Import NormedZmodule.Exports.

Module NumDomain_joins.
Import NumDomain.
Section NumDomain_joins.

Variables (T : Type) (cT : type).

Let xT := let: Pack T _ := cT in T.
Notation xclass := (class cT : class_of xT).

(* Definition normedZmodType : normedZmodType cT := *)
(*   @NormedZmodule.Pack *)
(*      cT (Phant cT) cT *)
(*      (NormedZmodule.Class (NumDomain.normed_mixin xclass)). *)
Notation normedZmodType := (NormedZmodule.numDomain_normedZmodType cT).
Definition normedZmod_ringType :=
  @GRing.Ring.Pack normedZmodType xclass.
Definition normedZmod_comRingType :=
  @GRing.ComRing.Pack normedZmodType xclass.
Definition normedZmod_unitRingType :=
  @GRing.UnitRing.Pack normedZmodType xclass.
Definition normedZmod_comUnitRingType :=
  @GRing.ComUnitRing.Pack normedZmodType xclass.
Definition normedZmod_idomainType :=
  @GRing.IntegralDomain.Pack normedZmodType xclass.
Definition normedZmod_porderType :=
  @Order.POrder.Pack ring_display normedZmodType xclass.

End NumDomain_joins.

Module Exports.
(* Coercion normedZmodType : type >-> NormedZmodule.type. *)
(* Canonical normedZmodType. *)
Canonical normedZmod_ringType.
Canonical normedZmod_comRingType.
Canonical normedZmod_unitRingType.
Canonical normedZmod_comUnitRingType.
Canonical normedZmod_idomainType.
Canonical normedZmod_porderType.
End Exports.
End NumDomain_joins.
Export NumDomain_joins.Exports.

Module Import Def.

Definition normr (R : numDomainType) (T : normedZmodType R) : T -> R :=
  nosimpl (norm_op (NormedZmodule.class T)).
Arguments normr {R T} x.

Notation ler := (@Order.le ring_display _) (only parsing).
<<<<<<< HEAD
Notation "@ 'ler' R" :=
  (@Order.le ring_display R) (at level 10, R at level 8, only parsing).
Notation ltr := (@Order.lt ring_display _) (only parsing).
Notation "@ 'ltr' R" :=
  (@Order.lt ring_display R) (at level 10, R at level 8, only parsing).
Notation ger := (@Order.ge ring_display _) (only parsing).
Notation "@ 'ger' R" :=
  (@Order.ge ring_display R) (at level 10, R at level 8, only parsing).
Notation gtr := (@Order.gt ring_display _) (only parsing).
Notation "@ 'gtr' R" :=
  (@Order.gt ring_display R) (at level 10, R at level 8, only parsing).
Notation lerif := (@Order.leif ring_display _) (only parsing).
Notation "@ 'lerif' R" :=
  (@Order.leif ring_display R) (at level 10, R at level 8, only parsing).
Notation comparabler := (@Order.comparable ring_display _) (only parsing).
Notation "@ 'comparabler' R" :=
  (@Order.comparable ring_display R) (at level 10, R at level 8, only parsing).
Notation maxr := (@Order.join ring_display _).
Notation "@ 'maxr' R" :=
  (@Order.join ring_display R) (at level 10, R at level 8, only parsing).
Notation minr := (@Order.meet ring_display _).
Notation "@ 'minr' R" :=
  (@Order.meet ring_display R) (at level 10, R at level 8, only parsing).
=======
Notation "@ 'ler' R" := (@Order.le ring_display R)
  (at level 10, R at level 8, only parsing) : fun_scope.
Notation ltr := (@Order.lt ring_display _) (only parsing).
Notation "@ 'ltr' R" := (@Order.lt ring_display R)
  (at level 10, R at level 8, only parsing) : fun_scope.
Notation ger := (@Order.ge ring_display _) (only parsing).
Notation "@ 'ger' R" := (@Order.ge ring_display R)
  (at level 10, R at level 8, only parsing) : fun_scope.
Notation gtr := (@Order.gt ring_display _) (only parsing).
Notation "@ 'gtr' R" := (@Order.gt ring_display R)
  (at level 10, R at level 8, only parsing) : fun_scope.
Notation lerif := (@Order.leif ring_display _) (only parsing).
Notation "@ 'lerif' R" := (@Order.leif ring_display R)
  (at level 10, R at level 8, only parsing) : fun_scope.
Notation comparabler := (@Order.comparable ring_display _) (only parsing).
Notation "@ 'comparabler' R" := (@Order.comparable ring_display R)
  (at level 10, R at level 8, only parsing) : fun_scope.
Notation maxr := (@Order.join ring_display _).
Notation "@ 'maxr' R" := (@Order.join ring_display R)
    (at level 10, R at level 8, only parsing) : fun_scope.
Notation minr := (@Order.meet ring_display _).
Notation "@ 'minr' R" := (@Order.meet ring_display R)
  (at level 10, R at level 8, only parsing) : fun_scope.
>>>>>>> 1a2998ff

Section Def.
Context {R : numDomainType}.
Implicit Types (x : R).

Definition sgr x : R := if x == 0 then 0 else if x < 0 then -1 else 1.
Definition Rpos : qualifier 0 R := [qualify x : R | 0 < x].
Definition Rneg : qualifier 0 R := [qualify x : R | x < 0].
Definition Rnneg : qualifier 0 R := [qualify x : R | 0 <= x].
Definition Rreal : qualifier 0 R := [qualify x : R | (0 <= x) || (x <= 0)].

End Def. End Def.

(* Shorter qualified names, when Num.Def is not imported. *)
Notation norm := normr (only parsing).
Notation le := ler (only parsing).
Notation lt := ltr (only parsing).
Notation ge := ger (only parsing).
Notation gt := gtr (only parsing).
Notation leif := lerif (only parsing).
Notation comparable := comparabler (only parsing).
Notation sg := sgr.
Notation max := maxr.
Notation min := minr.
Notation pos := Rpos.
Notation neg := Rneg.
Notation nneg := Rnneg.
Notation real := Rreal.

Module Keys. Section Keys.
Variable R : numDomainType.
Fact Rpos_key : pred_key (@pos R). Proof. by []. Qed.
Definition Rpos_keyed := KeyedQualifier Rpos_key.
Fact Rneg_key : pred_key (@real R). Proof. by []. Qed.
Definition Rneg_keyed := KeyedQualifier Rneg_key.
Fact Rnneg_key : pred_key (@nneg R). Proof. by []. Qed.
Definition Rnneg_keyed := KeyedQualifier Rnneg_key.
Fact Rreal_key : pred_key (@real R). Proof. by []. Qed.
Definition Rreal_keyed := KeyedQualifier Rreal_key.
End Keys. End Keys.

(* (Exported) symbolic syntax. *)
Module Import Syntax.
Import Def Keys.

Notation "`| x |" := (norm x) : ring_scope.

<<<<<<< HEAD
Notation "<=%R" := le : ring_scope.
Notation ">=%R" := ge : ring_scope.
Notation "<%R" := lt : ring_scope.
Notation ">%R" := gt : ring_scope.
Notation "<?=%R" := leif : ring_scope.
Notation ">=<%R" := comparable : ring_scope.
Notation "><%R" := (fun x y => ~~ (comparable x y)) : ring_scope.
=======
Notation "<=%R" := le : fun_scope.
Notation ">=%R" := ge : fun_scope.
Notation "<%R" := lt : fun_scope.
Notation ">%R" := gt : fun_scope.
Notation "<?=%R" := leif : fun_scope.
Notation ">=<%R" := comparable : fun_scope.
Notation "><%R" := (fun x y => ~~ (comparable x y)) : fun_scope.
>>>>>>> 1a2998ff

Notation "<= y" := (ge y) : ring_scope.
Notation "<= y :> T" := (<= (y : T)) (only parsing) : ring_scope.
Notation ">= y"  := (le y) : ring_scope.
Notation ">= y :> T" := (>= (y : T)) (only parsing) : ring_scope.

Notation "< y" := (gt y) : ring_scope.
<<<<<<< HEAD
Notation "< y :> T" := (< (y : T)) : ring_scope.
Notation "> y" := (lt y) : ring_scope.
Notation "> y :> T" := (> (y : T)) : ring_scope.

Notation ">=< y" := (comparable y) : ring_scope.
Notation ">=< y :> T" := (>=< (y : T)) : ring_scope.
=======
Notation "< y :> T" := (< (y : T)) (only parsing) : ring_scope.
Notation "> y" := (lt y) : ring_scope.
Notation "> y :> T" := (> (y : T)) (only parsing) : ring_scope.

Notation ">=< y" := (comparable y) : ring_scope.
Notation ">=< y :> T" := (>=< (y : T)) (only parsing) : ring_scope.
>>>>>>> 1a2998ff

Notation "x <= y" := (le x y) : ring_scope.
Notation "x <= y :> T" := ((x : T) <= (y : T)) (only parsing) : ring_scope.
Notation "x >= y" := (y <= x) (only parsing) : ring_scope.
Notation "x >= y :> T" := ((x : T) >= (y : T)) (only parsing) : ring_scope.

Notation "x < y"  := (lt x y) : ring_scope.
<<<<<<< HEAD
Notation "x < y :> T" := ((x : T) < (y : T)) : ring_scope.
=======
Notation "x < y :> T" := ((x : T) < (y : T)) (only parsing) : ring_scope.
>>>>>>> 1a2998ff
Notation "x > y"  := (y < x) (only parsing) : ring_scope.
Notation "x > y :> T" := ((x : T) > (y : T)) (only parsing) : ring_scope.

Notation "x <= y <= z" := ((x <= y) && (y <= z)) : ring_scope.
Notation "x < y <= z" := ((x < y) && (y <= z)) : ring_scope.
Notation "x <= y < z" := ((x <= y) && (y < z)) : ring_scope.
Notation "x < y < z" := ((x < y) && (y < z)) : ring_scope.

Notation "x <= y ?= 'iff' C" := (lerif x y C) : ring_scope.
Notation "x <= y ?= 'iff' C :> R" := ((x : R) <= (y : R) ?= iff C)
  (only parsing) : ring_scope.

Notation ">=< x" := (comparable x) : ring_scope.
Notation ">=< x :> T" := (>=< (x : T)) (only parsing) : ring_scope.
Notation "x >=< y" := (comparable x y) : ring_scope.

Notation ">< x" := (fun y => ~~ (comparable x y)) : ring_scope.
Notation ">< x :> T" := (>< (x : T)) (only parsing) : ring_scope.
Notation "x >< y" := (~~ (comparable x y)) : ring_scope.

Canonical Rpos_keyed.
Canonical Rneg_keyed.
Canonical Rnneg_keyed.
Canonical Rreal_keyed.

Export Order.POCoercions.

End Syntax.

Section ExtensionAxioms.

Variable R : numDomainType.

Definition real_axiom : Prop := forall x : R, x \is real.

Definition archimedean_axiom : Prop := forall x : R, exists ub, `|x| < ub%:R.

Definition real_closed_axiom : Prop :=
  forall (p : {poly R}) (a b : R),
    a <= b -> p.[a] <= 0 <= p.[b] -> exists2 x, a <= x <= b & root p x.

End ExtensionAxioms.

(* The rest of the numbers interface hierarchy. *)
Module NumField.

Section ClassDef.

Record class_of R := Class {
  base  : NumDomain.class_of R;
  mixin : GRing.Field.mixin_of (num_for R base);
}.
Local Coercion base : class_of >-> NumDomain.class_of.
Local Coercion base2 R (c : class_of R) : GRing.Field.class_of _ :=
  GRing.Field.Class (@mixin _ c).

Structure type := Pack {sort; _ : class_of sort}.
Local Coercion sort : type >-> Sortclass.
Variables (T : Type) (cT : type).
Definition class := let: Pack _ c as cT' := cT return class_of cT' in c.
Let xT := let: Pack T _ := cT in T.
Notation xclass := (class : class_of xT).
Definition pack :=
  fun bT b & phant_id (NumDomain.class bT) (b : NumDomain.class_of T) =>
  fun mT m & phant_id (GRing.Field.mixin (GRing.Field.class mT)) m =>
  Pack (@Class T b m).

Definition eqType := @Equality.Pack cT xclass.
Definition choiceType := @Choice.Pack cT xclass.
Definition zmodType := @GRing.Zmodule.Pack cT xclass.
Definition ringType := @GRing.Ring.Pack cT xclass.
Definition comRingType := @GRing.ComRing.Pack cT xclass.
Definition unitRingType := @GRing.UnitRing.Pack cT xclass.
Definition comUnitRingType := @GRing.ComUnitRing.Pack cT xclass.
Definition idomainType := @GRing.IntegralDomain.Pack cT xclass.
Definition porderType := @Order.POrder.Pack ring_display cT xclass.
Definition numDomainType := @NumDomain.Pack cT xclass.
Definition fieldType := @GRing.Field.Pack cT xclass.
Definition normedZmodType := NormedZmoduleType numDomainType cT xclass.
Definition porder_fieldType := @GRing.Field.Pack porderType xclass.
Definition normedZmod_fieldType :=
  @GRing.Field.Pack normedZmodType xclass.
Definition numDomain_fieldType := @GRing.Field.Pack numDomainType xclass.

End ClassDef.

Module Exports.
Coercion base : class_of >-> NumDomain.class_of.
Coercion base2 : class_of >-> GRing.Field.class_of.
Coercion sort : type >-> Sortclass.
Bind Scope ring_scope with sort.
Coercion eqType : type >-> Equality.type.
Canonical eqType.
Coercion choiceType : type >-> Choice.type.
Canonical choiceType.
Coercion zmodType : type >-> GRing.Zmodule.type.
Canonical zmodType.
Coercion ringType : type >-> GRing.Ring.type.
Canonical ringType.
Coercion comRingType : type >-> GRing.ComRing.type.
Canonical comRingType.
Coercion unitRingType : type >-> GRing.UnitRing.type.
Canonical unitRingType.
Coercion comUnitRingType : type >-> GRing.ComUnitRing.type.
Canonical comUnitRingType.
Coercion idomainType : type >-> GRing.IntegralDomain.type.
Canonical idomainType.
Coercion porderType : type >-> Order.POrder.type.
Canonical porderType.
Coercion numDomainType : type >-> NumDomain.type.
Canonical numDomainType.
Coercion fieldType : type >-> GRing.Field.type.
Canonical fieldType.
Coercion normedZmodType : type >-> NormedZmodule.type.
Canonical normedZmodType.
Canonical porder_fieldType.
Canonical normedZmod_fieldType.
Canonical numDomain_fieldType.
Notation numFieldType := type.
Notation "[ 'numFieldType' 'of' T ]" := (@pack T _ _ id _ _ id)
  (at level 0, format "[ 'numFieldType'  'of'  T ]") : form_scope.
End Exports.

End NumField.
Import NumField.Exports.

Module ClosedField.

Section ClassDef.

Record imaginary_mixin_of (R : numDomainType) := ImaginaryMixin {
  imaginary : R;
  conj_op : {rmorphism R -> R};
  _ : imaginary ^+ 2 = - 1;
  _ : forall x, x * conj_op x = `|x| ^+ 2;
}.

Record class_of R := Class {
  base : NumField.class_of R;
  decField_mixin : GRing.DecidableField.mixin_of (num_for R base);
  closedField_axiom : GRing.ClosedField.axiom (num_for R base);
  conj_mixin  : imaginary_mixin_of (num_for R base);
}.
Local Coercion base : class_of >-> NumField.class_of.
Local Coercion base2 R (c : class_of R) : GRing.ClosedField.class_of R :=
  @GRing.ClosedField.Class
    R (@GRing.DecidableField.Class R (base c) (@decField_mixin _ c))
    (@closedField_axiom _ c).

Structure type := Pack {sort; _ : class_of sort}.
Local Coercion sort : type >-> Sortclass.
Variables (T : Type) (cT : type).
Definition class := let: Pack _ c as cT' := cT return class_of cT' in c.
Let xT := let: Pack T _ := cT in T.
Notation xclass := (class : class_of xT).
Definition clone := fun b & phant_id class (b : class_of T) => Pack b.
Definition pack :=
  fun bT b & phant_id (NumField.class bT) (b : NumField.class_of T) =>
  fun mT dec closed
      & phant_id (GRing.ClosedField.class mT)
                 (@GRing.ClosedField.Class
                    _ (@GRing.DecidableField.Class _ b dec) closed) =>
  fun mc => Pack (@Class T b dec closed mc).

Definition eqType := @Equality.Pack cT xclass.
Definition choiceType := @Choice.Pack cT xclass.
Definition zmodType := @GRing.Zmodule.Pack cT xclass.
Definition ringType := @GRing.Ring.Pack cT xclass.
Definition comRingType := @GRing.ComRing.Pack cT xclass.
Definition unitRingType := @GRing.UnitRing.Pack cT xclass.
Definition comUnitRingType := @GRing.ComUnitRing.Pack cT xclass.
Definition idomainType := @GRing.IntegralDomain.Pack cT xclass.
Definition porderType := @Order.POrder.Pack ring_display cT xclass.
Definition numDomainType := @NumDomain.Pack cT xclass.
Definition fieldType := @GRing.Field.Pack cT xclass.
Definition numFieldType := @NumField.Pack cT xclass.
Definition decFieldType := @GRing.DecidableField.Pack cT xclass.
Definition closedFieldType := @GRing.ClosedField.Pack cT xclass.
Definition normedZmodType := NormedZmoduleType numDomainType cT xclass.
Definition porder_decFieldType := @GRing.DecidableField.Pack porderType xclass.
Definition normedZmod_decFieldType :=
  @GRing.DecidableField.Pack normedZmodType xclass.
Definition numDomain_decFieldType :=
  @GRing.DecidableField.Pack numDomainType xclass.
Definition numField_decFieldType :=
  @GRing.DecidableField.Pack numFieldType xclass.
Definition porder_closedFieldType := @GRing.ClosedField.Pack porderType xclass.
Definition normedZmod_closedFieldType :=
  @GRing.ClosedField.Pack normedZmodType xclass.
Definition numDomain_closedFieldType :=
  @GRing.ClosedField.Pack numDomainType xclass.
Definition numField_closedFieldType :=
  @GRing.ClosedField.Pack numFieldType xclass.

End ClassDef.

Module Exports.
Coercion base : class_of >-> NumField.class_of.
Coercion base2 : class_of >-> GRing.ClosedField.class_of.
Coercion sort : type >-> Sortclass.
Bind Scope ring_scope with sort.
Coercion eqType : type >-> Equality.type.
Canonical eqType.
Coercion choiceType : type >-> Choice.type.
Canonical choiceType.
Coercion zmodType : type >-> GRing.Zmodule.type.
Canonical zmodType.
Coercion ringType : type >-> GRing.Ring.type.
Canonical ringType.
Coercion comRingType : type >-> GRing.ComRing.type.
Canonical comRingType.
Coercion unitRingType : type >-> GRing.UnitRing.type.
Canonical unitRingType.
Coercion comUnitRingType : type >-> GRing.ComUnitRing.type.
Canonical comUnitRingType.
Coercion idomainType : type >-> GRing.IntegralDomain.type.
Canonical idomainType.
Coercion porderType : type >-> Order.POrder.type.
Canonical porderType.
Coercion numDomainType : type >-> NumDomain.type.
Canonical numDomainType.
Coercion fieldType : type >-> GRing.Field.type.
Canonical fieldType.
Coercion decFieldType : type >-> GRing.DecidableField.type.
Canonical decFieldType.
Coercion numFieldType : type >-> NumField.type.
Canonical numFieldType.
Coercion closedFieldType : type >-> GRing.ClosedField.type.
Canonical closedFieldType.
Coercion normedZmodType : type >-> NormedZmodule.type.
Canonical normedZmodType.
Canonical porder_decFieldType.
Canonical normedZmod_decFieldType.
Canonical numDomain_decFieldType.
Canonical numField_decFieldType.
Canonical porder_closedFieldType.
Canonical normedZmod_closedFieldType.
Canonical numDomain_closedFieldType.
Canonical numField_closedFieldType.
Notation numClosedFieldType := type.
Notation NumClosedFieldType T m := (@pack T _ _ id _ _ _ id m).
Notation "[ 'numClosedFieldType' 'of' T 'for' cT ]" := (@clone T cT _ id)
  (at level 0, format "[ 'numClosedFieldType'  'of'  T  'for' cT ]") :
                                                         form_scope.
Notation "[ 'numClosedFieldType' 'of' T ]" := (@clone T _ _ id)
  (at level 0, format "[ 'numClosedFieldType'  'of'  T ]") : form_scope.
End Exports.

End ClosedField.
Import ClosedField.Exports.

Module RealDomain.

Section ClassDef.

Record class_of R := Class {
  base   : NumDomain.class_of R;
  lmixin_disp : unit;
<<<<<<< HEAD
  lmixin : Order.Lattice.mixin_of (Order.POrder.Pack lmixin_disp base);
  tmixin_disp : unit;
  tmixin : Order.Total.mixin_of
             (Order.Lattice.Pack tmixin_disp (Order.Lattice.Class lmixin));
}.
Local Coercion base : class_of >-> NumDomain.class_of.
Local Coercion base2 T (c : class_of T) : Order.Total.class_of T :=
  @Order.Total.Class _ (Order.Lattice.Class (@lmixin _ c)) _ (@tmixin _ c).
=======
  lmixin : Order.DistrLattice.mixin_of (Order.POrder.Pack lmixin_disp base);
  tmixin_disp : unit;
  tmixin : Order.Total.mixin_of
             (Order.DistrLattice.Pack
                tmixin_disp (Order.DistrLattice.Class lmixin));
}.
Local Coercion base : class_of >-> NumDomain.class_of.
Local Coercion base2 T (c : class_of T) : Order.Total.class_of T :=
  @Order.Total.Class _ (Order.DistrLattice.Class (@lmixin _ c)) _ (@tmixin _ c).
>>>>>>> 1a2998ff

Structure type := Pack {sort; _ : class_of sort}.
Local Coercion sort : type >-> Sortclass.
Variables (T : Type) (cT : type).
Definition class := let: Pack _ c as cT' := cT return class_of cT' in c.
Let xT := let: Pack T _ := cT in T.
Notation xclass := (class : class_of xT).
Definition pack :=
  fun bT b & phant_id (NumDomain.class bT) (b : NumDomain.class_of T) =>
  fun mT ldisp l mdisp m &
      phant_id (@Order.Total.class ring_display mT)
               (@Order.Total.Class
<<<<<<< HEAD
                  T (@Order.Lattice.Class T b ldisp l) mdisp m) =>
=======
                  T (@Order.DistrLattice.Class T b ldisp l) mdisp m) =>
>>>>>>> 1a2998ff
  Pack (@Class T b ldisp l mdisp  m).

Definition eqType := @Equality.Pack cT xclass.
Definition choiceType := @Choice.Pack cT xclass.
Definition zmodType := @GRing.Zmodule.Pack cT xclass.
Definition ringType := @GRing.Ring.Pack cT xclass.
Definition comRingType := @GRing.ComRing.Pack cT xclass.
Definition unitRingType := @GRing.UnitRing.Pack cT xclass.
Definition comUnitRingType := @GRing.ComUnitRing.Pack cT xclass.
Definition idomainType := @GRing.IntegralDomain.Pack cT xclass.
Definition porderType := @Order.POrder.Pack ring_display cT xclass.
<<<<<<< HEAD
Definition latticeType := @Order.Lattice.Pack ring_display cT xclass.
Definition orderType := @Order.Total.Pack ring_display cT xclass.
Definition numDomainType := @NumDomain.Pack cT xclass.
Definition normedZmodType := NormedZmoduleType numDomainType cT xclass.
Definition zmod_latticeType := @Order.Lattice.Pack ring_display zmodType xclass.
Definition ring_latticeType := @Order.Lattice.Pack ring_display ringType xclass.
Definition comRing_latticeType :=
  @Order.Lattice.Pack ring_display comRingType xclass.
Definition unitRing_latticeType :=
  @Order.Lattice.Pack ring_display unitRingType xclass.
Definition comUnitRing_latticeType :=
  @Order.Lattice.Pack ring_display comUnitRingType xclass.
Definition idomain_latticeType :=
  @Order.Lattice.Pack ring_display idomainType xclass.
Definition normedZmod_latticeType :=
  @Order.Lattice.Pack ring_display normedZmodType xclass.
Definition numDomain_latticeType :=
  @Order.Lattice.Pack ring_display numDomainType xclass.
=======
Definition distrLatticeType := @Order.DistrLattice.Pack ring_display cT xclass.
Definition orderType := @Order.Total.Pack ring_display cT xclass.
Definition numDomainType := @NumDomain.Pack cT xclass.
Definition normedZmodType := NormedZmoduleType numDomainType cT xclass.
Definition zmod_distrLatticeType :=
  @Order.DistrLattice.Pack ring_display zmodType xclass.
Definition ring_distrLatticeType :=
  @Order.DistrLattice.Pack ring_display ringType xclass.
Definition comRing_distrLatticeType :=
  @Order.DistrLattice.Pack ring_display comRingType xclass.
Definition unitRing_distrLatticeType :=
  @Order.DistrLattice.Pack ring_display unitRingType xclass.
Definition comUnitRing_distrLatticeType :=
  @Order.DistrLattice.Pack ring_display comUnitRingType xclass.
Definition idomain_distrLatticeType :=
  @Order.DistrLattice.Pack ring_display idomainType xclass.
Definition normedZmod_distrLatticeType :=
  @Order.DistrLattice.Pack ring_display normedZmodType xclass.
Definition numDomain_distrLatticeType :=
  @Order.DistrLattice.Pack ring_display numDomainType xclass.
>>>>>>> 1a2998ff
Definition zmod_orderType := @Order.Total.Pack ring_display zmodType xclass.
Definition ring_orderType := @Order.Total.Pack ring_display ringType xclass.
Definition comRing_orderType :=
  @Order.Total.Pack ring_display comRingType xclass.
Definition unitRing_orderType :=
  @Order.Total.Pack ring_display unitRingType xclass.
Definition comUnitRing_orderType :=
  @Order.Total.Pack ring_display comUnitRingType xclass.
Definition idomain_orderType :=
  @Order.Total.Pack ring_display idomainType xclass.
Definition normedZmod_orderType :=
  @Order.Total.Pack ring_display normedZmodType xclass.
Definition numDomain_orderType :=
  @Order.Total.Pack ring_display numDomainType xclass.

End ClassDef.

Module Exports.
Coercion base : class_of >-> NumDomain.class_of.
Coercion base2 : class_of >-> Order.Total.class_of.
Coercion sort : type >-> Sortclass.
Bind Scope ring_scope with sort.
Coercion eqType : type >-> Equality.type.
Canonical eqType.
Coercion choiceType : type >-> Choice.type.
Canonical choiceType.
Coercion zmodType : type >-> GRing.Zmodule.type.
Canonical zmodType.
Coercion ringType : type >-> GRing.Ring.type.
Canonical ringType.
Coercion comRingType : type >-> GRing.ComRing.type.
Canonical comRingType.
Coercion unitRingType : type >-> GRing.UnitRing.type.
Canonical unitRingType.
Coercion comUnitRingType : type >-> GRing.ComUnitRing.type.
Canonical comUnitRingType.
Coercion idomainType : type >-> GRing.IntegralDomain.type.
Canonical idomainType.
Coercion porderType : type >-> Order.POrder.type.
Canonical porderType.
Coercion numDomainType : type >-> NumDomain.type.
Canonical numDomainType.
<<<<<<< HEAD
Coercion latticeType : type >-> Order.Lattice.type.
Canonical latticeType.
=======
Coercion distrLatticeType : type >-> Order.DistrLattice.type.
Canonical distrLatticeType.
>>>>>>> 1a2998ff
Coercion orderType : type >-> Order.Total.type.
Canonical orderType.
Coercion normedZmodType : type >-> NormedZmodule.type.
Canonical normedZmodType.
<<<<<<< HEAD
Canonical zmod_latticeType.
Canonical ring_latticeType.
Canonical comRing_latticeType.
Canonical unitRing_latticeType.
Canonical comUnitRing_latticeType.
Canonical idomain_latticeType.
Canonical normedZmod_latticeType.
Canonical numDomain_latticeType.
=======
Canonical zmod_distrLatticeType.
Canonical ring_distrLatticeType.
Canonical comRing_distrLatticeType.
Canonical unitRing_distrLatticeType.
Canonical comUnitRing_distrLatticeType.
Canonical idomain_distrLatticeType.
Canonical normedZmod_distrLatticeType.
Canonical numDomain_distrLatticeType.
>>>>>>> 1a2998ff
Canonical zmod_orderType.
Canonical ring_orderType.
Canonical comRing_orderType.
Canonical unitRing_orderType.
Canonical comUnitRing_orderType.
Canonical idomain_orderType.
Canonical normedZmod_orderType.
Canonical numDomain_orderType.
Notation realDomainType := type.
Notation "[ 'realDomainType' 'of' T ]" := (@pack T _ _ id _ _ _ _ _ id)
  (at level 0, format "[ 'realDomainType'  'of'  T ]") : form_scope.
End Exports.

End RealDomain.
Import RealDomain.Exports.

Module RealField.

Section ClassDef.

Record class_of R := Class {
  base  : NumField.class_of R;
  lmixin_disp : unit;
<<<<<<< HEAD
  lmixin : Order.Lattice.mixin_of (@Order.POrder.Pack lmixin_disp R base);
  tmixin_disp : unit;
  tmixin : Order.Total.mixin_of
             (Order.Lattice.Pack tmixin_disp (Order.Lattice.Class lmixin));
=======
  lmixin : Order.DistrLattice.mixin_of (@Order.POrder.Pack lmixin_disp R base);
  tmixin_disp : unit;
  tmixin : Order.Total.mixin_of
             (Order.DistrLattice.Pack
                tmixin_disp (Order.DistrLattice.Class lmixin));
>>>>>>> 1a2998ff
}.
Local Coercion base : class_of >-> NumField.class_of.
Local Coercion base2 R (c : class_of R) : RealDomain.class_of R :=
  RealDomain.Class (@tmixin R c).

Structure type := Pack {sort; _ : class_of sort}.
Local Coercion sort : type >-> Sortclass.
Variables (T : Type) (cT : type).
Definition class := let: Pack _ c as cT' := cT return class_of cT' in c.
Let xT := let: Pack T _ := cT in T.
Notation xclass := (class : class_of xT).
Definition pack :=
  fun bT (b : NumField.class_of T) & phant_id (NumField.class bT) b =>
  fun mT ldisp l tdisp t & phant_id (RealDomain.class mT)
                                    (@RealDomain.Class T b ldisp l tdisp t) =>
  Pack (@Class T b ldisp l tdisp t).

Definition eqType := @Equality.Pack cT xclass.
Definition choiceType := @Choice.Pack cT xclass.
Definition zmodType := @GRing.Zmodule.Pack cT xclass.
Definition ringType := @GRing.Ring.Pack cT xclass.
Definition comRingType := @GRing.ComRing.Pack cT xclass.
Definition unitRingType := @GRing.UnitRing.Pack cT xclass.
Definition comUnitRingType := @GRing.ComUnitRing.Pack cT xclass.
Definition idomainType := @GRing.IntegralDomain.Pack cT xclass.
Definition porderType := @Order.POrder.Pack ring_display cT xclass.
Definition numDomainType := @NumDomain.Pack cT xclass.
<<<<<<< HEAD
Definition latticeType := @Order.Lattice.Pack ring_display cT xclass.
=======
Definition distrLatticeType := @Order.DistrLattice.Pack ring_display cT xclass.
>>>>>>> 1a2998ff
Definition orderType := @Order.Total.Pack ring_display cT xclass.
Definition realDomainType := @RealDomain.Pack cT xclass.
Definition fieldType := @GRing.Field.Pack cT xclass.
Definition numFieldType := @NumField.Pack cT xclass.
Definition normedZmodType := NormedZmoduleType numDomainType cT xclass.
<<<<<<< HEAD
Definition field_latticeType :=
  @Order.Lattice.Pack ring_display fieldType xclass.
Definition field_orderType := @Order.Total.Pack ring_display fieldType xclass.
Definition field_realDomainType := @RealDomain.Pack fieldType xclass.
Definition numField_latticeType :=
  @Order.Lattice.Pack ring_display numFieldType xclass.
=======
Definition field_distrLatticeType :=
  @Order.DistrLattice.Pack ring_display fieldType xclass.
Definition field_orderType := @Order.Total.Pack ring_display fieldType xclass.
Definition field_realDomainType := @RealDomain.Pack fieldType xclass.
Definition numField_distrLatticeType :=
  @Order.DistrLattice.Pack ring_display numFieldType xclass.
>>>>>>> 1a2998ff
Definition numField_orderType :=
  @Order.Total.Pack ring_display numFieldType xclass.
Definition numField_realDomainType := @RealDomain.Pack numFieldType xclass.

End ClassDef.

Module Exports.
Coercion base : class_of >-> NumField.class_of.
Coercion base2 : class_of >-> RealDomain.class_of.
Coercion sort : type >-> Sortclass.
Bind Scope ring_scope with sort.
Coercion eqType : type >-> Equality.type.
Canonical eqType.
Coercion choiceType : type >-> Choice.type.
Canonical choiceType.
Coercion zmodType : type >-> GRing.Zmodule.type.
Canonical zmodType.
Coercion ringType : type >-> GRing.Ring.type.
Canonical ringType.
Coercion comRingType : type >-> GRing.ComRing.type.
Canonical comRingType.
Coercion unitRingType : type >-> GRing.UnitRing.type.
Canonical unitRingType.
Coercion comUnitRingType : type >-> GRing.ComUnitRing.type.
Canonical comUnitRingType.
Coercion idomainType : type >-> GRing.IntegralDomain.type.
Canonical idomainType.
Coercion porderType : type >-> Order.POrder.type.
Canonical porderType.
Coercion numDomainType : type >-> NumDomain.type.
Canonical numDomainType.
<<<<<<< HEAD
Coercion latticeType : type >-> Order.Lattice.type.
Canonical latticeType.
=======
Coercion distrLatticeType : type >-> Order.DistrLattice.type.
Canonical distrLatticeType.
>>>>>>> 1a2998ff
Coercion orderType : type >-> Order.Total.type.
Canonical orderType.
Coercion realDomainType : type >-> RealDomain.type.
Canonical realDomainType.
Coercion fieldType : type >-> GRing.Field.type.
Canonical fieldType.
Coercion numFieldType : type >-> NumField.type.
Canonical numFieldType.
Coercion normedZmodType : type >-> NormedZmodule.type.
Canonical normedZmodType.
<<<<<<< HEAD
Canonical field_latticeType.
Canonical field_orderType.
Canonical field_realDomainType.
Canonical numField_latticeType.
=======
Canonical field_distrLatticeType.
Canonical field_orderType.
Canonical field_realDomainType.
Canonical numField_distrLatticeType.
>>>>>>> 1a2998ff
Canonical numField_orderType.
Canonical numField_realDomainType.
Notation realFieldType := type.
Notation "[ 'realFieldType' 'of' T ]" := (@pack T _ _ id _ _ _ _ _ id)
  (at level 0, format "[ 'realFieldType'  'of'  T ]") : form_scope.
End Exports.

End RealField.
Import RealField.Exports.

Module ArchimedeanField.

Section ClassDef.

Record class_of R :=
  Class { base : RealField.class_of R; _ : archimedean_axiom (num_for R base) }.
Local Coercion base : class_of >-> RealField.class_of.

Structure type := Pack {sort; _ : class_of sort}.
Local Coercion sort : type >-> Sortclass.
Variables (T : Type) (cT : type).
Definition class := let: Pack _ c as cT' := cT return class_of cT' in c.
Let xT := let: Pack T _ := cT in T.
Notation xclass := (class : class_of xT).
Definition clone c of phant_id class c := @Pack T c.
Definition pack b0 (m0 : archimedean_axiom (num_for T b0)) :=
  fun bT b & phant_id (RealField.class bT) b =>
  fun    m & phant_id m0 m => Pack (@Class T b m).

Definition eqType := @Equality.Pack cT xclass.
Definition choiceType := @Choice.Pack cT xclass.
Definition zmodType := @GRing.Zmodule.Pack cT xclass.
Definition ringType := @GRing.Ring.Pack cT xclass.
Definition comRingType := @GRing.ComRing.Pack cT xclass.
Definition unitRingType := @GRing.UnitRing.Pack cT xclass.
Definition comUnitRingType := @GRing.ComUnitRing.Pack cT xclass.
Definition idomainType := @GRing.IntegralDomain.Pack cT xclass.
Definition porderType := @Order.POrder.Pack ring_display cT xclass.
Definition numDomainType := @NumDomain.Pack cT xclass.
<<<<<<< HEAD
Definition latticeType := @Order.Lattice.Pack ring_display cT xclass.
=======
Definition distrLatticeType := @Order.DistrLattice.Pack ring_display cT xclass.
>>>>>>> 1a2998ff
Definition orderType := @Order.Total.Pack ring_display cT xclass.
Definition realDomainType := @RealDomain.Pack cT xclass.
Definition fieldType := @GRing.Field.Pack cT xclass.
Definition numFieldType := @NumField.Pack cT xclass.
Definition realFieldType := @RealField.Pack cT xclass.
Definition normedZmodType := NormedZmoduleType numDomainType cT xclass.

End ClassDef.

Module Exports.
Coercion base : class_of >-> RealField.class_of.
Coercion sort : type >-> Sortclass.
Bind Scope ring_scope with sort.
Coercion eqType : type >-> Equality.type.
Canonical eqType.
Coercion choiceType : type >-> Choice.type.
Canonical choiceType.
Coercion zmodType : type >-> GRing.Zmodule.type.
Canonical zmodType.
Coercion ringType : type >-> GRing.Ring.type.
Canonical ringType.
Coercion comRingType : type >-> GRing.ComRing.type.
Canonical comRingType.
Coercion unitRingType : type >-> GRing.UnitRing.type.
Canonical unitRingType.
Coercion comUnitRingType : type >-> GRing.ComUnitRing.type.
Canonical comUnitRingType.
Coercion idomainType : type >-> GRing.IntegralDomain.type.
Canonical idomainType.
Coercion porderType : type >-> Order.POrder.type.
Canonical porderType.
Coercion numDomainType : type >-> NumDomain.type.
Canonical numDomainType.
<<<<<<< HEAD
Coercion latticeType : type >-> Order.Lattice.type.
Canonical latticeType.
=======
Coercion distrLatticeType : type >-> Order.DistrLattice.type.
Canonical distrLatticeType.
>>>>>>> 1a2998ff
Coercion orderType : type >-> Order.Total.type.
Canonical orderType.
Coercion realDomainType : type >-> RealDomain.type.
Canonical realDomainType.
Coercion fieldType : type >-> GRing.Field.type.
Canonical fieldType.
Coercion numFieldType : type >-> NumField.type.
Canonical numFieldType.
Coercion realFieldType : type >-> RealField.type.
Canonical realFieldType.
Coercion normedZmodType : type >-> NormedZmodule.type.
Canonical normedZmodType.
Notation archiFieldType := type.
Notation ArchiFieldType T m := (@pack T _ m _ _ id _ id).
Notation "[ 'archiFieldType' 'of' T 'for' cT ]" := (@clone T cT _ idfun)
  (at level 0, format "[ 'archiFieldType'  'of'  T  'for'  cT ]") : form_scope.
Notation "[ 'archiFieldType' 'of' T ]" := (@clone T _ _ id)
  (at level 0, format "[ 'archiFieldType'  'of'  T ]") : form_scope.
End Exports.

End ArchimedeanField.
Import ArchimedeanField.Exports.

Module RealClosedField.

Section ClassDef.

Record class_of R :=
  Class { base : RealField.class_of R; _ : real_closed_axiom (num_for R base) }.
Local Coercion base : class_of >-> RealField.class_of.

Structure type := Pack {sort; _ : class_of sort}.
Local Coercion sort : type >-> Sortclass.
Variables (T : Type) (cT : type).
Definition class := let: Pack _ c as cT' := cT return class_of cT' in c.
Let xT := let: Pack T _ := cT in T.
Notation xclass := (class : class_of xT).
Definition clone c of phant_id class c := @Pack T c.
Definition pack b0 (m0 : real_closed_axiom (num_for T b0)) :=
  fun bT b & phant_id (RealField.class bT) b =>
  fun    m & phant_id m0 m => Pack (@Class T b m).

Definition eqType := @Equality.Pack cT xclass.
Definition choiceType := @Choice.Pack cT xclass.
Definition zmodType := @GRing.Zmodule.Pack cT xclass.
Definition ringType := @GRing.Ring.Pack cT xclass.
Definition comRingType := @GRing.ComRing.Pack cT xclass.
Definition unitRingType := @GRing.UnitRing.Pack cT xclass.
Definition comUnitRingType := @GRing.ComUnitRing.Pack cT xclass.
Definition idomainType := @GRing.IntegralDomain.Pack cT xclass.
Definition porderType := @Order.POrder.Pack ring_display cT xclass.
Definition numDomainType := @NumDomain.Pack cT xclass.
<<<<<<< HEAD
Definition latticeType := @Order.Lattice.Pack ring_display cT xclass.
=======
Definition distrLatticeType := @Order.DistrLattice.Pack ring_display cT xclass.
>>>>>>> 1a2998ff
Definition orderType := @Order.Total.Pack ring_display cT xclass.
Definition realDomainType := @RealDomain.Pack cT xclass.
Definition fieldType := @GRing.Field.Pack cT xclass.
Definition numFieldType := @NumField.Pack cT xclass.
Definition realFieldType := @RealField.Pack cT xclass.
Definition normedZmodType := NormedZmoduleType numDomainType cT xclass.

End ClassDef.

Module Exports.
Coercion base : class_of >-> RealField.class_of.
Coercion sort : type >-> Sortclass.
Bind Scope ring_scope with sort.
Coercion eqType : type >-> Equality.type.
Canonical eqType.
Coercion choiceType : type >-> Choice.type.
Canonical choiceType.
Coercion zmodType : type >-> GRing.Zmodule.type.
Canonical zmodType.
Coercion ringType : type >-> GRing.Ring.type.
Canonical ringType.
Coercion comRingType : type >-> GRing.ComRing.type.
Canonical comRingType.
Coercion unitRingType : type >-> GRing.UnitRing.type.
Canonical unitRingType.
Coercion comUnitRingType : type >-> GRing.ComUnitRing.type.
Canonical comUnitRingType.
Coercion idomainType : type >-> GRing.IntegralDomain.type.
Canonical idomainType.
Coercion porderType : type >-> Order.POrder.type.
Canonical porderType.
Coercion numDomainType : type >-> NumDomain.type.
Canonical numDomainType.
Coercion realDomainType : type >-> RealDomain.type.
Canonical realDomainType.
<<<<<<< HEAD
Coercion latticeType : type >-> Order.Lattice.type.
Canonical latticeType.
=======
Coercion distrLatticeType : type >-> Order.DistrLattice.type.
Canonical distrLatticeType.
>>>>>>> 1a2998ff
Coercion orderType : type >-> Order.Total.type.
Canonical orderType.
Coercion fieldType : type >-> GRing.Field.type.
Canonical fieldType.
Coercion numFieldType : type >-> NumField.type.
Canonical numFieldType.
Coercion realFieldType : type >-> RealField.type.
Canonical realFieldType.
Coercion normedZmodType : type >-> NormedZmodule.type.
Canonical normedZmodType.
Notation rcfType := Num.RealClosedField.type.
Notation RcfType T m := (@pack T _ m _ _ id _ id).
Notation "[ 'rcfType' 'of' T 'for' cT ]" := (@clone T cT _ idfun)
  (at level 0, format "[ 'rcfType'  'of'  T  'for'  cT ]") : form_scope.
Notation "[ 'rcfType' 'of' T ]" :=  (@clone T _ _ id)
  (at level 0, format "[ 'rcfType'  'of'  T ]") : form_scope.
End Exports.

End RealClosedField.
Import RealClosedField.Exports.

(* The elementary theory needed to support the definition of the derived      *)
(* operations for the extensions described above.                             *)
Module Import Internals.

Section NormedZmodule.
Variables (R : numDomainType) (V : normedZmodType R).
Implicit Types (l : R) (x y : V).

Lemma ler_norm_add x y : `|x + y| <= `|x| + `|y|.
Proof. by case: V x y => ? [? []]. Qed.

Lemma normr0_eq0 x : `|x| = 0 -> x = 0.
Proof. by case: V x => ? [? []]. Qed.

Lemma normrMn x n : `|x *+ n| = `|x| *+ n.
Proof. by case: V x => ? [? []]. Qed.

Lemma normrN x : `|- x| = `|x|.
Proof. by case: V x => ? [? []]. Qed.

End NormedZmodule.

Section NumDomain.
Variable R : numDomainType.
Implicit Types x y : R.

(* Lemmas from the signature *)

Lemma addr_gt0 x y : 0 < x -> 0 < y -> 0 < x + y.
Proof. by case: R x y => ? [? ? ? []]. Qed.

Lemma ger_leVge x y : 0 <= x -> 0 <= y -> (x <= y) || (y <= x).
Proof. by case: R x y => ? [? ? ? []]. Qed.

Lemma normrM : {morph norm : x y / (x : R) * y}.
Proof. by case: R => ? [? ? ? []]. Qed.

Lemma ler_def x y : (x <= y) = (`|y - x| == y - x).
Proof. by case: R x y => ? [? ? ? []]. Qed.

(* Basic consequences (just enough to get predicate closure properties). *)

Lemma ger0_def x : (0 <= x) = (`|x| == x).
Proof. by rewrite ler_def subr0. Qed.

Lemma subr_ge0 x y : (0 <= x - y) = (y <= x).
Proof. by rewrite ger0_def -ler_def. Qed.

Lemma oppr_ge0 x : (0 <= - x) = (x <= 0).
Proof. by rewrite -sub0r subr_ge0. Qed.

Lemma ler01 : 0 <= 1 :> R.
Proof.
have n1_nz: `|1 : R| != 0 by apply: contraNneq (@oner_neq0 R) => /normr0_eq0->.
by rewrite ger0_def -(inj_eq (mulfI n1_nz)) -normrM !mulr1.
Qed.

Lemma ltr01 : 0 < 1 :> R. Proof. by rewrite lt_def oner_neq0 ler01. Qed.

Lemma le0r x : (0 <= x) = (x == 0) || (0 < x).
Proof. by rewrite lt_def; case: eqP => // ->; rewrite lexx. Qed.

Lemma addr_ge0 x y : 0 <= x -> 0 <= y -> 0 <= x + y.
Proof.
rewrite le0r; case/predU1P=> [-> | x_pos]; rewrite ?add0r // le0r.
by case/predU1P=> [-> | y_pos]; rewrite ltW ?addr0 ?addr_gt0.
Qed.

Lemma pmulr_rgt0 x y : 0 < x -> (0 < x * y) = (0 < y).
Proof.
rewrite !lt_def !ger0_def normrM mulf_eq0 negb_or => /andP[x_neq0 /eqP->].
by rewrite x_neq0 (inj_eq (mulfI x_neq0)).
Qed.

(* Closure properties of the real predicates. *)

Lemma posrE x : (x \is pos) = (0 < x). Proof. by []. Qed.
Lemma nnegrE x : (x \is nneg) = (0 <= x). Proof. by []. Qed.
Lemma realE x : (x \is real) = (0 <= x) || (x <= 0). Proof. by []. Qed.

Fact pos_divr_closed : divr_closed (@pos R).
Proof.
split=> [|x y x_gt0 y_gt0]; rewrite posrE ?ltr01 //.
have [Uy|/invr_out->] := boolP (y \is a GRing.unit); last by rewrite pmulr_rgt0.
by rewrite -(pmulr_rgt0 _ y_gt0) mulrC divrK.
Qed.
Canonical pos_mulrPred := MulrPred pos_divr_closed.
Canonical pos_divrPred := DivrPred pos_divr_closed.

Fact nneg_divr_closed : divr_closed (@nneg R).
Proof.
split=> [|x y]; rewrite !nnegrE ?ler01 ?le0r // -!posrE.
case/predU1P=> [-> _ | x_gt0]; first by rewrite mul0r eqxx.
by case/predU1P=> [-> | y_gt0]; rewrite ?invr0 ?mulr0 ?eqxx // orbC rpred_div.
Qed.
Canonical nneg_mulrPred := MulrPred nneg_divr_closed.
Canonical nneg_divrPred := DivrPred nneg_divr_closed.

Fact nneg_addr_closed : addr_closed (@nneg R).
Proof. by split; [apply: lexx | apply: addr_ge0]. Qed.
Canonical nneg_addrPred := AddrPred nneg_addr_closed.
Canonical nneg_semiringPred := SemiringPred nneg_divr_closed.

Fact real_oppr_closed : oppr_closed (@real R).
Proof. by move=> x; rewrite /= !realE oppr_ge0 orbC -!oppr_ge0 opprK. Qed.
Canonical real_opprPred := OpprPred real_oppr_closed.

Fact real_addr_closed : addr_closed (@real R).
Proof.
split=> [|x y Rx Ry]; first by rewrite realE lexx.
without loss{Rx} x_ge0: x y Ry / 0 <= x.
  case/orP: Rx => [? | x_le0]; first exact.
  by rewrite -rpredN opprD; apply; rewrite ?rpredN ?oppr_ge0.
case/orP: Ry => [y_ge0 | y_le0]; first by rewrite realE -nnegrE rpredD.
by rewrite realE -[y]opprK orbC -oppr_ge0 opprB !subr_ge0 ger_leVge ?oppr_ge0.
Qed.
Canonical real_addrPred := AddrPred real_addr_closed.
Canonical real_zmodPred := ZmodPred real_oppr_closed.

Fact real_divr_closed : divr_closed (@real R).
Proof.
split=> [|x y Rx Ry]; first by rewrite realE ler01.
without loss{Rx} x_ge0: x / 0 <= x.
  case/orP: Rx => [? | x_le0]; first exact.
  by rewrite -rpredN -mulNr; apply; rewrite ?oppr_ge0.
without loss{Ry} y_ge0: y / 0 <= y; last by rewrite realE -nnegrE rpred_div.
case/orP: Ry => [? | y_le0]; first exact.
by rewrite -rpredN -mulrN -invrN; apply; rewrite ?oppr_ge0.
Qed.
Canonical real_mulrPred := MulrPred real_divr_closed.
Canonical real_smulrPred := SmulrPred real_divr_closed.
Canonical real_divrPred := DivrPred real_divr_closed.
Canonical real_sdivrPred := SdivrPred real_divr_closed.
Canonical real_semiringPred := SemiringPred real_divr_closed.
Canonical real_subringPred := SubringPred real_divr_closed.
Canonical real_divringPred := DivringPred real_divr_closed.

End NumDomain.

Lemma num_real (R : realDomainType) (x : R) : x \is real.
Proof. exact: le_total. Qed.

Fact archi_bound_subproof (R : archiFieldType) : archimedean_axiom R.
Proof. by case: R => ? []. Qed.

Section RealClosed.
Variable R : rcfType.

Lemma poly_ivt : real_closed_axiom R. Proof. by case: R => ? []. Qed.

Fact sqrtr_subproof (x : R) :
  exists2 y, 0 <= y & (if 0 <= x then y ^+ 2 == x else y == 0) : bool.
Proof.
case x_ge0: (0 <= x); last by exists 0; rewrite ?lerr.
have le0x1: 0 <= x + 1 by rewrite -nnegrE rpredD ?rpred1.
have [|y /andP[y_ge0 _]] := @poly_ivt ('X^2 - x%:P) _ _ le0x1.
  rewrite !hornerE -subr_ge0 add0r opprK x_ge0 -expr2 sqrrD mulr1.
  by rewrite addrAC !addrA addrK -nnegrE !rpredD ?rpredX ?rpred1.
by rewrite rootE !hornerE subr_eq0; exists y.
Qed.

End RealClosed.

End Internals.

Module PredInstances.

Canonical pos_mulrPred.
Canonical pos_divrPred.

Canonical nneg_addrPred.
Canonical nneg_mulrPred.
Canonical nneg_divrPred.
Canonical nneg_semiringPred.

Canonical real_addrPred.
Canonical real_opprPred.
Canonical real_zmodPred.
Canonical real_mulrPred.
Canonical real_smulrPred.
Canonical real_divrPred.
Canonical real_sdivrPred.
Canonical real_semiringPred.
Canonical real_subringPred.
Canonical real_divringPred.

End PredInstances.

Module Import ExtraDef.

Definition archi_bound {R} x := sval (sigW (@archi_bound_subproof R x)).

Definition sqrtr {R} x := s2val (sig2W (@sqrtr_subproof R x)).

End ExtraDef.

Notation bound := archi_bound.
Notation sqrt := sqrtr.

Module Import Theory.

Section NumIntegralDomainTheory.

Variable R : numDomainType.
Implicit Types (V : normedZmodType R) (x y z t : R).

(* Lemmas from the signature (reexported from internals). *)

Definition ler_norm_add V (x y : V) : `|x + y| <= `|x| + `|y| :=
  ler_norm_add x y.
Definition addr_gt0 x y : 0 < x -> 0 < y -> 0 < x + y := @addr_gt0 R x y.
Definition normr0_eq0 V (x : V) : `|x| = 0 -> x = 0 := @normr0_eq0 R V x.
Definition ger_leVge x y : 0 <= x -> 0 <= y -> (x <= y) || (y <= x) :=
  @ger_leVge R x y.
Definition normrM : {morph norm : x y / (x : R) * y} := @normrM R.
Definition ler_def x y : (x <= y) = (`|y - x| == y - x) := ler_def x y.
Definition normrMn V (x : V) n : `|x *+ n| = `|x| *+ n := normrMn x n.
Definition normrN V (x : V) : `|- x| = `|x| := normrN x.

(* Predicate definitions. *)

Lemma posrE x : (x \is pos) = (0 < x). Proof. by []. Qed.
Lemma negrE x : (x \is neg) = (x < 0). Proof. by []. Qed.
Lemma nnegrE x : (x \is nneg) = (0 <= x). Proof. by []. Qed.
Lemma realE x : (x \is real) = (0 <= x) || (x <= 0). Proof. by []. Qed.

(* General properties of <= and < *)

Lemma lt0r x : (0 < x) = (x != 0) && (0 <= x). Proof. by rewrite lt_def. Qed.
Lemma le0r x : (0 <= x) = (x == 0) || (0 < x). Proof. exact: le0r. Qed.

Lemma lt0r_neq0 (x : R) : 0 < x -> x != 0.
Proof. by rewrite lt0r; case/andP. Qed.

Lemma ltr0_neq0 (x : R) : x < 0 -> x != 0.
Proof. by rewrite lt_neqAle; case/andP. Qed.

Lemma pmulr_rgt0 x y : 0 < x -> (0 < x * y) = (0 < y).
Proof. exact: pmulr_rgt0. Qed.

Lemma pmulr_rge0 x y : 0 < x -> (0 <= x * y) = (0 <= y).
Proof.
by rewrite !le0r mulf_eq0; case: eqP => // [-> /negPf[] | _ /pmulr_rgt0->].
Qed.

(* Integer comparisons and characteristic 0. *)
Lemma ler01 : 0 <= 1 :> R. Proof. exact: ler01. Qed.
Lemma ltr01 : 0 < 1 :> R. Proof. exact: ltr01. Qed.
Lemma ler0n n : 0 <= n%:R :> R. Proof. by rewrite -nnegrE rpred_nat. Qed.
Hint Resolve ler01 ltr01 ler0n : core.
Lemma ltr0Sn n : 0 < n.+1%:R :> R.
Proof. by elim: n => // n; apply: addr_gt0. Qed.
Lemma ltr0n n : (0 < n%:R :> R) = (0 < n)%N.
Proof. by case: n => //= n; apply: ltr0Sn. Qed.
Hint Resolve ltr0Sn : core.

Lemma pnatr_eq0 n : (n%:R == 0 :> R) = (n == 0)%N.
Proof. by case: n => [|n]; rewrite ?mulr0n ?eqxx // gt_eqF. Qed.

Lemma char_num : [char R] =i pred0.
Proof. by case=> // p /=; rewrite !inE pnatr_eq0 andbF. Qed.

(* Properties of the norm. *)

Lemma ger0_def x : (0 <= x) = (`|x| == x). Proof. exact: ger0_def. Qed.
Lemma normr_idP {x} : reflect (`|x| = x) (0 <= x).
Proof. by rewrite ger0_def; apply: eqP. Qed.
Lemma ger0_norm x : 0 <= x -> `|x| = x. Proof. exact: normr_idP. Qed.
Lemma normr1 : `|1 : R| = 1. Proof. exact: ger0_norm. Qed.
Lemma normr_nat n : `|n%:R : R| = n%:R. Proof. exact: ger0_norm. Qed.

Lemma normr_prod I r (P : pred I) (F : I -> R) :
  `|\prod_(i <- r | P i) F i| = \prod_(i <- r | P i) `|F i|.
Proof. exact: (big_morph norm normrM normr1). Qed.

Lemma normrX n x : `|x ^+ n| = `|x| ^+ n.
Proof. by rewrite -(card_ord n) -!prodr_const normr_prod. Qed.

Lemma normr_unit : {homo (@norm R R) : x / x \is a GRing.unit}.
Proof.
move=> x /= /unitrP [y [yx xy]]; apply/unitrP; exists `|y|.
by rewrite -!normrM xy yx normr1.
Qed.

Lemma normrV : {in GRing.unit, {morph (@norm R R) : x / x ^-1}}.
Proof.
move=> x ux; apply: (mulrI (normr_unit ux)).
by rewrite -normrM !divrr ?normr1 ?normr_unit.
Qed.

Lemma normrN1 : `|-1 : R| = 1.
Proof.
have: `|-1 : R| ^+ 2 == 1 by rewrite -normrX -signr_odd normr1.
rewrite sqrf_eq1 => /orP[/eqP //|]; rewrite -ger0_def le0r oppr_eq0 oner_eq0.
by move/(addr_gt0 ltr01); rewrite subrr ltxx.
Qed.

Section NormedZmoduleTheory.

Variable V : normedZmodType R.
Implicit Types (v w : V).

Lemma normr0 : `|0 : V| = 0.
Proof. by rewrite -(mulr0n 0) normrMn mulr0n. Qed.

Lemma normr0P v : reflect (`|v| = 0) (v == 0).
Proof. by apply: (iffP eqP)=> [->|/normr0_eq0 //]; apply: normr0. Qed.

Definition normr_eq0 v := sameP (`|v| =P 0) (normr0P v).
<<<<<<< HEAD

Lemma distrC v w : `|v - w| = `|w - v|.
Proof. by rewrite -opprB normrN. Qed.

=======

Lemma distrC v w : `|v - w| = `|w - v|.
Proof. by rewrite -opprB normrN. Qed.

>>>>>>> 1a2998ff
Lemma normr_id v : `| `|v| | = `|v|.
Proof.
have nz2: 2%:R != 0 :> R by rewrite pnatr_eq0.
apply: (mulfI nz2); rewrite -{1}normr_nat -normrM mulr_natl mulr2n ger0_norm //.
by rewrite -{2}normrN -normr0 -(subrr v) ler_norm_add.
Qed.

Lemma normr_ge0 v : 0 <= `|v|. Proof. by rewrite ger0_def normr_id. Qed.

Lemma normr_le0 v : `|v| <= 0 = (v == 0).
Proof. by rewrite -normr_eq0 eq_le normr_ge0 andbT. Qed.

Lemma normr_lt0 v : `|v| < 0 = false.
Proof. by rewrite lt_neqAle normr_le0 normr_eq0 andNb. Qed.

Lemma normr_gt0 v : `|v| > 0 = (v != 0).
Proof. by rewrite lt_def normr_eq0 normr_ge0 andbT. Qed.

Definition normrE := (normr_id, normr0, normr1, normrN1, normr_ge0, normr_eq0,
  normr_lt0, normr_le0, normr_gt0, normrN).

End NormedZmoduleTheory.

Lemma ler0_def x : (x <= 0) = (`|x| == - x).
Proof. by rewrite ler_def sub0r normrN. Qed.

Lemma ler0_norm x : x <= 0 -> `|x| = - x.
Proof. by move=> x_le0; rewrite -[r in _ = r]ger0_norm ?normrN ?oppr_ge0. Qed.

Definition gtr0_norm x (hx : 0 < x) := ger0_norm (ltW hx).
Definition ltr0_norm x (hx : x < 0) := ler0_norm (ltW hx).

(* Comparision to 0 of a difference *)

Lemma subr_ge0 x y : (0 <= y - x) = (x <= y). Proof. exact: subr_ge0. Qed.
Lemma subr_gt0 x y : (0 < y - x) = (x < y).
Proof. by rewrite !lt_def subr_eq0 subr_ge0. Qed.
Lemma subr_le0  x y : (y - x <= 0) = (y <= x).
Proof. by rewrite -subr_ge0 opprB add0r subr_ge0. Qed.
Lemma subr_lt0  x y : (y - x < 0) = (y < x).
Proof. by rewrite -subr_gt0 opprB add0r subr_gt0. Qed.

Definition subr_lte0 := (subr_le0, subr_lt0).
Definition subr_gte0 := (subr_ge0, subr_gt0).
Definition subr_cp0 := (subr_lte0, subr_gte0).

<<<<<<< HEAD
=======
(* Comparability in a numDomain *)

Lemma comparabler0 x : (x >=< 0)%R = (x \is Num.real).
Proof. by rewrite comparable_sym. Qed.

Lemma subr_comparable0 x y : (x - y >=< 0)%R = (x >=< y)%R.
Proof. by rewrite /comparable subr_ge0 subr_le0. Qed.

Lemma comparablerE x y : (x >=< y)%R = (x - y \is Num.real).
Proof. by rewrite -comparabler0 subr_comparable0. Qed.

Lemma  comparabler_trans : transitive (comparable : rel R).
Proof.
move=> y x z; rewrite !comparablerE => xBy_real yBz_real.
by have := rpredD xBy_real yBz_real; rewrite addrA addrNK.
Qed.

>>>>>>> 1a2998ff
(* Ordered ring properties. *)

Definition lter01 := (ler01, ltr01).

Lemma addr_ge0 x y : 0 <= x -> 0 <= y -> 0 <= x + y.
Proof. exact: addr_ge0. Qed.

End NumIntegralDomainTheory.

Arguments ler01 {R}.
Arguments ltr01 {R}.
Arguments normr_idP {R x}.
Arguments normr0P {R V v}.
Hint Resolve @ler01 @ltr01 ltr0Sn ler0n : core.
Hint Extern 0 (is_true (0 <= norm _)) => exact: normr_ge0 : core.

Section NumDomainOperationTheory.

Variable R : numDomainType.
Implicit Types x y z t : R.

(* Comparision and opposite. *)

Lemma ler_opp2 : {mono -%R : x y /~ x <= y :> R}.
Proof. by move=> x y /=; rewrite -subr_ge0 opprK addrC subr_ge0. Qed.
Hint Resolve ler_opp2 : core.
Lemma ltr_opp2 : {mono -%R : x y /~ x < y :> R}.
Proof. by move=> x y /=; rewrite leW_nmono. Qed.
Hint Resolve ltr_opp2 : core.
Definition lter_opp2 := (ler_opp2, ltr_opp2).

Lemma ler_oppr x y : (x <= - y) = (y <= - x).
Proof. by rewrite (monoRL opprK ler_opp2). Qed.

Lemma ltr_oppr x y : (x < - y) = (y < - x).
Proof. by rewrite (monoRL opprK (leW_nmono _)). Qed.

Definition lter_oppr := (ler_oppr, ltr_oppr).

Lemma ler_oppl x y : (- x <= y) = (- y <= x).
Proof. by rewrite (monoLR opprK ler_opp2). Qed.

Lemma ltr_oppl x y : (- x < y) = (- y < x).
Proof. by rewrite (monoLR opprK (leW_nmono _)). Qed.

Definition lter_oppl := (ler_oppl, ltr_oppl).

Lemma oppr_ge0 x : (0 <= - x) = (x <= 0).
Proof. by rewrite lter_oppr oppr0. Qed.

Lemma oppr_gt0 x : (0 < - x) = (x < 0).
Proof. by rewrite lter_oppr oppr0. Qed.

Definition oppr_gte0 := (oppr_ge0, oppr_gt0).

Lemma oppr_le0 x : (- x <= 0) = (0 <= x).
Proof. by rewrite lter_oppl oppr0. Qed.

Lemma oppr_lt0 x : (- x < 0) = (0 < x).
Proof. by rewrite lter_oppl oppr0. Qed.

Definition oppr_lte0 := (oppr_le0, oppr_lt0).
Definition oppr_cp0 := (oppr_gte0, oppr_lte0).
Definition lter_oppE := (oppr_cp0, lter_opp2).

Lemma ge0_cp x : 0 <= x -> (- x <= 0) * (- x <= x).
Proof. by move=> hx; rewrite oppr_cp0 hx (@le_trans _ _ 0) ?oppr_cp0. Qed.

Lemma gt0_cp x : 0 < x ->
  (0 <= x) * (- x <= 0) * (- x <= x) * (- x < 0) * (- x < x).
Proof.
move=> hx; move: (ltW hx) => hx'; rewrite !ge0_cp hx' //.
by rewrite oppr_cp0 hx // (@lt_trans _ _ 0) ?oppr_cp0.
Qed.

Lemma le0_cp x : x <= 0 -> (0 <= - x) * (x <= - x).
Proof. by move=> hx; rewrite oppr_cp0 hx (@le_trans _ _ 0) ?oppr_cp0. Qed.

Lemma lt0_cp x :
  x < 0 -> (x <= 0) * (0 <= - x) * (x <= - x) * (0 < - x) * (x < - x).
Proof.
move=> hx; move: (ltW hx) => hx'; rewrite !le0_cp // hx'.
by rewrite oppr_cp0 hx // (@lt_trans _ _ 0) ?oppr_cp0.
Qed.

(* Properties of the real subset. *)

Lemma ger0_real x : 0 <= x -> x \is real.
Proof. by rewrite realE => ->. Qed.

Lemma ler0_real x : x <= 0 -> x \is real.
Proof. by rewrite realE orbC => ->. Qed.

Lemma gtr0_real x : 0 < x -> x \is real.
Proof. by move=> /ltW/ger0_real. Qed.

Lemma ltr0_real x : x < 0 -> x \is real.
Proof. by move=> /ltW/ler0_real. Qed.

Lemma real0 : 0 \is @real R. Proof. by rewrite ger0_real. Qed.
Hint Resolve real0 : core.

Lemma real1 : 1 \is @real R. Proof. by rewrite ger0_real. Qed.
Hint Resolve real1 : core.

Lemma realn n : n%:R \is @real R. Proof. by rewrite ger0_real. Qed.

Lemma ler_leVge x y : x <= 0 -> y <= 0 -> (x <= y) || (y <= x).
Proof. by rewrite -!oppr_ge0 => /(ger_leVge _) h /h; rewrite !ler_opp2. Qed.

Lemma real_leVge x y : x \is real -> y \is real -> (x <= y) || (y <= x).
Proof.
rewrite !realE; have [x_ge0 _|x_nge0 /= x_le0] := boolP (_ <= _); last first.
  by have [/(le_trans x_le0)->|_ /(ler_leVge x_le0) //] := boolP (0 <= _).
by have [/(ger_leVge x_ge0)|_ /le_trans->] := boolP (0 <= _); rewrite ?orbT.
Qed.

Lemma real_comparable x y : x \is real -> y \is real -> x >=< y.
Proof. exact: real_leVge. Qed.

Lemma realB : {in real &, forall x y, x - y \is real}.
Proof. exact: rpredB. Qed.

Lemma realN : {mono (@GRing.opp R) : x /  x \is real}.
Proof. exact: rpredN. Qed.

<<<<<<< HEAD
(* :TODO: add a rpredBC in ssralg *)
Lemma realBC x y : (x - y \is real) = (y - x \is real).
Proof. by rewrite -realN opprB. Qed.
=======
Lemma realBC x y : (x - y \is real) = (y - x \is real).
Proof. exact: rpredBC. Qed.
>>>>>>> 1a2998ff

Lemma realD : {in real &, forall x y, x + y \is real}.
Proof. exact: rpredD. Qed.

(* dichotomy and trichotomy *)

Variant ler_xor_gt (x y : R) : R -> R -> bool -> bool -> Set :=
  | LerNotGt of x <= y : ler_xor_gt x y (y - x) (y - x) true false
  | GtrNotLe of y < x  : ler_xor_gt x y (x - y) (x - y) false true.

Variant ltr_xor_ge (x y : R) : R -> R -> bool -> bool -> Set :=
  | LtrNotGe of x < y  : ltr_xor_ge x y (y - x) (y - x) false true
  | GerNotLt of y <= x : ltr_xor_ge x y (x - y) (x - y) true false.

Variant comparer x y : R -> R ->
  bool -> bool -> bool -> bool -> bool -> bool -> Set :=
  | ComparerLt of x < y : comparer x y (y - x) (y - x)
    false false false true false true
  | ComparerGt of x > y : comparer x y (x - y) (x - y)
    false false true false true false
  | ComparerEq of x = y : comparer x y 0 0
    true true true true false false.

Lemma real_leP x y :
    x \is real -> y \is real ->
  ler_xor_gt x y `|x - y| `|y - x| (x <= y) (y < x).
Proof.
move=> xR yR; case: (comparable_leP (real_leVge xR yR)) => xy.
- by rewrite [`|x - y|]distrC !ger0_norm ?subr_cp0 //; constructor.
- by rewrite [`|y - x|]distrC !gtr0_norm ?subr_cp0 //; constructor.
Qed.

Lemma real_ltP x y :
    x \is real -> y \is real ->
  ltr_xor_ge x y `|x - y| `|y - x| (y <= x) (x < y).
Proof. by move=> xR yR; case: real_leP=> //; constructor. Qed.

Lemma real_ltNge : {in real &, forall x y, (x < y) = ~~ (y <= x)}.
Proof. by move=> x y xR yR /=; case: real_leP. Qed.

Lemma real_leNgt : {in real &, forall x y, (x <= y) = ~~ (y < x)}.
Proof. by move=> x y xR yR /=; case: real_leP. Qed.

Lemma real_ltgtP x y : x \is real -> y \is real ->
  comparer x y `|x - y| `|y - x|
                (y == x) (x == y) (x >= y) (x <= y) (x > y) (x < y).
Proof.
move=> xR yR; case: (comparable_ltgtP (real_leVge xR yR)) => [?|?|->].
- by rewrite [`|x - y|]distrC !gtr0_norm ?subr_gt0//; constructor.
- by rewrite [`|y - x|]distrC !gtr0_norm ?subr_gt0//; constructor.
- by rewrite subrr normr0; constructor.
Qed.

Variant ger0_xor_lt0 (x : R) : R -> bool -> bool -> Set :=
  | Ger0NotLt0 of 0 <= x : ger0_xor_lt0 x x false true
  | Ltr0NotGe0 of x < 0  : ger0_xor_lt0 x (- x) true false.

Variant ler0_xor_gt0 (x : R) : R -> bool -> bool -> Set :=
  | Ler0NotLe0 of x <= 0 : ler0_xor_gt0 x (- x) false true
  | Gtr0NotGt0 of 0 < x  : ler0_xor_gt0 x x true false.

Variant comparer0 x :
               R -> bool -> bool -> bool -> bool -> bool -> bool -> Set :=
  | ComparerGt0 of 0 < x : comparer0 x x false false false true false true
  | ComparerLt0 of x < 0 : comparer0 x (- x) false false true false true false
  | ComparerEq0 of x = 0 : comparer0 x 0 true true true true false false.

Lemma real_ge0P x : x \is real -> ger0_xor_lt0 x `|x| (x < 0) (0 <= x).
Proof.
move=> hx; rewrite -{2}[x]subr0; case: real_ltP;
by rewrite ?subr0 ?sub0r //; constructor.
Qed.

Lemma real_le0P x : x \is real -> ler0_xor_gt0 x `|x| (0 < x) (x <= 0).
Proof.
move=> hx; rewrite -{2}[x]subr0; case: real_ltP;
by rewrite ?subr0 ?sub0r //; constructor.
Qed.

Lemma real_ltgt0P x :
     x \is real ->
  comparer0 x `|x| (0 == x) (x == 0) (x <= 0) (0 <= x) (x < 0) (x > 0).
Proof.
move=> hx; rewrite -{2}[x]subr0; case: real_ltgtP;
by rewrite ?subr0 ?sub0r //; constructor.
Qed.

Lemma real_neqr_lt : {in real &, forall x y, (x != y) = (x < y) || (y < x)}.
Proof. by move=> * /=; case: real_ltgtP. Qed.

Lemma ler_sub_real x y : x <= y -> y - x \is real.
Proof. by move=> le_xy; rewrite ger0_real // subr_ge0. Qed.

Lemma ger_sub_real x y : x <= y -> x - y \is real.
Proof. by move=> le_xy; rewrite ler0_real // subr_le0. Qed.

Lemma ler_real y x : x <= y -> (x \is real) = (y \is real).
Proof. by move=> le_xy; rewrite -(addrNK x y) rpredDl ?ler_sub_real. Qed.

Lemma ger_real x y : y <= x -> (x \is real) = (y \is real).
Proof. by move=> le_yx; rewrite -(ler_real le_yx). Qed.

Lemma ger1_real x : 1 <= x -> x \is real. Proof. by move=> /ger_real->. Qed.
Lemma ler1_real x : x <= 1 -> x \is real. Proof. by move=> /ler_real->. Qed.

Lemma Nreal_leF x y : y \is real -> x \notin real -> (x <= y) = false.
Proof. by move=> yR; apply: contraNF=> /ler_real->. Qed.

Lemma Nreal_geF x y : y \is real -> x \notin real -> (y <= x) = false.
Proof. by move=> yR; apply: contraNF=> /ger_real->. Qed.

Lemma Nreal_ltF x y : y \is real -> x \notin real -> (x < y) = false.
Proof. by move=> yR xNR; rewrite lt_def Nreal_leF ?andbF. Qed.

Lemma Nreal_gtF x y : y \is real -> x \notin real -> (y < x) = false.
Proof. by move=> yR xNR; rewrite lt_def Nreal_geF ?andbF. Qed.

(* real wlog *)

Lemma real_wlog_ler P :
    (forall a b, P b a -> P a b) -> (forall a b, a <= b -> P a b) ->
  forall a b : R, a \is real -> b \is real -> P a b.
Proof.
move=> sP hP a b ha hb; wlog: a b ha hb / a <= b => [hwlog|]; last exact: hP.
by case: (real_leP ha hb)=> [/hP //|/ltW hba]; apply/sP/hP.
Qed.

Lemma real_wlog_ltr P :
    (forall a, P a a) -> (forall a b, (P b a -> P a b)) ->
    (forall a b, a < b -> P a b) ->
  forall a b : R, a \is real -> b \is real -> P a b.
Proof.
move=> rP sP hP; apply: real_wlog_ler=> // a b.
rewrite le_eqVlt; case: eqVneq => [->|] //= _ lab; exact: hP.
Qed.

(* Monotony of addition *)
Lemma ler_add2l x : {mono +%R x : y z / y <= z}.
Proof.
by move=> y z /=; rewrite -subr_ge0 opprD addrAC addNKr addrC subr_ge0.
Qed.

Lemma ler_add2r x : {mono +%R^~ x : y z / y <= z}.
Proof. by move=> y z /=; rewrite ![_ + x]addrC ler_add2l. Qed.

Lemma ltr_add2l x : {mono +%R x : y z / y < z}.
Proof. by move=> y z /=; rewrite (leW_mono (ler_add2l _)). Qed.

Lemma ltr_add2r x : {mono +%R^~ x : y z / y < z}.
Proof. by move=> y z /=; rewrite (leW_mono (ler_add2r _)). Qed.

Definition ler_add2 := (ler_add2l, ler_add2r).
Definition ltr_add2 := (ltr_add2l, ltr_add2r).
Definition lter_add2 := (ler_add2, ltr_add2).

(* Addition, subtraction and transitivity *)
Lemma ler_add x y z t : x <= y -> z <= t -> x + z <= y + t.
Proof. by move=> lxy lzt; rewrite (@le_trans _ _ (y + z)) ?lter_add2. Qed.

Lemma ler_lt_add x y z t : x <= y -> z < t -> x + z < y + t.
Proof. by move=> lxy lzt; rewrite (@le_lt_trans _ _ (y + z)) ?lter_add2. Qed.

Lemma ltr_le_add x y z t : x < y -> z <= t -> x + z < y + t.
Proof. by move=> lxy lzt; rewrite (@lt_le_trans _ _ (y + z)) ?lter_add2. Qed.

Lemma ltr_add x y z t : x < y -> z < t -> x + z < y + t.
Proof. by move=> lxy lzt; rewrite ltr_le_add // ltW. Qed.

Lemma ler_sub x y z t : x <= y -> t <= z -> x - z <= y - t.
Proof. by move=> lxy ltz; rewrite ler_add // lter_opp2. Qed.

Lemma ler_lt_sub x y z t : x <= y -> t < z -> x - z < y - t.
Proof. by move=> lxy lzt; rewrite ler_lt_add // lter_opp2. Qed.

Lemma ltr_le_sub x y z t : x < y -> t <= z -> x - z < y - t.
Proof. by move=> lxy lzt; rewrite ltr_le_add // lter_opp2. Qed.

Lemma ltr_sub x y z t : x < y -> t < z -> x - z < y - t.
Proof. by move=> lxy lzt; rewrite ltr_add // lter_opp2. Qed.

Lemma ler_subl_addr x y z : (x - y <= z) = (x <= z + y).
Proof. by rewrite (monoLR (addrK _) (ler_add2r _)). Qed.

Lemma ltr_subl_addr x y z : (x - y < z) = (x < z + y).
Proof. by rewrite (monoLR (addrK _) (ltr_add2r _)). Qed.

Lemma ler_subr_addr x y z : (x <= y - z) = (x + z <= y).
Proof. by rewrite (monoLR (addrNK _) (ler_add2r _)). Qed.

Lemma ltr_subr_addr x y z : (x < y - z) = (x + z < y).
Proof. by rewrite (monoLR (addrNK _) (ltr_add2r _)). Qed.

Definition ler_sub_addr := (ler_subl_addr, ler_subr_addr).
Definition ltr_sub_addr := (ltr_subl_addr, ltr_subr_addr).
Definition lter_sub_addr := (ler_sub_addr, ltr_sub_addr).

Lemma ler_subl_addl x y z : (x - y <= z) = (x <= y + z).
Proof. by rewrite lter_sub_addr addrC. Qed.

Lemma ltr_subl_addl x y z : (x - y < z) = (x < y + z).
Proof. by rewrite lter_sub_addr addrC. Qed.

Lemma ler_subr_addl x y z : (x <= y - z) = (z + x <= y).
Proof. by rewrite lter_sub_addr addrC. Qed.

Lemma ltr_subr_addl x y z : (x < y - z) = (z + x < y).
Proof. by rewrite lter_sub_addr addrC. Qed.

Definition ler_sub_addl := (ler_subl_addl, ler_subr_addl).
Definition ltr_sub_addl := (ltr_subl_addl, ltr_subr_addl).
Definition lter_sub_addl := (ler_sub_addl, ltr_sub_addl).

Lemma ler_addl x y : (x <= x + y) = (0 <= y).
Proof. by rewrite -{1}[x]addr0 lter_add2. Qed.

Lemma ltr_addl x y : (x < x + y) = (0 < y).
Proof. by rewrite -{1}[x]addr0 lter_add2. Qed.

Lemma ler_addr x y : (x <= y + x) = (0 <= y).
Proof. by rewrite -{1}[x]add0r lter_add2. Qed.

Lemma ltr_addr x y : (x < y + x) = (0 < y).
Proof. by rewrite -{1}[x]add0r lter_add2. Qed.

Lemma ger_addl x y : (x + y <= x) = (y <= 0).
Proof. by rewrite -{2}[x]addr0 lter_add2. Qed.

Lemma gtr_addl x y : (x + y < x) = (y < 0).
Proof. by rewrite -{2}[x]addr0 lter_add2. Qed.

Lemma ger_addr x y : (y + x <= x) = (y <= 0).
Proof. by rewrite -{2}[x]add0r lter_add2. Qed.

Lemma gtr_addr x y : (y + x < x) = (y < 0).
Proof. by rewrite -{2}[x]add0r lter_add2. Qed.

Definition cpr_add := (ler_addl, ler_addr, ger_addl, ger_addl,
                       ltr_addl, ltr_addr, gtr_addl, gtr_addl).

(* Addition with left member knwon to be positive/negative *)
Lemma ler_paddl y x z : 0 <= x -> y <= z -> y <= x + z.
Proof. by move=> *; rewrite -[y]add0r ler_add. Qed.

Lemma ltr_paddl y x z : 0 <= x -> y < z -> y < x + z.
Proof. by move=> *; rewrite -[y]add0r ler_lt_add. Qed.

Lemma ltr_spaddl y x z : 0 < x -> y <= z -> y < x + z.
Proof. by move=> *; rewrite -[y]add0r ltr_le_add. Qed.

Lemma ltr_spsaddl y x z : 0 < x -> y < z -> y < x + z.
Proof. by move=> *; rewrite -[y]add0r ltr_add. Qed.

Lemma ler_naddl y x z : x <= 0 -> y <= z -> x + y <= z.
Proof. by move=> *; rewrite -[z]add0r ler_add. Qed.

Lemma ltr_naddl y x z : x <= 0 -> y < z -> x + y < z.
Proof. by move=> *; rewrite -[z]add0r ler_lt_add. Qed.

Lemma ltr_snaddl y x z : x < 0 -> y <= z -> x + y < z.
Proof. by move=> *; rewrite -[z]add0r ltr_le_add. Qed.

Lemma ltr_snsaddl y x z : x < 0 -> y < z -> x + y < z.
Proof. by move=> *; rewrite -[z]add0r ltr_add. Qed.

(* Addition with right member we know positive/negative *)
Lemma ler_paddr y x z : 0 <= x -> y <= z -> y <= z + x.
Proof. by move=> *; rewrite [_ + x]addrC ler_paddl. Qed.

Lemma ltr_paddr y x z : 0 <= x -> y < z -> y < z + x.
Proof. by move=> *; rewrite [_ + x]addrC ltr_paddl. Qed.

Lemma ltr_spaddr y x z : 0 < x -> y <= z -> y < z + x.
Proof. by move=> *; rewrite [_ + x]addrC ltr_spaddl. Qed.

Lemma ltr_spsaddr y x z : 0 < x -> y < z -> y < z + x.
Proof. by move=> *; rewrite [_ + x]addrC ltr_spsaddl. Qed.

Lemma ler_naddr y x z : x <= 0 -> y <= z -> y + x <= z.
Proof. by move=> *; rewrite [_ + x]addrC ler_naddl. Qed.

Lemma ltr_naddr y x z : x <= 0 -> y < z -> y + x < z.
Proof. by move=> *; rewrite [_ + x]addrC ltr_naddl. Qed.

Lemma ltr_snaddr y x z : x < 0 -> y <= z -> y + x < z.
Proof. by move=> *; rewrite [_ + x]addrC ltr_snaddl. Qed.

Lemma ltr_snsaddr y x z : x < 0 -> y < z -> y + x < z.
Proof. by move=> *; rewrite [_ + x]addrC ltr_snsaddl. Qed.

(* x and y have the same sign and their sum is null *)
Lemma paddr_eq0 (x y : R) :
  0 <= x -> 0 <= y -> (x + y == 0) = (x == 0) && (y == 0).
Proof.
rewrite le0r; case/orP=> [/eqP->|hx]; first by rewrite add0r eqxx.
by rewrite (gt_eqF hx) /= => hy; rewrite gt_eqF // ltr_spaddl.
Qed.

Lemma naddr_eq0 (x y : R) :
  x <= 0 -> y <= 0 -> (x + y == 0) = (x == 0) && (y == 0).
Proof.
by move=> lex0 ley0; rewrite -oppr_eq0 opprD paddr_eq0 ?oppr_cp0 // !oppr_eq0.
Qed.

Lemma addr_ss_eq0 (x y : R) :
    (0 <= x) && (0 <= y) || (x <= 0) && (y <= 0) ->
  (x + y == 0) = (x == 0) && (y == 0).
Proof. by case/orP=> /andP []; [apply: paddr_eq0 | apply: naddr_eq0]. Qed.

(* big sum and ler *)
Lemma sumr_ge0 I (r : seq I) (P : pred I) (F : I -> R) :
  (forall i, P i -> (0 <= F i)) -> 0 <= \sum_(i <- r | P i) (F i).
Proof. exact: (big_ind _ _ (@ler_paddl 0)). Qed.

Lemma ler_sum I (r : seq I) (P : pred I) (F G : I -> R) :
    (forall i, P i -> F i <= G i) ->
  \sum_(i <- r | P i) F i <= \sum_(i <- r | P i) G i.
Proof. exact: (big_ind2 _ (lexx _) ler_add). Qed.

Lemma psumr_eq0 (I : eqType) (r : seq I) (P : pred I) (F : I -> R) :
    (forall i, P i -> 0 <= F i) ->
  (\sum_(i <- r | P i) (F i) == 0) = (all (fun i => (P i) ==> (F i == 0)) r).
Proof.
elim: r=> [|a r ihr hr] /=; rewrite (big_nil, big_cons); first by rewrite eqxx.
by case: ifP=> pa /=; rewrite ?paddr_eq0 ?ihr ?hr // sumr_ge0.
Qed.

(* :TODO: Cyril : See which form to keep *)
Lemma psumr_eq0P (I : finType) (P : pred I) (F : I -> R) :
     (forall i, P i -> 0 <= F i) -> \sum_(i | P i) F i = 0 ->
  (forall i, P i -> F i = 0).
Proof.
move=> F_ge0 /eqP; rewrite psumr_eq0 // -big_all big_andE => /forallP hF i Pi.
by move: (hF i); rewrite implyTb Pi /= => /eqP.
Qed.

(* mulr and ler/ltr *)

Lemma ler_pmul2l x : 0 < x -> {mono *%R x : x y / x <= y}.
Proof.
by move=> x_gt0 y z /=; rewrite -subr_ge0 -mulrBr pmulr_rge0 // subr_ge0.
Qed.

Lemma ltr_pmul2l x : 0 < x -> {mono *%R x : x y / x < y}.
Proof. by move=> x_gt0; apply: leW_mono (ler_pmul2l _). Qed.

Definition lter_pmul2l := (ler_pmul2l, ltr_pmul2l).

Lemma ler_pmul2r x : 0 < x -> {mono *%R^~ x : x y / x <= y}.
Proof. by move=> x_gt0 y z /=; rewrite ![_ * x]mulrC ler_pmul2l. Qed.

Lemma ltr_pmul2r x : 0 < x -> {mono *%R^~ x : x y / x < y}.
Proof. by move=> x_gt0; apply: leW_mono (ler_pmul2r _). Qed.

Definition lter_pmul2r := (ler_pmul2r, ltr_pmul2r).

Lemma ler_nmul2l x : x < 0 -> {mono *%R x : x y /~ x <= y}.
Proof.
by move=> x_lt0 y z /=; rewrite -ler_opp2 -!mulNr ler_pmul2l ?oppr_gt0.
Qed.

Lemma ltr_nmul2l x : x < 0 -> {mono *%R x : x y /~ x < y}.
Proof. by move=> x_lt0; apply: leW_nmono (ler_nmul2l _). Qed.

Definition lter_nmul2l := (ler_nmul2l, ltr_nmul2l).

Lemma ler_nmul2r x : x < 0 -> {mono *%R^~ x : x y /~ x <= y}.
Proof. by move=> x_lt0 y z /=; rewrite ![_ * x]mulrC ler_nmul2l. Qed.

Lemma ltr_nmul2r x : x < 0 -> {mono *%R^~ x : x y /~ x < y}.
Proof. by move=> x_lt0; apply: leW_nmono (ler_nmul2r _). Qed.

Definition lter_nmul2r := (ler_nmul2r, ltr_nmul2r).

Lemma ler_wpmul2l x : 0 <= x -> {homo *%R x : y z / y <= z}.
Proof.
by rewrite le0r => /orP[/eqP-> y z | /ler_pmul2l/mono2W//]; rewrite !mul0r.
Qed.

Lemma ler_wpmul2r x : 0 <= x -> {homo *%R^~ x : y z / y <= z}.
Proof. by move=> x_ge0 y z leyz; rewrite ![_ * x]mulrC ler_wpmul2l. Qed.

Lemma ler_wnmul2l x : x <= 0 -> {homo *%R x : y z /~ y <= z}.
Proof.
by move=> x_le0 y z leyz; rewrite -![x * _]mulrNN ler_wpmul2l ?lter_oppE.
Qed.

Lemma ler_wnmul2r x : x <= 0 -> {homo *%R^~ x : y z /~ y <= z}.
Proof.
by move=> x_le0 y z leyz; rewrite -![_ * x]mulrNN ler_wpmul2r ?lter_oppE.
Qed.

(* Binary forms, for backchaining. *)

Lemma ler_pmul x1 y1 x2 y2 :
  0 <= x1 -> 0 <= x2 -> x1 <= y1 -> x2 <= y2 -> x1 * x2 <= y1 * y2.
Proof.
move=> x1ge0 x2ge0 le_xy1 le_xy2; have y1ge0 := le_trans x1ge0 le_xy1.
exact: le_trans (ler_wpmul2r x2ge0 le_xy1) (ler_wpmul2l y1ge0 le_xy2).
Qed.

Lemma ltr_pmul x1 y1 x2 y2 :
  0 <= x1 -> 0 <= x2 -> x1 < y1 -> x2 < y2 -> x1 * x2 < y1 * y2.
Proof.
move=> x1ge0 x2ge0 lt_xy1 lt_xy2; have y1gt0 := le_lt_trans x1ge0 lt_xy1.
by rewrite (le_lt_trans (ler_wpmul2r x2ge0 (ltW lt_xy1))) ?ltr_pmul2l.
Qed.

(* complement for x *+ n and <= or < *)

Lemma ler_pmuln2r n : (0 < n)%N -> {mono (@GRing.natmul R)^~ n : x y / x <= y}.
Proof.
by case: n => // n _ x y /=; rewrite -mulr_natl -[y *+ _]mulr_natl ler_pmul2l.
Qed.

Lemma ltr_pmuln2r n : (0 < n)%N -> {mono (@GRing.natmul R)^~ n : x y / x < y}.
Proof. by move/ler_pmuln2r/leW_mono. Qed.

Lemma pmulrnI n : (0 < n)%N -> injective ((@GRing.natmul R)^~ n).
Proof. by move/ler_pmuln2r/inc_inj. Qed.

Lemma eqr_pmuln2r n : (0 < n)%N -> {mono (@GRing.natmul R)^~ n : x y / x == y}.
Proof. by move/pmulrnI/inj_eq. Qed.

Lemma pmulrn_lgt0 x n : (0 < n)%N -> (0 < x *+ n) = (0 < x).
Proof. by move=> n_gt0; rewrite -(mul0rn _ n) ltr_pmuln2r // mul0rn. Qed.

Lemma pmulrn_llt0 x n : (0 < n)%N -> (x *+ n < 0) = (x < 0).
Proof. by move=> n_gt0; rewrite -(mul0rn _ n) ltr_pmuln2r // mul0rn. Qed.

Lemma pmulrn_lge0 x n : (0 < n)%N -> (0 <= x *+ n) = (0 <= x).
Proof. by move=> n_gt0; rewrite -(mul0rn _ n) ler_pmuln2r // mul0rn. Qed.

Lemma pmulrn_lle0 x n : (0 < n)%N -> (x *+ n <= 0) = (x <= 0).
Proof. by move=> n_gt0; rewrite -(mul0rn _ n) ler_pmuln2r // mul0rn. Qed.

Lemma ltr_wmuln2r x y n : x < y -> (x *+ n < y *+ n) = (0 < n)%N.
Proof. by move=> ltxy; case: n=> // n; rewrite ltr_pmuln2r. Qed.

Lemma ltr_wpmuln2r n : (0 < n)%N -> {homo (@GRing.natmul R)^~ n : x y / x < y}.
Proof. by move=> n_gt0 x y /= / ltr_wmuln2r ->. Qed.

Lemma ler_wmuln2r n : {homo (@GRing.natmul R)^~ n : x y / x <= y}.
Proof. by move=> x y hxy /=; case: n=> // n; rewrite ler_pmuln2r. Qed.

Lemma mulrn_wge0 x n : 0 <= x -> 0 <= x *+ n.
Proof. by move=> /(ler_wmuln2r n); rewrite mul0rn. Qed.

Lemma mulrn_wle0 x n : x <= 0 -> x *+ n <= 0.
Proof. by move=> /(ler_wmuln2r n); rewrite mul0rn. Qed.

Lemma ler_muln2r n x y : (x *+ n <= y *+ n) = ((n == 0%N) || (x <= y)).
Proof. by case: n => [|n]; rewrite ?lexx ?eqxx // ler_pmuln2r. Qed.

Lemma ltr_muln2r n x y : (x *+ n < y *+ n) = ((0 < n)%N && (x < y)).
Proof. by case: n => [|n]; rewrite ?lexx ?eqxx // ltr_pmuln2r. Qed.

Lemma eqr_muln2r n x y : (x *+ n == y *+ n) = (n == 0)%N || (x == y).
Proof. by rewrite !(@eq_le _ R) !ler_muln2r -orb_andr. Qed.

(* More characteristic zero properties. *)

Lemma mulrn_eq0 x n : (x *+ n == 0) = ((n == 0)%N || (x == 0)).
Proof. by rewrite -mulr_natl mulf_eq0 pnatr_eq0. Qed.

Lemma mulrIn x : x != 0 -> injective (GRing.natmul x).
Proof.
move=> x_neq0 m n; without loss /subnK <-: m n / (n <= m)%N.
  by move=> IH eq_xmn; case/orP: (leq_total m n) => /IH->.
by move/eqP; rewrite mulrnDr -subr_eq0 addrK mulrn_eq0 => /predU1P[-> | /idPn].
Qed.

Lemma ler_wpmuln2l x :
  0 <= x -> {homo (@GRing.natmul R x) : m n / (m <= n)%N >-> m <= n}.
Proof. by move=> xge0 m n /subnK <-; rewrite mulrnDr ler_paddl ?mulrn_wge0. Qed.

Lemma ler_wnmuln2l x :
  x <= 0 -> {homo (@GRing.natmul R x) : m n / (n <= m)%N >-> m <= n}.
Proof.
by move=> xle0 m n hmn /=; rewrite -ler_opp2 -!mulNrn ler_wpmuln2l // oppr_cp0.
Qed.

Lemma mulrn_wgt0 x n : 0 < x -> 0 < x *+ n = (0 < n)%N.
Proof. by case: n => // n hx; rewrite pmulrn_lgt0. Qed.

Lemma mulrn_wlt0 x n : x < 0 -> x *+ n < 0 = (0 < n)%N.
Proof. by case: n => // n hx; rewrite pmulrn_llt0. Qed.

Lemma ler_pmuln2l x :
  0 < x -> {mono (@GRing.natmul R x) : m n / (m <= n)%N >-> m <= n}.
Proof.
move=> x_gt0 m n /=; case: leqP => hmn; first by rewrite ler_wpmuln2l // ltW.
rewrite -(subnK (ltnW hmn)) mulrnDr ger_addr lt_geF //.
by rewrite mulrn_wgt0 // subn_gt0.
Qed.

Lemma ltr_pmuln2l x :
  0 < x -> {mono (@GRing.natmul R x) : m n / (m < n)%N >-> m < n}.
Proof. by move=> x_gt0; apply: leW_mono (ler_pmuln2l _). Qed.

Lemma ler_nmuln2l x :
  x < 0 -> {mono (@GRing.natmul R x) : m n / (n <= m)%N >-> m <= n}.
Proof.
by move=> x_lt0 m n /=; rewrite -ler_opp2 -!mulNrn ler_pmuln2l // oppr_gt0.
Qed.

Lemma ltr_nmuln2l x :
  x < 0 -> {mono (@GRing.natmul R x) : m n / (n < m)%N >-> m < n}.
Proof. by move=> x_lt0; apply: leW_nmono (ler_nmuln2l _). Qed.

Lemma ler_nat m n : (m%:R <= n%:R :> R) = (m <= n)%N.
Proof. by rewrite ler_pmuln2l. Qed.

Lemma ltr_nat m n : (m%:R < n%:R :> R) = (m < n)%N.
Proof. by rewrite ltr_pmuln2l. Qed.

Lemma eqr_nat m n : (m%:R == n%:R :> R) = (m == n)%N.
Proof. by rewrite (inj_eq (mulrIn _)) ?oner_eq0. Qed.

Lemma pnatr_eq1 n : (n%:R == 1 :> R) = (n == 1)%N.
Proof. exact: eqr_nat 1%N. Qed.

Lemma lern0 n : (n%:R <= 0 :> R) = (n == 0%N).
Proof. by rewrite -[0]/0%:R ler_nat leqn0. Qed.

Lemma ltrn0 n : (n%:R < 0 :> R) = false.
Proof. by rewrite -[0]/0%:R ltr_nat ltn0. Qed.

Lemma ler1n n : 1 <= n%:R :> R = (1 <= n)%N. Proof. by rewrite -ler_nat. Qed.
Lemma ltr1n n : 1 < n%:R :> R = (1 < n)%N. Proof. by rewrite -ltr_nat. Qed.
Lemma lern1 n : n%:R <= 1 :> R = (n <= 1)%N. Proof. by rewrite -ler_nat. Qed.
Lemma ltrn1 n : n%:R < 1 :> R = (n < 1)%N. Proof. by rewrite -ltr_nat. Qed.

Lemma ltrN10 : -1 < 0 :> R. Proof. by rewrite oppr_lt0. Qed.
Lemma lerN10 : -1 <= 0 :> R. Proof. by rewrite oppr_le0. Qed.
Lemma ltr10 : 1 < 0 :> R = false. Proof. by rewrite le_gtF. Qed.
Lemma ler10 : 1 <= 0 :> R = false. Proof. by rewrite lt_geF. Qed.
Lemma ltr0N1 : 0 < -1 :> R = false. Proof. by rewrite le_gtF // lerN10. Qed.
Lemma ler0N1 : 0 <= -1 :> R = false. Proof. by rewrite lt_geF // ltrN10. Qed.

Lemma pmulrn_rgt0 x n : 0 < x -> 0 < x *+ n = (0 < n)%N.
Proof. by move=> x_gt0; rewrite -(mulr0n x) ltr_pmuln2l. Qed.

Lemma pmulrn_rlt0 x n : 0 < x -> x *+ n < 0 = false.
Proof. by move=> x_gt0; rewrite -(mulr0n x) ltr_pmuln2l. Qed.

Lemma pmulrn_rge0 x n : 0 < x -> 0 <= x *+ n.
Proof. by move=> x_gt0; rewrite -(mulr0n x) ler_pmuln2l. Qed.

Lemma pmulrn_rle0 x n : 0 < x -> x *+ n <= 0 = (n == 0)%N.
Proof. by move=> x_gt0; rewrite -(mulr0n x) ler_pmuln2l ?leqn0. Qed.

Lemma nmulrn_rgt0 x n : x < 0 -> 0 < x *+ n = false.
Proof. by move=> x_lt0; rewrite -(mulr0n x) ltr_nmuln2l. Qed.

Lemma nmulrn_rge0 x n : x < 0 -> 0 <= x *+ n = (n == 0)%N.
Proof. by move=> x_lt0; rewrite -(mulr0n x) ler_nmuln2l ?leqn0. Qed.

Lemma nmulrn_rle0 x n : x < 0 -> x *+ n <= 0.
Proof. by move=> x_lt0; rewrite -(mulr0n x) ler_nmuln2l. Qed.

(* (x * y) compared to 0 *)
(* Remark : pmulr_rgt0 and pmulr_rge0 are defined above *)

(* x positive and y right *)
Lemma pmulr_rlt0 x y : 0 < x -> (x * y < 0) = (y < 0).
Proof. by move=> x_gt0; rewrite -oppr_gt0 -mulrN pmulr_rgt0 // oppr_gt0. Qed.

Lemma pmulr_rle0 x y : 0 < x -> (x * y <= 0) = (y <= 0).
Proof. by move=> x_gt0; rewrite -oppr_ge0 -mulrN pmulr_rge0 // oppr_ge0. Qed.

(* x positive and y left *)
Lemma pmulr_lgt0 x y : 0 < x -> (0 < y * x) = (0 < y).
Proof. by move=> x_gt0; rewrite mulrC pmulr_rgt0. Qed.

Lemma pmulr_lge0 x y : 0 < x -> (0 <= y * x) = (0 <= y).
Proof. by move=> x_gt0; rewrite mulrC pmulr_rge0. Qed.

Lemma pmulr_llt0 x y : 0 < x -> (y * x < 0) = (y < 0).
Proof. by move=> x_gt0; rewrite mulrC pmulr_rlt0. Qed.

Lemma pmulr_lle0 x y : 0 < x -> (y * x <= 0) = (y <= 0).
Proof. by move=> x_gt0; rewrite mulrC pmulr_rle0. Qed.

(* x negative and y right *)
Lemma nmulr_rgt0 x y : x < 0 -> (0 < x * y) = (y < 0).
Proof. by move=> x_lt0; rewrite -mulrNN pmulr_rgt0 lter_oppE. Qed.

Lemma nmulr_rge0 x y : x < 0 -> (0 <= x * y) = (y <= 0).
Proof. by move=> x_lt0; rewrite -mulrNN pmulr_rge0 lter_oppE. Qed.

Lemma nmulr_rlt0 x y : x < 0 -> (x * y < 0) = (0 < y).
Proof. by move=> x_lt0; rewrite -mulrNN pmulr_rlt0 lter_oppE. Qed.

Lemma nmulr_rle0 x y : x < 0 -> (x * y <= 0) = (0 <= y).
Proof. by move=> x_lt0; rewrite -mulrNN pmulr_rle0 lter_oppE. Qed.

(* x negative and y left *)
Lemma nmulr_lgt0 x y : x < 0 -> (0 < y * x) = (y < 0).
Proof. by move=> x_lt0; rewrite mulrC nmulr_rgt0. Qed.

Lemma nmulr_lge0 x y : x < 0 -> (0 <= y * x) = (y <= 0).
Proof. by move=> x_lt0; rewrite mulrC nmulr_rge0. Qed.

Lemma nmulr_llt0 x y : x < 0 -> (y * x < 0) = (0 < y).
Proof. by move=> x_lt0; rewrite mulrC nmulr_rlt0. Qed.

Lemma nmulr_lle0 x y : x < 0 -> (y * x <= 0) = (0 <= y).
Proof. by move=> x_lt0; rewrite mulrC nmulr_rle0. Qed.

(* weak and symmetric lemmas *)
Lemma mulr_ge0 x y : 0 <= x -> 0 <= y -> 0 <= x * y.
Proof. by move=> x_ge0 y_ge0; rewrite -(mulr0 x) ler_wpmul2l. Qed.

Lemma mulr_le0 x y : x <= 0 -> y <= 0 -> 0 <= x * y.
Proof. by move=> x_le0 y_le0; rewrite -(mulr0 x) ler_wnmul2l. Qed.

Lemma mulr_ge0_le0 x y : 0 <= x -> y <= 0 -> x * y <= 0.
Proof. by move=> x_le0 y_le0; rewrite -(mulr0 x) ler_wpmul2l. Qed.

Lemma mulr_le0_ge0 x y : x <= 0 -> 0 <= y -> x * y <= 0.
Proof. by move=> x_le0 y_le0; rewrite -(mulr0 x) ler_wnmul2l. Qed.

(* mulr_gt0 with only one case *)

Lemma mulr_gt0 x y : 0 < x -> 0 < y -> 0 < x * y.
Proof. by move=> x_gt0 y_gt0; rewrite pmulr_rgt0. Qed.

(* Iterated products *)

Lemma prodr_ge0 I r (P : pred I) (E : I -> R) :
  (forall i, P i -> 0 <= E i) -> 0 <= \prod_(i <- r | P i) E i.
Proof. by move=> Ege0; rewrite -nnegrE rpred_prod. Qed.

Lemma prodr_gt0 I r (P : pred I) (E : I -> R) :
  (forall i, P i -> 0 < E i) -> 0 < \prod_(i <- r | P i) E i.
Proof. by move=> Ege0; rewrite -posrE rpred_prod. Qed.

Lemma ler_prod I r (P : pred I) (E1 E2 : I -> R) :
    (forall i, P i -> 0 <= E1 i <= E2 i) ->
  \prod_(i <- r | P i) E1 i <= \prod_(i <- r | P i) E2 i.
Proof.
move=> leE12; elim/(big_load (fun x => 0 <= x)): _.
elim/big_rec2: _ => // i x2 x1 /leE12/andP[le0Ei leEi12] [x1ge0 le_x12].
by rewrite mulr_ge0 // ler_pmul.
Qed.

Lemma ltr_prod I r (P : pred I) (E1 E2 : I -> R) :
    has P r -> (forall i, P i -> 0 <= E1 i < E2 i) ->
  \prod_(i <- r | P i) E1 i < \prod_(i <- r | P i) E2 i.
Proof.
elim: r => //= i r IHr; rewrite !big_cons; case: ifP => {IHr}// Pi _ ltE12.
have /andP[le0E1i ltE12i] := ltE12 i Pi; set E2r := \prod_(j <- r | P j) E2 j.
apply: le_lt_trans (_ : E1 i * E2r < E2 i * E2r).
  by rewrite ler_wpmul2l ?ler_prod // => j /ltE12/andP[-> /ltW].
by rewrite ltr_pmul2r ?prodr_gt0 // => j /ltE12/andP[le0E1j /le_lt_trans->].
Qed.

Lemma ltr_prod_nat (E1 E2 : nat -> R) (n m : nat) :
   (m < n)%N -> (forall i, (m <= i < n)%N -> 0 <= E1 i < E2 i) ->
  \prod_(m <= i < n) E1 i < \prod_(m <= i < n) E2 i.
Proof.
move=> lt_mn ltE12; rewrite !big_nat ltr_prod {ltE12}//.
by apply/hasP; exists m; rewrite ?mem_index_iota leqnn.
Qed.

(* real of mul *)

Lemma realMr x y : x != 0 -> x \is real -> (x * y \is real) = (y \is real).
Proof.
move=> x_neq0 xR; case: real_ltgtP x_neq0 => // hx _; rewrite !realE.
  by rewrite nmulr_rge0 // nmulr_rle0 // orbC.
by rewrite pmulr_rge0 // pmulr_rle0 // orbC.
Qed.

Lemma realrM x y : y != 0 -> y \is real -> (x * y \is real) = (x \is real).
Proof. by move=> y_neq0 yR; rewrite mulrC realMr. Qed.

Lemma realM : {in real &, forall x y, x * y \is real}.
Proof. exact: rpredM. Qed.

Lemma realrMn x n : (n != 0)%N -> (x *+ n \is real) = (x \is real).
Proof. by move=> n_neq0; rewrite -mulr_natl realMr ?realn ?pnatr_eq0. Qed.

(* ler/ltr and multiplication between a positive/negative *)

Lemma ger_pmull x y : 0 < y -> (x * y <= y) = (x <= 1).
Proof. by move=> hy; rewrite -{2}[y]mul1r ler_pmul2r. Qed.

Lemma gtr_pmull x y : 0 < y -> (x * y < y) = (x < 1).
Proof. by move=> hy; rewrite -{2}[y]mul1r ltr_pmul2r. Qed.

Lemma ger_pmulr x y : 0 < y -> (y * x <= y) = (x <= 1).
Proof. by move=> hy; rewrite -{2}[y]mulr1 ler_pmul2l. Qed.

Lemma gtr_pmulr x y : 0 < y -> (y * x < y) = (x < 1).
Proof. by move=> hy; rewrite -{2}[y]mulr1 ltr_pmul2l. Qed.

Lemma ler_pmull x y : 0 < y -> (y <= x * y) = (1 <= x).
Proof. by move=> hy; rewrite -{1}[y]mul1r ler_pmul2r. Qed.

Lemma ltr_pmull x y : 0 < y -> (y < x * y) = (1 < x).
Proof. by move=> hy; rewrite -{1}[y]mul1r ltr_pmul2r. Qed.

Lemma ler_pmulr x y : 0 < y -> (y <= y * x) = (1 <= x).
Proof. by move=> hy; rewrite -{1}[y]mulr1 ler_pmul2l. Qed.

Lemma ltr_pmulr x y : 0 < y -> (y < y * x) = (1 < x).
Proof. by move=> hy; rewrite -{1}[y]mulr1 ltr_pmul2l. Qed.

Lemma ger_nmull x y : y < 0 -> (x * y <= y) = (1 <= x).
Proof. by move=> hy; rewrite -{2}[y]mul1r ler_nmul2r. Qed.

Lemma gtr_nmull x y : y < 0 -> (x * y < y) = (1 < x).
Proof. by move=> hy; rewrite -{2}[y]mul1r ltr_nmul2r. Qed.

Lemma ger_nmulr x y : y < 0 -> (y * x <= y) = (1 <= x).
Proof. by move=> hy; rewrite -{2}[y]mulr1 ler_nmul2l. Qed.

Lemma gtr_nmulr x y : y < 0 -> (y * x < y) = (1 < x).
Proof. by move=> hy; rewrite -{2}[y]mulr1 ltr_nmul2l. Qed.

Lemma ler_nmull x y : y < 0 -> (y <= x * y) = (x <= 1).
Proof. by move=> hy; rewrite -{1}[y]mul1r ler_nmul2r. Qed.

Lemma ltr_nmull x y : y < 0 -> (y < x * y) = (x < 1).
Proof. by move=> hy; rewrite -{1}[y]mul1r ltr_nmul2r. Qed.

Lemma ler_nmulr x y : y < 0 -> (y <= y * x) = (x <= 1).
Proof. by move=> hy; rewrite -{1}[y]mulr1 ler_nmul2l. Qed.

Lemma ltr_nmulr x y : y < 0 -> (y < y * x) = (x < 1).
Proof. by move=> hy; rewrite -{1}[y]mulr1 ltr_nmul2l. Qed.

(* ler/ltr and multiplication between a positive/negative
   and a exterior (1 <= _) or interior (0 <= _ <= 1) *)

Lemma ler_pemull x y : 0 <= y -> 1 <= x -> y <= x * y.
Proof. by move=> hy hx; rewrite -{1}[y]mul1r ler_wpmul2r. Qed.

Lemma ler_nemull x y : y <= 0 -> 1 <= x -> x * y <= y.
Proof. by move=> hy hx; rewrite -{2}[y]mul1r ler_wnmul2r. Qed.

Lemma ler_pemulr x y : 0 <= y -> 1 <= x -> y <= y * x.
Proof. by move=> hy hx; rewrite -{1}[y]mulr1 ler_wpmul2l. Qed.

Lemma ler_nemulr x y : y <= 0 -> 1 <= x -> y * x <= y.
Proof. by move=> hy hx; rewrite -{2}[y]mulr1 ler_wnmul2l. Qed.

Lemma ler_pimull x y : 0 <= y -> x <= 1 -> x * y <= y.
Proof. by move=> hy hx; rewrite -{2}[y]mul1r ler_wpmul2r. Qed.

Lemma ler_nimull x y : y <= 0 -> x <= 1 -> y <= x * y.
Proof. by move=> hy hx; rewrite -{1}[y]mul1r ler_wnmul2r. Qed.

Lemma ler_pimulr x y : 0 <= y -> x <= 1 -> y * x <= y.
Proof. by move=> hy hx; rewrite -{2}[y]mulr1 ler_wpmul2l. Qed.

Lemma ler_nimulr x y : y <= 0 -> x <= 1 -> y <= y * x.
Proof. by move=> hx hy; rewrite -{1}[y]mulr1 ler_wnmul2l. Qed.

Lemma mulr_ile1 x y : 0 <= x -> 0 <= y -> x <= 1 -> y <= 1 -> x * y <= 1.
Proof. by move=> *; rewrite (@le_trans _ _ y) ?ler_pimull. Qed.

Lemma mulr_ilt1 x y : 0 <= x -> 0 <= y -> x < 1 -> y < 1 -> x * y < 1.
Proof. by move=> *; rewrite (@le_lt_trans _ _ y) ?ler_pimull // ltW. Qed.

Definition mulr_ilte1 := (mulr_ile1, mulr_ilt1).

Lemma mulr_ege1 x y : 1 <= x -> 1 <= y -> 1 <= x * y.
Proof.
by move=> le1x le1y; rewrite (@le_trans _ _ y) ?ler_pemull // (le_trans ler01).
Qed.

Lemma mulr_egt1 x y : 1 < x -> 1 < y -> 1 < x * y.
Proof.
by move=> le1x lt1y; rewrite (@lt_trans _ _ y) // ltr_pmull // (lt_trans ltr01).
Qed.
Definition mulr_egte1 := (mulr_ege1, mulr_egt1).
Definition mulr_cp1 := (mulr_ilte1, mulr_egte1).

(* ler and ^-1 *)

Lemma invr_gt0 x : (0 < x^-1) = (0 < x).
Proof.
have [ux | nux] := boolP (x \is a GRing.unit); last by rewrite invr_out.
by apply/idP/idP=> /ltr_pmul2r<-; rewrite mul0r (mulrV, mulVr) ?ltr01.
Qed.

Lemma invr_ge0 x : (0 <= x^-1) = (0 <= x).
Proof. by rewrite !le0r invr_gt0 invr_eq0. Qed.

Lemma invr_lt0 x : (x^-1 < 0) = (x < 0).
Proof. by rewrite -oppr_cp0 -invrN invr_gt0 oppr_cp0. Qed.

Lemma invr_le0 x : (x^-1 <= 0) = (x <= 0).
Proof. by rewrite -oppr_cp0 -invrN invr_ge0 oppr_cp0. Qed.

Definition invr_gte0 := (invr_ge0, invr_gt0).
Definition invr_lte0 := (invr_le0, invr_lt0).

Lemma divr_ge0 x y : 0 <= x -> 0 <= y -> 0 <= x / y.
Proof. by move=> x_ge0 y_ge0; rewrite mulr_ge0 ?invr_ge0. Qed.

Lemma divr_gt0 x y : 0 < x -> 0 < y -> 0 < x / y.
Proof. by move=> x_gt0 y_gt0; rewrite pmulr_rgt0 ?invr_gt0. Qed.

Lemma realV : {mono (@GRing.inv R) : x / x \is real}.
Proof. exact: rpredV. Qed.

(* ler and exprn *)
Lemma exprn_ge0 n x : 0 <= x -> 0 <= x ^+ n.
Proof. by move=> xge0; rewrite -nnegrE rpredX. Qed.

Lemma realX n : {in real, forall x, x ^+ n \is real}.
Proof. exact: rpredX. Qed.

Lemma exprn_gt0 n x : 0 < x -> 0 < x ^+ n.
Proof.
by rewrite !lt0r expf_eq0 => /andP[/negPf-> /exprn_ge0->]; rewrite andbF.
Qed.

Definition exprn_gte0 := (exprn_ge0, exprn_gt0).

Lemma exprn_ile1 n x : 0 <= x -> x <= 1 -> x ^+ n <= 1.
Proof.
move=> xge0 xle1; elim: n=> [|*]; rewrite ?expr0 // exprS.
by rewrite mulr_ile1 ?exprn_ge0.
Qed.

Lemma exprn_ilt1 n x : 0 <= x -> x < 1 -> x ^+ n < 1 = (n != 0%N).
Proof.
move=> xge0 xlt1.
case: n; [by rewrite eqxx ltxx | elim=> [|n ihn]; first by rewrite expr1].
by rewrite exprS mulr_ilt1 // exprn_ge0.
Qed.

Definition exprn_ilte1 := (exprn_ile1, exprn_ilt1).

Lemma exprn_ege1 n x : 1 <= x -> 1 <= x ^+ n.
Proof.
by move=> x_ge1; elim: n=> [|n ihn]; rewrite ?expr0 // exprS mulr_ege1.
Qed.

Lemma exprn_egt1 n x : 1 < x -> 1 < x ^+ n = (n != 0%N).
Proof.
move=> xgt1; case: n; first by rewrite eqxx ltxx.
elim=> [|n ihn]; first by rewrite expr1.
by rewrite exprS mulr_egt1 // exprn_ge0.
Qed.

Definition exprn_egte1 := (exprn_ege1, exprn_egt1).
Definition exprn_cp1 := (exprn_ilte1, exprn_egte1).

Lemma ler_iexpr x n : (0 < n)%N -> 0 <= x -> x <= 1 -> x ^+ n <= x.
Proof. by case: n => n // *; rewrite exprS ler_pimulr // exprn_ile1. Qed.

Lemma ltr_iexpr x n : 0 < x -> x < 1 -> (x ^+ n < x) = (1 < n)%N.
Proof.
case: n=> [|[|n]] //; first by rewrite expr0 => _ /lt_gtF ->.
by move=> x0 x1; rewrite exprS gtr_pmulr // ?exprn_ilt1 // ltW.
Qed.

Definition lter_iexpr := (ler_iexpr, ltr_iexpr).

Lemma ler_eexpr x n : (0 < n)%N -> 1 <= x -> x <= x ^+ n.
Proof.
case: n => // n _ x_ge1.
by rewrite exprS ler_pemulr ?(le_trans _ x_ge1) // exprn_ege1.
Qed.

Lemma ltr_eexpr x n : 1 < x -> (x < x ^+ n) = (1 < n)%N.
Proof.
move=> x_ge1; case: n=> [|[|n]] //; first by rewrite expr0 lt_gtF.
by rewrite exprS ltr_pmulr ?(lt_trans _ x_ge1) ?exprn_egt1.
Qed.

Definition lter_eexpr := (ler_eexpr, ltr_eexpr).
Definition lter_expr := (lter_iexpr, lter_eexpr).

Lemma ler_wiexpn2l x :
  0 <= x -> x <= 1 -> {homo (GRing.exp x) : m n / (n <= m)%N >-> m <= n}.
Proof.
move=> xge0 xle1 m n /= hmn.
by rewrite -(subnK hmn) exprD ler_pimull ?(exprn_ge0, exprn_ile1).
Qed.

Lemma ler_weexpn2l x :
  1 <= x -> {homo (GRing.exp x) : m n / (m <= n)%N >-> m <= n}.
Proof.
move=> xge1 m n /= hmn; rewrite -(subnK hmn) exprD.
by rewrite ler_pemull ?(exprn_ge0, exprn_ege1) // (le_trans _ xge1) ?ler01.
Qed.

Lemma ieexprn_weq1 x n : 0 <= x -> (x ^+ n == 1) = ((n == 0%N) || (x == 1)).
Proof.
move=> xle0; case: n => [|n]; first by rewrite expr0 eqxx.
case: (@real_ltgtP x 1); do ?by rewrite ?ger0_real.
+ by move=> x_lt1; rewrite 1?lt_eqF // exprn_ilt1.
+ by move=> x_lt1; rewrite 1?gt_eqF // exprn_egt1.
by move->; rewrite expr1n eqxx.
Qed.

Lemma ieexprIn x : 0 < x -> x != 1 -> injective (GRing.exp x).
Proof.
move=> x_gt0 x_neq1 m n; without loss /subnK <-: m n / (n <= m)%N.
  by move=> IH eq_xmn; case/orP: (leq_total m n) => /IH->.
case: {m}(m - n)%N => // m /eqP/idPn[]; rewrite -[x ^+ n]mul1r exprD.
by rewrite (inj_eq (mulIf _)) ?ieexprn_weq1 ?ltW // expf_neq0 ?gt_eqF.
Qed.

Lemma ler_iexpn2l x :
  0 < x -> x < 1 -> {mono (GRing.exp x) : m n / (n <= m)%N >-> m <= n}.
Proof.
move=> xgt0 xlt1; apply: (le_nmono (inj_nhomo_lt _ _)); last first.
  by apply: ler_wiexpn2l; rewrite ltW.
by apply: ieexprIn; rewrite ?lt_eqF ?ltr_cpable.
Qed.

Lemma ltr_iexpn2l x :
  0 < x -> x < 1 -> {mono (GRing.exp x) : m n / (n < m)%N >-> m < n}.
Proof. by move=> xgt0 xlt1; apply: (leW_nmono (ler_iexpn2l _ _)). Qed.

Definition lter_iexpn2l := (ler_iexpn2l, ltr_iexpn2l).

Lemma ler_eexpn2l x :
  1 < x -> {mono (GRing.exp x) : m n / (m <= n)%N >-> m <= n}.
Proof.
move=> xgt1; apply: (le_mono (inj_homo_lt _ _)); last first.
  by apply: ler_weexpn2l; rewrite ltW.
by apply: ieexprIn; rewrite ?gt_eqF ?gtr_cpable //; apply: lt_trans xgt1.
Qed.

Lemma ltr_eexpn2l x :
  1 < x -> {mono (GRing.exp x) : m n / (m < n)%N >-> m < n}.
Proof. by move=> xgt1; apply: (leW_mono (ler_eexpn2l _)). Qed.

Definition lter_eexpn2l := (ler_eexpn2l, ltr_eexpn2l).

Lemma ltr_expn2r n x y : 0 <= x -> x < y ->  x ^+ n < y ^+ n = (n != 0%N).
Proof.
move=> xge0 xlty; case: n; first by rewrite ltxx.
elim=> [|n IHn]; rewrite ?[_ ^+ _.+2]exprS //.
rewrite (@le_lt_trans _ _ (x * y ^+ n.+1)) ?ler_wpmul2l ?ltr_pmul2r ?IHn //.
  by rewrite ltW // ihn.
by rewrite exprn_gt0 // (le_lt_trans xge0).
Qed.

Lemma ler_expn2r n : {in nneg & , {homo ((@GRing.exp R)^~ n) : x y / x <= y}}.
Proof.
move=> x y /= x0 y0 xy; elim: n => [|n IHn]; rewrite !(expr0, exprS) //.
by rewrite (@le_trans _ _ (x * y ^+ n)) ?ler_wpmul2l ?ler_wpmul2r ?exprn_ge0.
Qed.

Definition lter_expn2r := (ler_expn2r, ltr_expn2r).

Lemma ltr_wpexpn2r n :
  (0 < n)%N -> {in nneg & , {homo ((@GRing.exp R)^~ n) : x y / x < y}}.
Proof. by move=> ngt0 x y /= x0 y0 hxy; rewrite ltr_expn2r // -lt0n. Qed.

Lemma ler_pexpn2r n :
  (0 < n)%N -> {in nneg & , {mono ((@GRing.exp R)^~ n) : x y / x <= y}}.
Proof.
case: n => // n _ x y; rewrite !qualifE /= =>  x_ge0 y_ge0.
have [-> | nzx] := eqVneq x 0; first by rewrite exprS mul0r exprn_ge0.
rewrite -subr_ge0 subrXX pmulr_lge0 ?subr_ge0 //= big_ord_recr /=.
rewrite subnn expr0 mul1r /= ltr_spaddr // ?exprn_gt0 ?lt0r ?nzx //.
by rewrite sumr_ge0 // => i _; rewrite mulr_ge0 ?exprn_ge0.
Qed.

Lemma ltr_pexpn2r n :
  (0 < n)%N -> {in nneg & , {mono ((@GRing.exp R)^~ n) : x y / x < y}}.
Proof.
by move=> n_gt0 x y x_ge0 y_ge0; rewrite !lt_neqAle !eq_le !ler_pexpn2r.
Qed.

Definition lter_pexpn2r := (ler_pexpn2r, ltr_pexpn2r).

Lemma pexpIrn n : (0 < n)%N -> {in nneg &, injective ((@GRing.exp R)^~ n)}.
Proof. by move=> n_gt0; apply: inc_inj_in (ler_pexpn2r _). Qed.

(* expr and ler/ltr *)
Lemma expr_le1 n x : (0 < n)%N -> 0 <= x -> (x ^+ n <= 1) = (x <= 1).
Proof.
by move=> ngt0 xge0; rewrite -{1}[1](expr1n _ n) ler_pexpn2r // [_ \in _]ler01.
Qed.

Lemma expr_lt1 n x : (0 < n)%N -> 0 <= x -> (x ^+ n < 1) = (x < 1).
Proof.
by move=> ngt0 xge0; rewrite -{1}[1](expr1n _ n) ltr_pexpn2r // [_ \in _]ler01.
Qed.

Definition expr_lte1 := (expr_le1, expr_lt1).

Lemma expr_ge1 n x : (0 < n)%N -> 0 <= x -> (1 <= x ^+ n) = (1 <= x).
Proof.
by move=> ngt0 xge0; rewrite -{1}[1](expr1n _ n) ler_pexpn2r // [_ \in _]ler01.
Qed.

Lemma expr_gt1 n x : (0 < n)%N -> 0 <= x -> (1 < x ^+ n) = (1 < x).
Proof.
by move=> ngt0 xge0; rewrite -{1}[1](expr1n _ n) ltr_pexpn2r // [_ \in _]ler01.
Qed.

Definition expr_gte1 := (expr_ge1, expr_gt1).

Lemma pexpr_eq1 x n : (0 < n)%N -> 0 <= x -> (x ^+ n == 1) = (x == 1).
Proof. by move=> ngt0 xge0; rewrite !eq_le expr_le1 // expr_ge1. Qed.

Lemma pexprn_eq1 x n : 0 <= x -> (x ^+ n == 1) = (n == 0%N) || (x == 1).
Proof. by case: n => [|n] xge0; rewrite ?eqxx // pexpr_eq1 ?gtn_eqF. Qed.

Lemma eqr_expn2 n x y :
  (0 < n)%N -> 0 <= x -> 0 <= y -> (x ^+ n == y ^+ n) = (x == y).
Proof. by move=> ngt0 xge0 yge0; rewrite (inj_in_eq (pexpIrn _)). Qed.

Lemma sqrp_eq1 x : 0 <= x -> (x ^+ 2 == 1) = (x == 1).
Proof. by move/pexpr_eq1->. Qed.

Lemma sqrn_eq1 x : x <= 0 -> (x ^+ 2 == 1) = (x == -1).
Proof. by rewrite -sqrrN -oppr_ge0 -eqr_oppLR => /sqrp_eq1. Qed.

Lemma ler_sqr : {in nneg &, {mono (fun x => x ^+ 2) : x y / x <= y}}.
Proof. exact: ler_pexpn2r. Qed.

Lemma ltr_sqr : {in nneg &, {mono (fun x => x ^+ 2) : x y / x < y}}.
Proof. exact: ltr_pexpn2r. Qed.

Lemma ler_pinv :
  {in [pred x in GRing.unit | 0 < x] &, {mono (@GRing.inv R) : x y /~ x <= y}}.
Proof.
move=> x y /andP [ux hx] /andP [uy hy] /=.
rewrite -(ler_pmul2l hx) -(ler_pmul2r hy).
by rewrite !(divrr, mulrVK) ?unitf_gt0 // mul1r.
Qed.

Lemma ler_ninv :
  {in [pred x in GRing.unit | x < 0] &, {mono (@GRing.inv R) : x y /~ x <= y}}.
Proof.
move=> x y /andP [ux hx] /andP [uy hy] /=.
rewrite -(ler_nmul2l hx) -(ler_nmul2r hy).
by rewrite !(divrr, mulrVK) ?unitf_lt0 // mul1r.
Qed.

Lemma ltr_pinv :
  {in [pred x in GRing.unit | 0 < x] &, {mono (@GRing.inv R) : x y /~ x < y}}.
Proof. exact: leW_nmono_in ler_pinv. Qed.

Lemma ltr_ninv :
  {in [pred x in GRing.unit | x < 0] &, {mono (@GRing.inv R) : x y /~ x < y}}.
Proof. exact: leW_nmono_in ler_ninv. Qed.

Lemma invr_gt1 x : x \is a GRing.unit -> 0 < x -> (1 < x^-1) = (x < 1).
Proof.
by move=> Ux xgt0; rewrite -{1}[1]invr1 ltr_pinv ?inE ?unitr1 ?ltr01 ?Ux.
Qed.

Lemma invr_ge1 x : x \is a GRing.unit -> 0 < x -> (1 <= x^-1) = (x <= 1).
Proof.
by move=> Ux xgt0; rewrite -{1}[1]invr1 ler_pinv ?inE ?unitr1 ?ltr01 // Ux.
Qed.

Definition invr_gte1 := (invr_ge1, invr_gt1).

Lemma invr_le1 x (ux : x \is a GRing.unit) (hx : 0 < x) :
  (x^-1 <= 1) = (1 <= x).
Proof. by rewrite -invr_ge1 ?invr_gt0 ?unitrV // invrK. Qed.

Lemma invr_lt1 x (ux : x \is a GRing.unit) (hx : 0 < x) : (x^-1 < 1) = (1 < x).
Proof. by rewrite -invr_gt1 ?invr_gt0 ?unitrV // invrK. Qed.

Definition invr_lte1 := (invr_le1, invr_lt1).
Definition invr_cp1 := (invr_gte1, invr_lte1).

(* norm *)

Lemma real_ler_norm x : x \is real -> x <= `|x|.
Proof.
by case/real_ge0P=> hx //; rewrite (le_trans (ltW hx)) // oppr_ge0 ltW.
Qed.

(* norm + add *)

Section NormedZmoduleTheory.

Variable V : normedZmodType R.
Implicit Types (u v w : V).

Lemma normr_real v : `|v| \is real. Proof. by apply/ger0_real. Qed.
Hint Resolve normr_real : core.

Lemma ler_norm_sum I r (G : I -> V) (P : pred I):
  `|\sum_(i <- r | P i) G i| <= \sum_(i <- r | P i) `|G i|.
Proof.
elim/big_rec2: _ => [|i y x _]; first by rewrite normr0.
by rewrite -(ler_add2l `|G i|); apply: le_trans; apply: ler_norm_add.
Qed.

Lemma ler_norm_sub v w : `|v - w| <= `|v| + `|w|.
Proof. by rewrite (le_trans (ler_norm_add _ _)) ?normrN. Qed.

Lemma ler_dist_add u v w : `|v - w| <= `|v - u| + `|u - w|.
Proof. by rewrite (le_trans _ (ler_norm_add _ _)) // addrA addrNK. Qed.

Lemma ler_sub_norm_add v w : `|v| - `|w| <= `|v + w|.
Proof.
rewrite -{1}[v](addrK w) lter_sub_addl.
by rewrite (le_trans (ler_norm_add _ _)) // addrC normrN.
Qed.

Lemma ler_sub_dist v w : `|v| - `|w| <= `|v - w|.
Proof. by rewrite -[`|w|]normrN ler_sub_norm_add. Qed.

Lemma ler_dist_dist v w : `| `|v| - `|w| | <= `|v - w|.
Proof.
have [||_|_] // := @real_leP `|v| `|w|; last by rewrite ler_sub_dist.
by rewrite distrC ler_sub_dist.
Qed.

Lemma ler_dist_norm_add v w : `| `|v| - `|w| | <= `|v + w|.
Proof. by rewrite -[w]opprK normrN ler_dist_dist. Qed.

Lemma ler_nnorml v x : x < 0 -> `|v| <= x = false.
Proof. by move=> h; rewrite lt_geF //; apply/(lt_le_trans h). Qed.

Lemma ltr_nnorml v x : x <= 0 -> `|v| < x = false.
Proof. by move=> h; rewrite le_gtF //; apply/(le_trans h). Qed.

Definition lter_nnormr := (ler_nnorml, ltr_nnorml).

End NormedZmoduleTheory.

Hint Extern 0 (is_true (norm _ \is real)) => exact: normr_real : core.

Lemma real_ler_norml x y : x \is real -> (`|x| <= y) = (- y <= x <= y).
Proof.
move=> xR; wlog x_ge0 : x xR / 0 <= x => [hwlog|].
  move: (xR) => /(@real_leVge 0) /orP [|/hwlog->|hx] //.
  by rewrite -[x]opprK normrN ler_opp2 andbC ler_oppl hwlog ?realN ?oppr_ge0.
rewrite ger0_norm //; have [le_xy|] := boolP (x <= y); last by rewrite andbF.
by rewrite (le_trans _ x_ge0) // oppr_le0 (le_trans x_ge0).
Qed.

Lemma real_ler_normlP x y :
  x \is real -> reflect ((-x <= y) * (x <= y)) (`|x| <= y).
Proof.
by move=> Rx; rewrite real_ler_norml // ler_oppl; apply: (iffP andP) => [] [].
Qed.
Arguments real_ler_normlP {x y}.

Lemma real_eqr_norml x y :
  x \is real -> (`|x| == y) = ((x == y) || (x == -y)) && (0 <= y).
Proof.
move=> Rx.
apply/idP/idP=> [|/andP[/pred2P[]-> /ger0_norm/eqP]]; rewrite ?normrE //.
case: real_le0P => // hx; rewrite 1?eqr_oppLR => /eqP exy.
  by move: hx; rewrite exy ?oppr_le0 eqxx orbT //.
by move: hx=> /ltW; rewrite exy eqxx.
Qed.

Lemma real_eqr_norm2 x y :
  x \is real -> y \is real -> (`|x| == `|y|) = (x == y) || (x == -y).
Proof.
move=> Rx Ry; rewrite real_eqr_norml // normrE andbT.
by case: real_le0P; rewrite // opprK orbC.
Qed.

Lemma real_ltr_norml x y : x \is real -> (`|x| < y) = (- y < x < y).
Proof.
move=> Rx; wlog x_ge0 : x Rx / 0 <= x => [hwlog|].
  move: (Rx) => /(@real_leVge 0) /orP [|/hwlog->|hx] //.
  by rewrite -[x]opprK normrN ltr_opp2 andbC ltr_oppl hwlog ?realN ?oppr_ge0.
rewrite ger0_norm //; have [le_xy|] := boolP (x < y); last by rewrite andbF.
by rewrite (lt_le_trans _ x_ge0) // oppr_lt0 (le_lt_trans x_ge0).
Qed.

Definition real_lter_norml := (real_ler_norml, real_ltr_norml).

Lemma real_ltr_normlP x y :
  x \is real -> reflect ((-x < y) * (x < y)) (`|x| < y).
Proof.
move=> Rx; rewrite real_ltr_norml // ltr_oppl.
by apply: (iffP (@andP _ _)); case.
Qed.
Arguments real_ltr_normlP {x y}.

Lemma real_ler_normr x y : y \is real -> (x <= `|y|) = (x <= y) || (x <= - y).
Proof.
move=> Ry.
have [xR|xNR] := boolP (x \is real); last by rewrite ?Nreal_leF ?realN.
rewrite real_leNgt ?real_ltr_norml // negb_and -?real_leNgt ?realN //.
by rewrite orbC ler_oppr.
Qed.

Lemma real_ltr_normr x y : y \is real -> (x < `|y|) = (x < y) || (x < - y).
Proof.
move=> Ry.
have [xR|xNR] := boolP (x \is real); last by rewrite ?Nreal_ltF ?realN.
rewrite real_ltNge ?real_ler_norml // negb_and -?real_ltNge ?realN //.
by rewrite orbC ltr_oppr.
Qed.

Definition real_lter_normr :=  (real_ler_normr, real_ltr_normr).

Lemma real_ler_distl x y e :
  x - y \is real -> (`|x - y| <= e) = (y - e <= x <= y + e).
Proof. by move=> Rxy; rewrite real_lter_norml // !lter_sub_addl. Qed.

Lemma real_ltr_distl x y e :
  x - y \is real -> (`|x - y| < e) = (y - e < x < y + e).
Proof. by move=> Rxy; rewrite real_lter_norml // !lter_sub_addl. Qed.

Definition real_lter_distl := (real_ler_distl, real_ltr_distl).

(* GG: pointless duplication }-( *)
Lemma eqr_norm_id x : (`|x| == x) = (0 <= x). Proof. by rewrite ger0_def. Qed.
Lemma eqr_normN x : (`|x| == - x) = (x <= 0). Proof. by rewrite ler0_def. Qed.
Definition eqr_norm_idVN := =^~ (ger0_def, ler0_def).

Lemma real_exprn_even_ge0 n x : x \is real -> ~~ odd n -> 0 <= x ^+ n.
Proof.
move=> xR even_n; have [/exprn_ge0 -> //|x_lt0] := real_ge0P xR.
rewrite -[x]opprK -mulN1r exprMn -signr_odd (negPf even_n) expr0 mul1r.
by rewrite exprn_ge0 ?oppr_ge0 ?ltW.
Qed.

Lemma real_exprn_even_gt0 n x :
  x \is real -> ~~ odd n -> (0 < x ^+ n) = (n == 0)%N || (x != 0).
Proof.
move=> xR n_even; rewrite lt0r real_exprn_even_ge0 ?expf_eq0 //.
by rewrite andbT negb_and lt0n negbK.
Qed.

Lemma real_exprn_even_le0 n x :
  x \is real -> ~~ odd n -> (x ^+ n <= 0) = (n != 0%N) && (x == 0).
Proof.
move=> xR n_even; rewrite !real_leNgt ?rpred0 ?rpredX //.
by rewrite real_exprn_even_gt0 // negb_or negbK.
Qed.

Lemma real_exprn_even_lt0 n x :
  x \is real -> ~~ odd n -> (x ^+ n < 0) = false.
Proof. by move=> xR n_even; rewrite le_gtF // real_exprn_even_ge0. Qed.

Lemma real_exprn_odd_ge0 n x :
  x \is real -> odd n -> (0 <= x ^+ n) = (0 <= x).
Proof.
case/real_ge0P => [x_ge0|x_lt0] n_odd; first by rewrite exprn_ge0.
apply: negbTE; rewrite lt_geF //.
case: n n_odd => // n /= n_even; rewrite exprS pmulr_llt0 //.
by rewrite real_exprn_even_gt0 ?ler0_real ?ltW // (lt_eqF x_lt0) ?orbT.
Qed.

Lemma real_exprn_odd_gt0 n x : x \is real -> odd n -> (0 < x ^+ n) = (0 < x).
Proof.
by move=> xR n_odd; rewrite !lt0r expf_eq0 real_exprn_odd_ge0; case: n n_odd.
Qed.

Lemma real_exprn_odd_le0 n x : x \is real -> odd n -> (x ^+ n <= 0) = (x <= 0).
Proof.
by move=> xR n_odd; rewrite !real_leNgt ?rpred0 ?rpredX // real_exprn_odd_gt0.
Qed.

Lemma real_exprn_odd_lt0 n x : x \is real -> odd n -> (x ^+ n < 0) = (x < 0).
Proof.
by move=> xR n_odd; rewrite !real_ltNge ?rpred0 ?rpredX // real_exprn_odd_ge0.
Qed.

(* GG: Could this be a better definition of "real" ? *)
Lemma realEsqr x : (x \is real) = (0 <= x ^+ 2).
Proof. by rewrite ger0_def normrX eqf_sqr -ger0_def -ler0_def. Qed.

Lemma real_normK x : x \is real -> `|x| ^+ 2 = x ^+ 2.
Proof. by move=> Rx; rewrite -normrX ger0_norm -?realEsqr. Qed.

(* Binary sign ((-1) ^+ s). *)

Lemma normr_sign s : `|(-1) ^+ s : R| = 1.
Proof. by rewrite normrX normrN1 expr1n. Qed.

Lemma normrMsign s x : `|(-1) ^+ s * x| = `|x|.
Proof. by rewrite normrM normr_sign mul1r. Qed.

Lemma signr_gt0 (b : bool) : (0 < (-1) ^+ b :> R) = ~~ b.
Proof. by case: b; rewrite (ltr01, ltr0N1). Qed.

Lemma signr_lt0 (b : bool) : ((-1) ^+ b < 0 :> R) = b.
Proof. by case: b; rewrite // ?(ltrN10, ltr10). Qed.

Lemma signr_ge0 (b : bool) : (0 <= (-1) ^+ b :> R) = ~~ b.
Proof. by rewrite le0r signr_eq0 signr_gt0. Qed.

Lemma signr_le0 (b : bool) : ((-1) ^+ b <= 0 :> R) = b.
Proof. by rewrite le_eqVlt signr_eq0 signr_lt0. Qed.

(* This actually holds for char R != 2. *)
Lemma signr_inj : injective (fun b : bool => (-1) ^+ b : R).
Proof. exact: can_inj (fun x => 0 >= x) signr_le0. Qed.

(* Ternary sign (sg). *)

Lemma sgr_def x : sg x = (-1) ^+ (x < 0)%R *+ (x != 0).
Proof. by rewrite /sg; do 2!case: ifP => //. Qed.

Lemma neqr0_sign x : x != 0 -> (-1) ^+ (x < 0)%R = sgr x.
Proof. by rewrite sgr_def  => ->. Qed.

Lemma gtr0_sg x : 0 < x -> sg x = 1.
Proof. by move=> x_gt0; rewrite /sg gt_eqF // lt_gtF. Qed.

Lemma ltr0_sg x : x < 0 -> sg x = -1.
Proof. by move=> x_lt0; rewrite /sg x_lt0 lt_eqF. Qed.

Lemma sgr0 : sg 0 = 0 :> R. Proof. by rewrite /sgr eqxx. Qed.
Lemma sgr1 : sg 1 = 1 :> R. Proof. by rewrite gtr0_sg // ltr01. Qed.
Lemma sgrN1 : sg (-1) = -1 :> R. Proof. by rewrite ltr0_sg // ltrN10. Qed.
Definition sgrE := (sgr0, sgr1, sgrN1).

Lemma sqr_sg x : sg x ^+ 2 = (x != 0)%:R.
Proof. by rewrite sgr_def exprMn_n sqrr_sign -mulnn mulnb andbb. Qed.

Lemma mulr_sg_eq1 x y : (sg x * y == 1) = (x != 0) && (sg x == y).
Proof.
rewrite /sg eq_sym; case: ifP => _; first by rewrite mul0r oner_eq0.
by case: ifP => _; rewrite ?mul1r // mulN1r eqr_oppLR.
Qed.

Lemma mulr_sg_eqN1 x y : (sg x * sg y == -1) = (x != 0) && (sg x == - sg y).
Proof.
move/sg: y => y; rewrite /sg eq_sym eqr_oppLR.
case: ifP => _; first by rewrite mul0r oppr0 oner_eq0.
by case: ifP => _; rewrite ?mul1r // mulN1r eqr_oppLR.
Qed.

Lemma sgr_eq0 x : (sg x == 0) = (x == 0).
Proof. by rewrite -sqrf_eq0 sqr_sg pnatr_eq0; case: (x == 0). Qed.

Lemma sgr_odd n x : x != 0 -> (sg x) ^+ n = (sg x) ^+ (odd n).
Proof. by rewrite /sg; do 2!case: ifP => // _; rewrite ?expr1n ?signr_odd. Qed.

Lemma sgrMn x n : sg (x *+ n) = (n != 0%N)%:R * sg x.
Proof.
case: n => [|n]; first by rewrite mulr0n sgr0 mul0r.
by rewrite !sgr_def mulrn_eq0 mul1r pmulrn_llt0.
Qed.

Lemma sgr_nat n : sg n%:R = (n != 0%N)%:R :> R.
Proof. by rewrite sgrMn sgr1 mulr1. Qed.

Lemma sgr_id x : sg (sg x) = sg x.
Proof. by rewrite !(fun_if sg) !sgrE. Qed.

Lemma sgr_lt0 x : (sg x < 0) = (x < 0).
Proof.
rewrite /sg; case: eqP => [-> // | _].
by case: ifP => _; rewrite ?ltrN10 // lt_gtF.
Qed.

Lemma sgr_le0 x : (sgr x <= 0) = (x <= 0).
Proof. by rewrite !le_eqVlt sgr_eq0 sgr_lt0. Qed.

(* sign and norm *)

Lemma realEsign x : x \is real -> x = (-1) ^+ (x < 0)%R * `|x|.
Proof. by case/real_ge0P; rewrite (mul1r, mulN1r) ?opprK. Qed.

Lemma realNEsign x : x \is real -> - x = (-1) ^+ (0 < x)%R * `|x|.
Proof. by move=> Rx; rewrite -normrN -oppr_lt0 -realEsign ?rpredN. Qed.

Lemma real_normrEsign (x : R) (xR : x \is real) : `|x| = (-1) ^+ (x < 0)%R * x.
Proof. by rewrite {3}[x]realEsign // signrMK. Qed.

(* GG: pointless duplication... *)
Lemma real_mulr_sign_norm x : x \is real -> (-1) ^+ (x < 0)%R * `|x| = x.
Proof. by move/realEsign. Qed.

Lemma real_mulr_Nsign_norm x : x \is real -> (-1) ^+ (0 < x)%R * `|x| = - x.
Proof. by move/realNEsign. Qed.

Lemma realEsg x : x \is real -> x = sgr x * `|x|.
Proof.
move=> xR; have [-> | ] := eqVneq x 0; first by rewrite normr0 mulr0.
by move=> /neqr0_sign <-; rewrite -realEsign.
Qed.

Lemma normr_sg x : `|sg x| = (x != 0)%:R.
Proof. by rewrite sgr_def -mulr_natr normrMsign normr_nat. Qed.

Lemma sgr_norm x : sg `|x| = (x != 0)%:R.
Proof. by rewrite /sg le_gtF // normr_eq0 mulrb if_neg. Qed.

(* leif *)

Lemma leif_nat_r m n C : (m%:R <= n%:R ?= iff C :> R) = (m <= n ?= iff C)%N.
Proof. by rewrite /leif !ler_nat eqr_nat. Qed.

Lemma leif_subLR x y z C : (x - y <= z ?= iff C) = (x <= z + y ?= iff C).
Proof. by rewrite /leif !eq_le ler_subr_addr ler_subl_addr. Qed.

Lemma leif_subRL x y z C : (x <= y - z ?= iff C) = (x + z <= y ?= iff C).
Proof. by rewrite -leif_subLR opprK. Qed.

Lemma leif_add x1 y1 C1 x2 y2 C2 :
    x1 <= y1 ?= iff C1 -> x2 <= y2 ?= iff C2 ->
  x1 + x2 <= y1 + y2 ?= iff C1 && C2.
Proof.
rewrite -(mono_leif (ler_add2r x2)) -(mono_leif (C := C2) (ler_add2l y1)).
exact: leif_trans.
Qed.

Lemma leif_sum (I : finType) (P C : pred I) (E1 E2 : I -> R) :
    (forall i, P i -> E1 i <= E2 i ?= iff C i) ->
  \sum_(i | P i) E1 i <= \sum_(i | P i) E2 i ?= iff [forall (i | P i), C i].
Proof.
move=> leE12; rewrite -big_andE.
elim/big_rec3: _ => [|i Ci m2 m1 /leE12]; first by rewrite /leif lexx eqxx.
exact: leif_add.
Qed.

Lemma leif_0_sum (I : finType) (P C : pred I) (E : I -> R) :
    (forall i, P i -> 0 <= E i ?= iff C i) ->
  0 <= \sum_(i | P i) E i ?= iff [forall (i | P i), C i].
Proof. by move/leif_sum; rewrite big1_eq. Qed.

Lemma real_leif_norm x : x \is real -> x <= `|x| ?= iff (0 <= x).
Proof.
by move=> xR; rewrite ger0_def eq_sym; apply: leif_eq; rewrite real_ler_norm.
Qed.

Lemma leif_pmul x1 x2 y1 y2 C1 C2 :
    0 <= x1 -> 0 <= x2 -> x1 <= y1 ?= iff C1 -> x2 <= y2 ?= iff C2 ->
  x1 * x2 <= y1 * y2 ?= iff (y1 * y2 == 0) || C1 && C2.
Proof.
move=> x1_ge0 x2_ge0 le_xy1 le_xy2; have [y_0 | ] := eqVneq _ 0.
  apply/leifP; rewrite y_0 /= mulf_eq0 !eq_le x1_ge0 x2_ge0 !andbT.
  move/eqP: y_0; rewrite mulf_eq0.
  by case/pred2P=> <-; rewrite (le_xy1, le_xy2) ?orbT.
rewrite /= mulf_eq0 => /norP[y1nz y2nz].
have y1_gt0: 0 < y1 by rewrite lt_def y1nz (le_trans _ le_xy1).
have [x2_0 | x2nz] := eqVneq x2 0.
  apply/leifP; rewrite -le_xy2 x2_0 eq_sym (negPf y2nz) andbF mulr0.
  by rewrite mulr_gt0 // lt_def y2nz -x2_0 le_xy2.
have:= le_xy2; rewrite -(mono_leif (ler_pmul2l y1_gt0)).
by apply: leif_trans; rewrite (mono_leif (ler_pmul2r _)) // lt_def x2nz.
Qed.

Lemma leif_nmul x1 x2 y1 y2 C1 C2 :
    y1 <= 0 -> y2 <= 0 -> x1 <= y1 ?= iff C1 -> x2 <= y2 ?= iff C2 ->
  y1 * y2 <= x1 * x2 ?= iff (x1 * x2 == 0) || C1 && C2.
Proof.
rewrite -!oppr_ge0 -mulrNN -[x1 * x2]mulrNN => y1le0 y2le0 le_xy1 le_xy2.
by apply: leif_pmul => //; rewrite (nmono_leif ler_opp2).
Qed.

Lemma leif_pprod (I : finType) (P C : pred I) (E1 E2 : I -> R) :
    (forall i, P i -> 0 <= E1 i) ->
    (forall i, P i -> E1 i <= E2 i ?= iff C i) ->
  let pi E := \prod_(i | P i) E i in
  pi E1 <= pi E2 ?= iff (pi E2 == 0) || [forall (i | P i), C i].
Proof.
move=> E1_ge0 leE12 /=; rewrite -big_andE; elim/(big_load (fun x => 0 <= x)): _.
elim/big_rec3: _ => [|i Ci m2 m1 Pi [m1ge0 le_m12]].
  by split=> //; apply/leifP; rewrite orbT.
have Ei_ge0 := E1_ge0 i Pi; split; first by rewrite mulr_ge0.
congr (leif _ _ _): (leif_pmul Ei_ge0 m1ge0 (leE12 i Pi) le_m12).
by rewrite mulf_eq0 -!orbA; congr (_ || _); rewrite !orb_andr orbA orbb.
Qed.

(* Mean inequalities. *)

Lemma real_leif_mean_square_scaled x y :
  x \is real -> y \is real -> x * y *+ 2 <= x ^+ 2 + y ^+ 2 ?= iff (x == y).
Proof.
move=> Rx Ry; rewrite -[_ *+ 2]add0r -leif_subRL addrAC -sqrrB -subr_eq0.
by rewrite -sqrf_eq0 eq_sym; apply: leif_eq; rewrite -realEsqr rpredB.
Qed.

Lemma real_leif_AGM2_scaled x y :
  x \is real -> y \is real -> x * y *+ 4 <= (x + y) ^+ 2 ?= iff (x == y).
Proof.
move=> Rx Ry; rewrite sqrrD addrAC (mulrnDr _ 2) -leif_subLR addrK.
exact: real_leif_mean_square_scaled.
Qed.

Lemma leif_AGM_scaled (I : finType) (A : {pred I}) (E : I -> R) (n := #|A|) :
    {in A, forall i, 0 <= E i *+ n} ->
  \prod_(i in A) (E i *+ n) <= (\sum_(i in A) E i) ^+ n
                            ?= iff [forall i in A, forall j in A, E i == E j].
Proof.
elim: {A}_.+1 {-2}A (ltnSn #|A|) => // m IHm A leAm in E n * => Ege0.
apply/leifP; case: ifPn => [/forall_inP-Econstant | Enonconstant].
  have [i /= Ai | A0] := pickP (mem A); last by rewrite [n]eq_card0 ?big_pred0.
  have /eqfun_inP-E_i := Econstant i Ai; rewrite -(eq_bigr _ E_i) sumr_const.
  by rewrite exprMn_n prodrMn -(eq_bigr _ E_i) prodr_const.
set mu := \sum_(i in A) E i; pose En i := E i *+ n.
pose cmp_mu s := [pred i | s * mu < s * En i].
have{Enonconstant} has_cmp_mu e (s := (-1) ^+ e): {i | i \in A & cmp_mu s i}.
  apply/sig2W/exists_inP; apply: contraR Enonconstant.
  rewrite negb_exists_in => /forall_inP-mu_s_A.
  have n_gt0 i: i \in A -> (0 < n)%N by rewrite [n](cardD1 i) => ->.
  have{mu_s_A} mu_s_A i: i \in A -> s * En i <= s * mu.
    move=> Ai; rewrite real_leNgt ?mu_s_A ?rpredMsign ?ger0_real ?Ege0 //.
    by rewrite -(pmulrn_lge0 _ (n_gt0 i Ai)) -sumrMnl sumr_ge0.
  have [_ /esym/eqfun_inP] := leif_sum (fun i Ai => leif_eq (mu_s_A i Ai)).
  rewrite sumr_const -/n -mulr_sumr sumrMnl -/mu mulrnAr eqxx => A_mu.
  apply/forall_inP=> i Ai; apply/eqfun_inP=> j Aj.
  by apply: (pmulrnI (n_gt0 i Ai)); apply: (can_inj (signrMK e)); rewrite !A_mu.
have [[i Ai Ei_lt_mu] [j Aj Ej_gt_mu]] := (has_cmp_mu 1, has_cmp_mu 0)%N.
rewrite {cmp_mu has_cmp_mu}/= !mul1r !mulN1r ltr_opp2 in Ei_lt_mu Ej_gt_mu.
pose A' := [predD1 A & i]; pose n' := #|A'|.
have [Dn n_gt0]: n = n'.+1 /\ (n > 0)%N  by rewrite [n](cardD1 i) Ai.
have i'j: j != i by apply: contraTneq Ej_gt_mu => ->; rewrite lt_gtF.
have{i'j} A'j: j \in A' by rewrite !inE Aj i'j.
have mu_gt0: 0 < mu := le_lt_trans (Ege0 i Ai) Ei_lt_mu.
rewrite (bigD1 i) // big_andbC (bigD1 j) //= mulrA; set pi := \prod_(k | _) _.
have [-> | nz_pi] := eqVneq pi 0; first by rewrite !mulr0 exprn_gt0.
have{nz_pi} pi_gt0: 0 < pi.
  by rewrite lt_def nz_pi prodr_ge0 // => k /andP[/andP[_ /Ege0]].
rewrite -/(En i) -/(En j); pose E' := [eta En with j |-> En i + En j - mu].
have E'ge0 k: k \in A' -> E' k *+ n' >= 0.
  case/andP=> /= _ Ak; apply: mulrn_wge0; case: ifP => _; last exact: Ege0.
  by rewrite subr_ge0 ler_paddl ?Ege0 // ltW.
rewrite -/n Dn in leAm; have{leAm IHm E'ge0}: _ <= _ := IHm _ leAm _ E'ge0.
have ->: \sum_(k in A') E' k = mu *+ n'.
  apply: (addrI mu); rewrite -mulrS -Dn -sumrMnl (bigD1 i Ai) big_andbC /=.
  rewrite !(bigD1 j A'j) /= addrCA eqxx !addrA subrK; congr (_ + _).
  by apply: eq_bigr => k /andP[_ /negPf->].
rewrite prodrMn exprMn_n -/n' ler_pmuln2r ?expn_gt0; last by case: (n').
have ->: \prod_(k in A') E' k = E' j * pi.
  by rewrite (bigD1 j) //=; congr *%R; apply: eq_bigr => k /andP[_ /negPf->].
rewrite -(ler_pmul2l mu_gt0) -exprS -Dn mulrA; apply: lt_le_trans.
rewrite ltr_pmul2r //= eqxx -addrA mulrDr mulrC -ltr_subl_addl -mulrBl.
by rewrite mulrC ltr_pmul2r ?subr_gt0.
Qed.

(* Polynomial bound. *)

Implicit Type p : {poly R}.

Lemma poly_disk_bound p b : {ub | forall x, `|x| <= b -> `|p.[x]| <= ub}.
Proof.
exists (\sum_(j < size p) `|p`_j| * b ^+ j) => x le_x_b.
rewrite horner_coef (le_trans (ler_norm_sum _ _ _)) ?ler_sum // => j _.
rewrite normrM normrX ler_wpmul2l ?ler_expn2r ?unfold_in //.
exact: le_trans (normr_ge0 x) le_x_b.
Qed.

End NumDomainOperationTheory.

Hint Resolve ler_opp2 ltr_opp2 real0 real1 normr_real : core.
Arguments ler_sqr {R} [x y].
Arguments ltr_sqr {R} [x y].
Arguments signr_inj {R} [x1 x2].
Arguments real_ler_normlP {R x y}.
Arguments real_ltr_normlP {R x y}.

Section NumDomainMonotonyTheoryForReals.
Local Open Scope order_scope.

Variables (R R' : numDomainType) (D : pred R) (f : R -> R') (f' : R -> nat).
Implicit Types (m n p : nat) (x y z : R) (u v w : R').

Lemma real_mono :
  {homo f : x y / x < y} -> {in real &, {mono f : x y / x <= y}}.
Proof.
move=> mf x y xR yR /=; have [lt_xy | le_yx] := real_leP xR yR.
  by rewrite ltW_homo.
by rewrite lt_geF ?mf.
Qed.

Lemma real_nmono :
  {homo f : x y /~ x < y} -> {in real &, {mono f : x y /~ x <= y}}.
Proof.
move=> mf x y xR yR /=; have [lt_xy|le_yx] := real_ltP xR yR.
  by rewrite lt_geF ?mf.
by rewrite ltW_nhomo.
Qed.

Lemma real_mono_in :
    {in D &, {homo f : x y / x < y}} ->
  {in [pred x in D | x \is real] &, {mono f : x y / x <= y}}.
Proof.
move=> Dmf x y /andP[hx xR] /andP[hy yR] /=.
have [lt_xy|le_yx] := real_leP xR yR; first by rewrite (ltW_homo_in Dmf).
by rewrite lt_geF ?Dmf.
Qed.

Lemma real_nmono_in :
    {in D &, {homo f : x y /~ x < y}} ->
  {in [pred x in D | x \is real] &, {mono f : x y /~ x <= y}}.
Proof.
move=> Dmf x y /andP[hx xR] /andP[hy yR] /=.
have [lt_xy|le_yx] := real_ltP xR yR; last by rewrite (ltW_nhomo_in Dmf).
by rewrite lt_geF ?Dmf.
Qed.

Lemma realn_mono : {homo f' : x y / x < y >-> (x < y)} ->
  {in real &, {mono f' : x y / x <= y >-> (x <= y)}}.
Proof.
move=> mf x y xR yR /=; have [lt_xy | le_yx] := real_leP xR yR.
  by rewrite ltW_homo.
by rewrite lt_geF ?mf.
Qed.

Lemma realn_nmono : {homo f' : x y / y < x >-> (x < y)} ->
  {in real &, {mono f' : x y / y <= x >-> (x <= y)}}.
Proof.
move=> mf x y xR yR /=; have [lt_xy|le_yx] := real_ltP xR yR.
  by rewrite lt_geF ?mf.
by rewrite ltW_nhomo.
Qed.

Lemma realn_mono_in : {in D &, {homo f' : x y / x < y >-> (x < y)}} ->
  {in [pred x in D | x \is real] &, {mono f' : x y / x <= y >-> (x <= y)}}.
Proof.
move=> Dmf x y /andP[hx xR] /andP[hy yR] /=.
have [lt_xy|le_yx] := real_leP xR yR; first by rewrite (ltW_homo_in Dmf).
by rewrite lt_geF ?Dmf.
Qed.

Lemma realn_nmono_in : {in D &, {homo f' : x y / y < x >-> (x < y)}} ->
  {in [pred x in D | x \is real] &, {mono f' : x y / y <= x >-> (x <= y)}}.
Proof.
move=> Dmf x y /andP[hx xR] /andP[hy yR] /=.
have [lt_xy|le_yx] := real_ltP xR yR; last by rewrite (ltW_nhomo_in Dmf).
by rewrite lt_geF ?Dmf.
Qed.

End NumDomainMonotonyTheoryForReals.

Section FinGroup.

Import GroupScope.

Variables (R : numDomainType) (gT : finGroupType).
Implicit Types G : {group gT}.

Lemma natrG_gt0 G : #|G|%:R > 0 :> R.
Proof. by rewrite ltr0n cardG_gt0. Qed.

Lemma natrG_neq0 G : #|G|%:R != 0 :> R.
Proof. by rewrite gt_eqF // natrG_gt0. Qed.

Lemma natr_indexg_gt0 G B : #|G : B|%:R > 0 :> R.
Proof. by rewrite ltr0n indexg_gt0. Qed.

Lemma natr_indexg_neq0 G B : #|G : B|%:R != 0 :> R.
Proof. by rewrite gt_eqF // natr_indexg_gt0. Qed.

End FinGroup.

Section NumFieldTheory.

Variable F : numFieldType.
Implicit Types x y z t : F.

Lemma unitf_gt0 x : 0 < x -> x \is a GRing.unit.
Proof. by move=> hx; rewrite unitfE eq_sym lt_eqF. Qed.

Lemma unitf_lt0 x : x < 0 -> x \is a GRing.unit.
Proof. by move=> hx; rewrite unitfE lt_eqF. Qed.

Lemma lef_pinv : {in pos &, {mono (@GRing.inv F) : x y /~ x <= y}}.
Proof. by move=> x y hx hy /=; rewrite ler_pinv ?inE ?unitf_gt0. Qed.

Lemma lef_ninv : {in neg &, {mono (@GRing.inv F) : x y /~ x <= y}}.
Proof. by move=> x y hx hy /=; rewrite ler_ninv ?inE ?unitf_lt0. Qed.

Lemma ltf_pinv : {in pos &, {mono (@GRing.inv F) : x y /~ x < y}}.
Proof. exact: leW_nmono_in lef_pinv. Qed.

Lemma ltf_ninv: {in neg &, {mono (@GRing.inv F) : x y /~ x < y}}.
Proof. exact: leW_nmono_in lef_ninv. Qed.

Definition ltef_pinv := (lef_pinv, ltf_pinv).
Definition ltef_ninv := (lef_ninv, ltf_ninv).

Lemma invf_gt1 x : 0 < x -> (1 < x^-1) = (x < 1).
Proof. by move=> x_gt0; rewrite -{1}[1]invr1 ltf_pinv ?posrE ?ltr01. Qed.

Lemma invf_ge1 x : 0 < x -> (1 <= x^-1) = (x <= 1).
Proof. by move=> x_lt0; rewrite -{1}[1]invr1 lef_pinv ?posrE ?ltr01. Qed.

Definition invf_gte1 := (invf_ge1, invf_gt1).

Lemma invf_le1 x : 0 < x -> (x^-1 <= 1) = (1 <= x).
Proof. by move=> x_gt0; rewrite -invf_ge1 ?invr_gt0 // invrK. Qed.

Lemma invf_lt1 x : 0 < x -> (x^-1 < 1) = (1 < x).
Proof. by move=> x_lt0; rewrite -invf_gt1 ?invr_gt0 // invrK. Qed.

Definition invf_lte1 := (invf_le1, invf_lt1).
Definition invf_cp1 := (invf_gte1, invf_lte1).

(* These lemma are all combinations of mono(LR|RL) with ler_[pn]mul2[rl]. *)
Lemma ler_pdivl_mulr z x y : 0 < z -> (x <= y / z) = (x * z <= y).
Proof. by move=> z_gt0; rewrite -(@ler_pmul2r _ z _ x) ?mulfVK ?gt_eqF. Qed.

Lemma ltr_pdivl_mulr z x y : 0 < z -> (x < y / z) = (x * z < y).
Proof. by move=> z_gt0; rewrite -(@ltr_pmul2r _ z _ x) ?mulfVK ?gt_eqF. Qed.

Definition lter_pdivl_mulr := (ler_pdivl_mulr, ltr_pdivl_mulr).

Lemma ler_pdivr_mulr z x y : 0 < z -> (y / z <= x) = (y <= x * z).
Proof. by move=> z_gt0; rewrite -(@ler_pmul2r _ z) ?mulfVK ?gt_eqF. Qed.

Lemma ltr_pdivr_mulr z x y : 0 < z -> (y / z < x) = (y < x * z).
Proof. by move=> z_gt0; rewrite -(@ltr_pmul2r _ z) ?mulfVK ?gt_eqF. Qed.

Definition lter_pdivr_mulr := (ler_pdivr_mulr, ltr_pdivr_mulr).

Lemma ler_pdivl_mull z x y : 0 < z -> (x <= z^-1 * y) = (z * x <= y).
Proof. by move=> z_gt0; rewrite mulrC ler_pdivl_mulr ?[z * _]mulrC. Qed.

Lemma ltr_pdivl_mull z x y : 0 < z -> (x < z^-1 * y) = (z * x < y).
Proof. by move=> z_gt0; rewrite mulrC ltr_pdivl_mulr ?[z * _]mulrC. Qed.

Definition lter_pdivl_mull := (ler_pdivl_mull, ltr_pdivl_mull).

Lemma ler_pdivr_mull z x y : 0 < z -> (z^-1 * y <= x) = (y <= z * x).
Proof. by move=> z_gt0; rewrite mulrC ler_pdivr_mulr ?[z * _]mulrC. Qed.

Lemma ltr_pdivr_mull z x y : 0 < z -> (z^-1 * y < x) = (y < z * x).
Proof. by move=> z_gt0; rewrite mulrC ltr_pdivr_mulr ?[z * _]mulrC. Qed.

Definition lter_pdivr_mull := (ler_pdivr_mull, ltr_pdivr_mull).

Lemma ler_ndivl_mulr z x y : z < 0 -> (x <= y / z) = (y <= x * z).
Proof. by move=> z_lt0; rewrite -(@ler_nmul2r _ z) ?mulfVK  ?lt_eqF. Qed.

Lemma ltr_ndivl_mulr z x y : z < 0 -> (x < y / z) = (y < x * z).
Proof. by move=> z_lt0; rewrite -(@ltr_nmul2r _ z) ?mulfVK ?lt_eqF. Qed.

Definition lter_ndivl_mulr := (ler_ndivl_mulr, ltr_ndivl_mulr).

Lemma ler_ndivr_mulr z x y : z < 0 -> (y / z <= x) = (x * z <= y).
Proof. by move=> z_lt0; rewrite -(@ler_nmul2r _ z) ?mulfVK ?lt_eqF. Qed.

Lemma ltr_ndivr_mulr z x y : z < 0 -> (y / z < x) = (x * z < y).
Proof. by move=> z_lt0; rewrite -(@ltr_nmul2r _ z) ?mulfVK ?lt_eqF. Qed.

Definition lter_ndivr_mulr := (ler_ndivr_mulr, ltr_ndivr_mulr).

Lemma ler_ndivl_mull z x y : z < 0 -> (x <= z^-1 * y) = (y <= z * x).
Proof. by move=> z_lt0; rewrite mulrC ler_ndivl_mulr ?[z * _]mulrC. Qed.

Lemma ltr_ndivl_mull z x y : z < 0 -> (x < z^-1 * y) = (y < z * x).
Proof. by move=> z_lt0; rewrite mulrC ltr_ndivl_mulr ?[z * _]mulrC. Qed.

Definition lter_ndivl_mull := (ler_ndivl_mull, ltr_ndivl_mull).

Lemma ler_ndivr_mull z x y : z < 0 -> (z^-1 * y <= x) = (z * x <= y).
Proof. by move=> z_lt0; rewrite mulrC ler_ndivr_mulr ?[z * _]mulrC. Qed.

Lemma ltr_ndivr_mull z x y : z < 0 -> (z^-1 * y < x) = (z * x < y).
Proof. by move=> z_lt0; rewrite mulrC ltr_ndivr_mulr ?[z * _]mulrC. Qed.

Definition lter_ndivr_mull := (ler_ndivr_mull, ltr_ndivr_mull).

Lemma natf_div m d : (d %| m)%N -> (m %/ d)%:R = m%:R / d%:R :> F.
Proof. by apply: char0_natf_div; apply: (@char_num F). Qed.

Lemma normfV : {morph (@norm F F) : x / x ^-1}.
Proof.
move=> x /=; have [/normrV //|Nux] := boolP (x \is a GRing.unit).
by rewrite !invr_out // unitfE normr_eq0 -unitfE.
Qed.

Lemma normf_div : {morph (@norm F F) : x y / x / y}.
Proof. by move=> x y /=; rewrite normrM normfV. Qed.

Lemma invr_sg x : (sg x)^-1 = sgr x.
Proof. by rewrite !(fun_if GRing.inv) !(invr0, invrN, invr1). Qed.

Lemma sgrV x : sgr x^-1 = sgr x.
Proof. by rewrite /sgr invr_eq0 invr_lt0. Qed.

(* Interval midpoint. *)

Local Notation mid x y := ((x + y) / 2%:R).

Lemma midf_le x y : x <= y -> (x <= mid x y) * (mid x y  <= y).
Proof.
move=> lexy; rewrite ler_pdivl_mulr ?ler_pdivr_mulr ?ltr0Sn //.
by rewrite !mulrDr !mulr1 ler_add2r ler_add2l.
Qed.

Lemma midf_lt x y : x < y -> (x < mid x y) * (mid x y  < y).
Proof.
move=> ltxy; rewrite ltr_pdivl_mulr ?ltr_pdivr_mulr ?ltr0Sn //.
by rewrite !mulrDr !mulr1 ltr_add2r ltr_add2l.
Qed.

Definition midf_lte := (midf_le, midf_lt).

(* The AGM, unscaled but without the nth root. *)

Lemma real_leif_mean_square x y :
  x \is real -> y \is real -> x * y <= mid (x ^+ 2) (y ^+ 2) ?= iff (x == y).
Proof.
move=> Rx Ry; rewrite -(mono_leif (ler_pmul2r (ltr_nat F 0 2))).
by rewrite divfK ?pnatr_eq0 // mulr_natr; apply: real_leif_mean_square_scaled.
Qed.

Lemma real_leif_AGM2 x y :
  x \is real -> y \is real -> x * y <= mid x y ^+ 2 ?= iff (x == y).
Proof.
move=> Rx Ry; rewrite -(mono_leif (ler_pmul2r (ltr_nat F 0 4))).
rewrite mulr_natr (natrX F 2 2) -exprMn divfK ?pnatr_eq0 //.
exact: real_leif_AGM2_scaled.
Qed.

Lemma leif_AGM (I : finType) (A : {pred I}) (E : I -> F) :
    let n := #|A| in let mu := (\sum_(i in A) E i) / n%:R in
    {in A, forall i, 0 <= E i} ->
  \prod_(i in A) E i <= mu ^+ n
                     ?= iff [forall i in A, forall j in A, E i == E j].
Proof.
move=> n mu Ege0; have [n0 | n_gt0] := posnP n.
  by rewrite n0 -big_andE !(big_pred0 _ _ _ _ (card0_eq n0)); apply/leifP.
pose E' i := E i / n%:R.
have defE' i: E' i *+ n = E i by rewrite -mulr_natr divfK ?pnatr_eq0 -?lt0n.
have /leif_AGM_scaled (i): i \in A -> 0 <= E' i *+ n by rewrite defE' => /Ege0.
rewrite -/n -mulr_suml (eq_bigr _ (in1W defE')); congr (_ <= _ ?= iff _).
by do 2![apply: eq_forallb_in => ? _]; rewrite -(eqr_pmuln2r n_gt0) !defE'.
Qed.

Implicit Type p : {poly F}.
Lemma Cauchy_root_bound p : p != 0 -> {b | forall x, root p x -> `|x| <= b}.
Proof.
move=> nz_p; set a := lead_coef p; set n := (size p).-1.
have [q Dp]: {q | forall x, x != 0 -> p.[x] = (a - q.[x^-1] / x) * x ^+ n}.
  exists (- \poly_(i < n) p`_(n - i.+1)) => x nz_x.
  rewrite hornerN mulNr opprK horner_poly mulrDl !mulr_suml addrC.
  rewrite horner_coef polySpred // big_ord_recr (reindex_inj rev_ord_inj) /=.
  rewrite -/n -lead_coefE; congr (_ + _); apply: eq_bigr=> i _.
  by rewrite exprB ?unitfE // -exprVn mulrA mulrAC exprSr mulrA.
have [b ub_q] := poly_disk_bound q 1; exists (b / `|a| + 1) => x px0.
have b_ge0: 0 <= b by rewrite (le_trans (normr_ge0 q.[1])) ?ub_q ?normr1.
have{b_ge0} ba_ge0: 0 <= b / `|a| by rewrite divr_ge0.
rewrite real_leNgt ?rpredD ?rpred1 ?ger0_real //.
apply: contraL px0 => lb_x; rewrite rootE.
have x_ge1: 1 <= `|x| by rewrite (le_trans _ (ltW lb_x)) // ler_paddl.
have nz_x: x != 0 by rewrite -normr_gt0 (lt_le_trans ltr01).
rewrite {}Dp // mulf_neq0 ?expf_neq0 // subr_eq0 eq_sym.
have: (b / `|a|) < `|x| by rewrite (lt_trans _ lb_x) // ltr_spaddr ?ltr01.
apply: contraTneq => /(canRL (divfK nz_x))Dax.
rewrite ltr_pdivr_mulr ?normr_gt0 ?lead_coef_eq0 // mulrC -normrM -{}Dax.
by rewrite le_gtF // ub_q // normfV invf_le1 ?normr_gt0.
Qed.

Import GroupScope.

Lemma natf_indexg (gT : finGroupType) (G H : {group gT}) :
  H \subset G -> #|G : H|%:R = (#|G|%:R / #|H|%:R)%R :> F.
Proof. by move=> sHG; rewrite -divgS // natf_div ?cardSg. Qed.

End NumFieldTheory.

Section RealDomainTheory.

Variable R : realDomainType.
Implicit Types x y z t : R.

Lemma num_real x : x \is real. Proof. exact: num_real. Qed.
Hint Resolve num_real : core.

Lemma lerP x y : ler_xor_gt x y `|x - y| `|y - x| (x <= y) (y < x).
Proof. exact: real_leP. Qed.

Lemma ltrP x y : ltr_xor_ge x y `|x - y| `|y - x| (y <= x) (x < y).
Proof. exact: real_ltP. Qed.

Lemma ltrgtP x y :
   comparer x y `|x - y| `|y - x| (y == x) (x == y)
                 (x >= y) (x <= y) (x > y) (x < y) .
Proof. exact: real_ltgtP. Qed.

Lemma ger0P x : ger0_xor_lt0 x `|x| (x < 0) (0 <= x).
Proof. exact: real_ge0P. Qed.

Lemma ler0P x : ler0_xor_gt0 x `|x| (0 < x) (x <= 0).
Proof. exact: real_le0P. Qed.

Lemma ltrgt0P x :
  comparer0 x `|x| (0 == x) (x == 0) (x <= 0) (0 <= x) (x < 0) (x > 0).
Proof. exact: real_ltgt0P. Qed.

(* sign *)

Lemma mulr_lt0 x y :
  (x * y < 0) = [&& x != 0, y != 0 & (x < 0) (+) (y < 0)].
Proof.
have [x_gt0|x_lt0|->] /= := ltrgt0P x; last by rewrite mul0r.
  by rewrite pmulr_rlt0 //; case: ltrgt0P.
by rewrite nmulr_rlt0 //; case: ltrgt0P.
Qed.

Lemma neq0_mulr_lt0 x y :
  x != 0 -> y != 0 -> (x * y < 0) = (x < 0) (+) (y < 0).
Proof. by move=> x_neq0 y_neq0; rewrite mulr_lt0 x_neq0 y_neq0. Qed.

Lemma mulr_sign_lt0 (b : bool) x :
  ((-1) ^+ b * x < 0) = (x != 0) && (b (+) (x < 0)%R).
Proof. by rewrite mulr_lt0 signr_lt0 signr_eq0. Qed.

(* sign & norm *)

Lemma mulr_sign_norm x : (-1) ^+ (x < 0)%R * `|x| = x.
Proof. by rewrite real_mulr_sign_norm. Qed.

Lemma mulr_Nsign_norm x : (-1) ^+ (0 < x)%R * `|x| = - x.
Proof. by rewrite real_mulr_Nsign_norm. Qed.

Lemma numEsign x : x = (-1) ^+ (x < 0)%R * `|x|.
Proof. by rewrite -realEsign. Qed.

Lemma numNEsign x : -x = (-1) ^+ (0 < x)%R * `|x|.
Proof. by rewrite -realNEsign. Qed.

Lemma normrEsign x : `|x| = (-1) ^+ (x < 0)%R * x.
Proof. by rewrite -real_normrEsign. Qed.

End RealDomainTheory.

Hint Resolve num_real : core.

Section RealDomainOperations.

Notation "[ 'arg' 'min_' ( i < i0 | P ) F ]" :=
    (Order.arg_min (disp := ring_display) i0 (fun i => P%B) (fun i => F))
  (at level 0, i, i0 at level 10,
   format "[ 'arg'  'min_' ( i  <  i0  |  P )  F ]") : ring_scope.

Notation "[ 'arg' 'min_' ( i < i0 'in' A ) F ]" :=
    [arg min_(i < i0 | i \in A) F]
  (at level 0, i, i0 at level 10,
   format "[ 'arg'  'min_' ( i  <  i0  'in'  A )  F ]") : ring_scope.

Notation "[ 'arg' 'min_' ( i < i0 ) F ]" := [arg min_(i < i0 | true) F]
  (at level 0, i, i0 at level 10,
   format "[ 'arg'  'min_' ( i  <  i0 )  F ]") : ring_scope.

Notation "[ 'arg' 'max_' ( i > i0 | P ) F ]" :=
     (Order.arg_max (disp := ring_display) i0 (fun i => P%B) (fun i => F))
  (at level 0, i, i0 at level 10,
   format "[ 'arg'  'max_' ( i  >  i0  |  P )  F ]") : ring_scope.

Notation "[ 'arg' 'max_' ( i > i0 'in' A ) F ]" :=
    [arg max_(i > i0 | i \in A) F]
  (at level 0, i, i0 at level 10,
   format "[ 'arg'  'max_' ( i  >  i0  'in'  A )  F ]") : ring_scope.

Notation "[ 'arg' 'max_' ( i > i0 ) F ]" := [arg max_(i > i0 | true) F]
  (at level 0, i, i0 at level 10,
   format "[ 'arg'  'max_' ( i  >  i0 ) F ]") : ring_scope.

(* sgr section *)

Variable R : realDomainType.
Implicit Types x y z t : R.
Hint Resolve (@num_real R) : core.

Lemma sgr_cp0 x :
  ((sg x == 1) = (0 < x)) *
  ((sg x == -1) = (x < 0)) *
  ((sg x == 0) = (x == 0)).
Proof.
rewrite -[1]/((-1) ^+ false) -signrN lt0r leNgt sgr_def.
case: (x =P 0) => [-> | _]; first by rewrite !(eq_sym 0) !signr_eq0 ltxx eqxx.
by rewrite !(inj_eq signr_inj) eqb_id eqbF_neg signr_eq0 //.
Qed.

Variant sgr_val x : R -> bool -> bool -> bool -> bool -> bool -> bool
  -> bool -> bool -> bool -> bool -> bool -> bool -> R -> Set :=
  | SgrNull of x = 0 : sgr_val x 0 true true true true false false
    true false false true false false 0
  | SgrPos of x > 0 : sgr_val x x false false true false false true
    false false true false false true 1
  | SgrNeg of x < 0 : sgr_val x (- x) false true false false true false
    false true false false true false (-1).

Lemma sgrP x :
  sgr_val x `|x| (0 == x) (x <= 0) (0 <= x) (x == 0) (x < 0) (0 < x)
                 (0 == sg x) (-1 == sg x) (1 == sg x)
                 (sg x == 0)  (sg x == -1) (sg x == 1) (sg x).
Proof.
by rewrite ![_ == sg _]eq_sym !sgr_cp0 /sg; case: ltrgt0P; constructor.
Qed.

Lemma normrEsg x : `|x| = sg x * x.
Proof. by case: sgrP; rewrite ?(mul0r, mul1r, mulN1r). Qed.

Lemma numEsg x : x = sg x * `|x|.
Proof. by case: sgrP; rewrite !(mul1r, mul0r, mulrNN). Qed.

(* GG: duplicate! *)
Lemma mulr_sg_norm x : sg x * `|x| = x. Proof. by rewrite -numEsg. Qed.

Lemma sgrM x y : sg (x * y) = sg x * sg y.
Proof.
rewrite !sgr_def mulr_lt0 andbA mulrnAr mulrnAl -mulrnA mulnb -negb_or mulf_eq0.
by case: (~~ _) => //; rewrite signr_addb.
Qed.

Lemma sgrN x : sg (- x) = - sg x.
Proof. by rewrite -mulrN1 sgrM sgrN1 mulrN1. Qed.

Lemma sgrX n x : sg (x ^+ n) = (sg x) ^+ n.
Proof. by elim: n => [|n IHn]; rewrite ?sgr1 // !exprS sgrM IHn. Qed.

Lemma sgr_smul x y : sg (sg x * y) = sg x * sg y.
Proof. by rewrite sgrM sgr_id. Qed.

Lemma sgr_gt0 x : (sg x > 0) = (x > 0).
Proof. by rewrite -sgr_cp0 sgr_id sgr_cp0. Qed.

Lemma sgr_ge0 x : (sgr x >= 0) = (x >= 0).
Proof. by rewrite !leNgt sgr_lt0. Qed.

(* norm section *)

Lemma ler_norm x : (x <= `|x|).
Proof. exact: real_ler_norm. Qed.

Lemma ler_norml x y : (`|x| <= y) = (- y <= x <= y).
Proof. exact: real_ler_norml. Qed.

Lemma ler_normlP x y : reflect ((- x <= y) * (x <= y)) (`|x| <= y).
Proof. exact: real_ler_normlP. Qed.
Arguments ler_normlP {x y}.

Lemma eqr_norml x y : (`|x| == y) = ((x == y) || (x == -y)) && (0 <= y).
Proof. exact: real_eqr_norml. Qed.

Lemma eqr_norm2 x y : (`|x| == `|y|) = (x == y) || (x == -y).
Proof. exact: real_eqr_norm2. Qed.

Lemma ltr_norml x y : (`|x| < y) = (- y < x < y).
Proof. exact: real_ltr_norml. Qed.

Definition lter_norml := (ler_norml, ltr_norml).

Lemma ltr_normlP x y : reflect ((-x < y) * (x < y)) (`|x| < y).
Proof. exact: real_ltr_normlP. Qed.
Arguments ltr_normlP {x y}.

Lemma ler_normr x y : (x <= `|y|) = (x <= y) || (x <= - y).
Proof. by rewrite leNgt ltr_norml negb_and -!leNgt orbC ler_oppr. Qed.

Lemma ltr_normr x y : (x < `|y|) = (x < y) || (x < - y).
Proof. by rewrite ltNge ler_norml negb_and -!ltNge orbC ltr_oppr. Qed.

Definition lter_normr := (ler_normr, ltr_normr).

Lemma ler_distl x y e : (`|x - y| <= e) = (y - e <= x <= y + e).
Proof. by rewrite lter_norml !lter_sub_addl. Qed.

Lemma ltr_distl x y e : (`|x - y| < e) = (y - e < x < y + e).
Proof. by rewrite lter_norml !lter_sub_addl. Qed.

Definition lter_distl := (ler_distl, ltr_distl).

Lemma exprn_even_ge0 n x : ~~ odd n -> 0 <= x ^+ n.
Proof. by move=> even_n; rewrite real_exprn_even_ge0 ?num_real. Qed.

Lemma exprn_even_gt0 n x : ~~ odd n -> (0 < x ^+ n) = (n == 0)%N || (x != 0).
Proof. by move=> even_n; rewrite real_exprn_even_gt0 ?num_real. Qed.

Lemma exprn_even_le0 n x : ~~ odd n -> (x ^+ n <= 0) = (n != 0%N) && (x == 0).
Proof. by move=> even_n; rewrite real_exprn_even_le0 ?num_real. Qed.

Lemma exprn_even_lt0 n x : ~~ odd n -> (x ^+ n < 0) = false.
Proof. by move=> even_n; rewrite real_exprn_even_lt0 ?num_real. Qed.

Lemma exprn_odd_ge0 n x : odd n -> (0 <= x ^+ n) = (0 <= x).
Proof. by move=> even_n; rewrite real_exprn_odd_ge0 ?num_real. Qed.

Lemma exprn_odd_gt0 n x : odd n -> (0 < x ^+ n) = (0 < x).
Proof. by move=> even_n; rewrite real_exprn_odd_gt0 ?num_real. Qed.

Lemma exprn_odd_le0 n x : odd n -> (x ^+ n <= 0) = (x <= 0).
Proof. by move=> even_n; rewrite real_exprn_odd_le0 ?num_real. Qed.

Lemma exprn_odd_lt0 n x : odd n -> (x ^+ n < 0) = (x < 0).
Proof. by move=> even_n; rewrite real_exprn_odd_lt0 ?num_real. Qed.

(* Special lemmas for squares. *)

Lemma sqr_ge0 x : 0 <= x ^+ 2. Proof. by rewrite exprn_even_ge0. Qed.

Lemma sqr_norm_eq1 x : (x ^+ 2 == 1) = (`|x| == 1).
Proof. by rewrite sqrf_eq1 eqr_norml ler01 andbT. Qed.

Lemma leif_mean_square_scaled x y :
  x * y *+ 2 <= x ^+ 2 + y ^+ 2 ?= iff (x == y).
Proof. exact: real_leif_mean_square_scaled. Qed.

Lemma leif_AGM2_scaled x y : x * y *+ 4 <= (x + y) ^+ 2 ?= iff (x == y).
Proof. exact: real_leif_AGM2_scaled. Qed.

Section MinMax.

(* GG: Many of the first lemmas hold unconditionally, and others hold for    *)
(* the real subset of a general domain.                                      *)

Lemma addr_min_max x y : min x y + max x y = x + y.
Proof.
case: (lerP x y)=> [| /ltW] hxy;
  first by rewrite (meet_idPl hxy) (join_idPl hxy).
by rewrite (meet_idPr hxy) (join_idPr hxy) addrC.
Qed.

Lemma addr_max_min x y : max x y + min x y = x + y.
Proof. by rewrite addrC addr_min_max. Qed.

Lemma minr_to_max x y : min x y = x + y - max x y.
Proof. by rewrite -[x + y]addr_min_max addrK. Qed.

Lemma maxr_to_min x y : max x y = x + y - min x y.
Proof. by rewrite -[x + y]addr_max_min addrK. Qed.

Lemma oppr_max : {morph -%R : x y / max x y >-> min x y : R}.
Proof.
by move=> x y; case: leP; rewrite -lter_opp2 => hxy;
  rewrite ?(meet_idPr hxy) ?(meet_idPl (ltW hxy)).
Qed.

Lemma oppr_min : {morph -%R : x y / min x y >-> max x y : R}.
Proof. by move=> x y; rewrite -[max _ _]opprK oppr_max !opprK. Qed.

Lemma addr_minl : @left_distributive R R +%R min.
Proof.
by move=> x y z; case: leP; case: leP => //; rewrite lter_add2; case: leP.
Qed.

Lemma addr_minr : @right_distributive R R +%R min.
Proof. by move=> x y z; rewrite !(addrC x) addr_minl. Qed.

Lemma addr_maxl : @left_distributive R R +%R max.
Proof.
by move=> x y z; case: leP; case: leP => //; rewrite lter_add2; case: leP.
Qed.

Lemma addr_maxr : @right_distributive R R +%R max.
Proof. by move=> x y z; rewrite !(addrC x) addr_maxl. Qed.

Lemma minr_pmulr x y z : 0 <= x -> x * min y z = min (x * y) (x * z).
Proof.
case: sgrP=> // hx _; first by rewrite hx !mul0r meetxx.
by case: leP; case: leP => //; rewrite lter_pmul2l //; case: leP.
Qed.

Lemma minr_nmulr x y z : x <= 0 -> x * min y z = max (x * y) (x * z).
Proof.
move=> hx; rewrite -[_ * _]opprK -mulNr minr_pmulr ?oppr_cp0 //.
by rewrite oppr_min !mulNr !opprK.
Qed.

Lemma maxr_pmulr x y z : 0 <= x -> x * max y z = max (x * y) (x * z).
Proof.
move=> hx; rewrite -[_ * _]opprK -mulrN oppr_max minr_pmulr //.
by rewrite oppr_min !mulrN !opprK.
Qed.

Lemma maxr_nmulr x y z : x <= 0 -> x * max y z = min (x * y) (x * z).
Proof.
move=> hx; rewrite -[_ * _]opprK -mulrN oppr_max minr_nmulr //.
by rewrite oppr_max !mulrN !opprK.
Qed.

Lemma minr_pmull x y z : 0 <= x -> min y z * x = min (y * x) (z * x).
Proof. by move=> *; rewrite mulrC minr_pmulr // ![_ * x]mulrC. Qed.

Lemma minr_nmull x y z : x <= 0 -> min y z * x = max (y * x) (z * x).
Proof. by move=> *; rewrite mulrC minr_nmulr // ![_ * x]mulrC. Qed.

Lemma maxr_pmull x y z : 0 <= x -> max y z * x = max (y * x) (z * x).
Proof. by move=> *; rewrite mulrC maxr_pmulr // ![_ * x]mulrC. Qed.

Lemma maxr_nmull x y z : x <= 0 -> max y z * x = min (y * x) (z * x).
Proof. by move=> *; rewrite mulrC maxr_nmulr // ![_ * x]mulrC. Qed.

Lemma maxrN x : max x (- x) = `|x|.
Proof. by case: ger0P=> [/ge0_cp [] | /lt0_cp []]; case: (leP (- x) x). Qed.

Lemma maxNr x : max (- x) x = `|x|.
Proof. by rewrite joinC maxrN. Qed.

Lemma minrN x : min x (- x) = - `|x|.
Proof. by rewrite -[min _ _]opprK oppr_min opprK maxNr. Qed.

Lemma minNr x : min (- x) x = - `|x|.
Proof. by rewrite -[min _ _]opprK oppr_min opprK maxrN. Qed.

End MinMax.

Section PolyBounds.

Variable p : {poly R}.

Lemma poly_itv_bound a b : {ub | forall x, a <= x <= b -> `|p.[x]| <= ub}.
Proof.
have [ub le_p_ub] := poly_disk_bound p (Num.max `|a| `|b|).
exists ub => x /andP[le_a_x le_x_b]; rewrite le_p_ub // lexU !ler_normr.
by have [_|_] := ler0P x; rewrite ?ler_opp2 ?le_a_x ?le_x_b orbT.
Qed.

Lemma monic_Cauchy_bound : p \is monic -> {b | forall x, x >= b -> p.[x] > 0}.
Proof.
move/monicP=> mon_p; pose n := (size p - 2)%N.
have [p_le1 | p_gt1] := leqP (size p) 1.
  exists 0 => x _; rewrite (size1_polyC p_le1) hornerC.
  by rewrite -[p`_0]lead_coefC -size1_polyC // mon_p ltr01.
pose lb := \sum_(j < n.+1) `|p`_j|; exists (lb + 1) => x le_ub_x.
have x_ge1: 1 <= x; last have x_gt0 := lt_le_trans ltr01 x_ge1.
  by rewrite -(ler_add2l lb) ler_paddl ?sumr_ge0 // => j _.
rewrite horner_coef -(subnK p_gt1) -/n addnS big_ord_recr /= addn1.
rewrite [in p`__]subnSK // subn1 -lead_coefE mon_p mul1r -ltr_subl_addl sub0r.
apply: le_lt_trans (_ : lb * x ^+ n < _); last first.
  rewrite exprS ltr_pmul2r ?exprn_gt0 ?(ltr_le_trans ltr01) //.
  by rewrite -(ltr_add2r 1) ltr_spaddr ?ltr01.
rewrite -sumrN mulr_suml ler_sum // => j _; apply: le_trans (ler_norm _) _.
rewrite normrN normrM ler_wpmul2l // normrX.
by rewrite ger0_norm ?(ltW x_gt0) // ler_weexpn2l ?leq_ord.
Qed.

End PolyBounds.

End RealDomainOperations.

Section RealField.

Variables (F : realFieldType) (x y : F).

Lemma leif_mean_square : x * y <= (x ^+ 2 + y ^+ 2) / 2%:R ?= iff (x == y).
Proof. by apply: real_leif_mean_square; apply: num_real. Qed.

Lemma leif_AGM2 : x * y <= ((x + y) / 2%:R)^+ 2 ?= iff (x == y).
Proof. by apply: real_leif_AGM2; apply: num_real. Qed.

End RealField.

Section ArchimedeanFieldTheory.

Variables (F : archiFieldType) (x : F).

Lemma archi_boundP : 0 <= x -> x < (bound x)%:R.
Proof. by move/ger0_norm=> {1}<-; rewrite /bound; case: (sigW _). Qed.

Lemma upper_nthrootP i : (bound x <= i)%N -> x < 2%:R ^+ i.
Proof.
rewrite /bound; case: (sigW _) => /= b le_x_b le_b_i.
apply: le_lt_trans (ler_norm x) (lt_trans le_x_b _ ).
by rewrite -natrX ltr_nat (leq_ltn_trans le_b_i) // ltn_expl.
Qed.

End ArchimedeanFieldTheory.

Section RealClosedFieldTheory.

Variable R : rcfType.
Implicit Types a x y : R.

Lemma poly_ivt : real_closed_axiom R. Proof. exact: poly_ivt. Qed.

(* Square Root theory *)

Lemma sqrtr_ge0 a : 0 <= sqrt a.
Proof. by rewrite /sqrt; case: (sig2W _). Qed.
Hint Resolve sqrtr_ge0 : core.

Lemma sqr_sqrtr a : 0 <= a -> sqrt a ^+ 2 = a.
Proof.
by rewrite /sqrt => a_ge0; case: (sig2W _) => /= x _; rewrite a_ge0 => /eqP.
Qed.

Lemma ler0_sqrtr a : a <= 0 -> sqrt a = 0.
Proof.
rewrite /sqrtr; case: (sig2W _) => x /= _.
by have [//|_ /eqP//|->] := ltrgt0P a; rewrite mulf_eq0 orbb => /eqP.
Qed.

Lemma ltr0_sqrtr a : a < 0 -> sqrt a = 0.
Proof. by move=> /ltW; apply: ler0_sqrtr. Qed.

Variant sqrtr_spec a : R -> bool -> bool -> R -> Type :=
| IsNoSqrtr of a < 0 : sqrtr_spec a a false true 0
| IsSqrtr b of 0 <= b : sqrtr_spec a (b ^+ 2) true false b.

Lemma sqrtrP a : sqrtr_spec a a (0 <= a) (a < 0) (sqrt a).
Proof.
have [a_ge0|a_lt0] := ger0P a.
  by rewrite -{1 2}[a]sqr_sqrtr //; constructor.
by rewrite ltr0_sqrtr //; constructor.
Qed.

Lemma sqrtr_sqr a : sqrt (a ^+ 2) = `|a|.
Proof.
have /eqP : sqrt (a ^+ 2) ^+ 2 = `|a| ^+ 2.
  by rewrite -normrX ger0_norm ?sqr_sqrtr ?sqr_ge0.
rewrite eqf_sqr => /predU1P[-> //|ha].
have := sqrtr_ge0 (a ^+ 2); rewrite (eqP ha) oppr_ge0 normr_le0 => /eqP ->.
by rewrite normr0 oppr0.
Qed.

Lemma sqrtrM a b : 0 <= a -> sqrt (a * b) = sqrt a * sqrt b.
Proof.
case: (sqrtrP a) => // {a} a a_ge0 _; case: (sqrtrP b) => [b_lt0 | {b} b b_ge0].
  by rewrite mulr0 ler0_sqrtr // nmulr_lle0 ?mulr_ge0.
by rewrite mulrACA sqrtr_sqr ger0_norm ?mulr_ge0.
Qed.

Lemma sqrtr0 : sqrt 0 = 0 :> R.
Proof. by move: (sqrtr_sqr 0); rewrite exprS mul0r => ->; rewrite normr0. Qed.

Lemma sqrtr1 : sqrt 1 = 1 :> R.
Proof. by move: (sqrtr_sqr 1); rewrite expr1n => ->; rewrite normr1. Qed.

Lemma sqrtr_eq0 a : (sqrt a == 0) = (a <= 0).
Proof.
case: sqrtrP => [/ltW ->|b]; first by rewrite eqxx.
case: ltrgt0P => [b_gt0|//|->]; last by rewrite exprS mul0r lexx.
by rewrite lt_geF ?pmulr_rgt0.
Qed.

Lemma sqrtr_gt0 a : (0 < sqrt a) = (0 < a).
Proof. by rewrite lt0r sqrtr_ge0 sqrtr_eq0 -ltNge andbT. Qed.

Lemma eqr_sqrt a b : 0 <= a -> 0 <= b -> (sqrt a == sqrt b) = (a == b).
Proof.
move=> a_ge0 b_ge0; apply/eqP/eqP=> [HS|->] //.
by move: (sqr_sqrtr a_ge0); rewrite HS (sqr_sqrtr b_ge0).
Qed.

Lemma ler_wsqrtr : {homo @sqrt R : a b / a <= b}.
Proof.
move=> a b /= le_ab; case: (boolP (0 <= a))=> [pa|]; last first.
  by rewrite -ltNge; move/ltW; rewrite -sqrtr_eq0; move/eqP->.
rewrite -(@ler_pexpn2r R 2) ?nnegrE ?sqrtr_ge0 //.
by rewrite !sqr_sqrtr // (le_trans pa).
Qed.

Lemma ler_psqrt : {in @pos R &, {mono sqrt : a b / a <= b}}.
Proof.
apply: le_mono_in => x y x_gt0 y_gt0.
rewrite !lt_neqAle => /andP[neq_xy le_xy].
by rewrite ler_wsqrtr // eqr_sqrt ?ltW // neq_xy.
Qed.

Lemma ler_sqrt a b : 0 < b -> (sqrt a <= sqrt b) = (a <= b).
Proof.
move=> b_gt0; have [a_le0|a_gt0] := ler0P a; last by rewrite ler_psqrt.
by rewrite ler0_sqrtr // sqrtr_ge0 (le_trans a_le0) ?ltW.
Qed.

Lemma ltr_sqrt a b : 0 < b -> (sqrt a < sqrt b) = (a < b).
Proof.
move=> b_gt0; have [a_le0|a_gt0] := ler0P a; last first.
  by rewrite (leW_mono_in ler_psqrt).
by rewrite ler0_sqrtr // sqrtr_gt0 b_gt0 (le_lt_trans a_le0).
Qed.

End RealClosedFieldTheory.

Definition conjC {C : numClosedFieldType} : {rmorphism C -> C} :=
 ClosedField.conj_op (ClosedField.conj_mixin (ClosedField.class C)).
Notation "z ^*" := (@conjC _ z) (at level 2, format "z ^*") : ring_scope.

Definition imaginaryC {C : numClosedFieldType} : C :=
 ClosedField.imaginary (ClosedField.conj_mixin (ClosedField.class C)).
Notation "'i" := (@imaginaryC _) (at level 0) : ring_scope.

Section ClosedFieldTheory.

Variable C : numClosedFieldType.
Implicit Types a x y z : C.

Definition normCK x : `|x| ^+ 2 = x * x^*.
Proof. by case: C x => ? [? ? ? []]. Qed.

Lemma sqrCi : 'i ^+ 2 = -1 :> C.
Proof. by case: C => ? [? ? ? []]. Qed.

Lemma conjCK : involutive (@conjC C).
Proof.
have JE x : x^* = `|x|^+2 / x.
  have [->|x_neq0] := eqVneq x 0; first by rewrite rmorph0 invr0 mulr0.
  by apply: (canRL (mulfK _)) => //; rewrite mulrC -normCK.
move=> x; have [->|x_neq0] := eqVneq x 0; first by rewrite !rmorph0.
rewrite !JE normrM normfV exprMn normrX normr_id.
rewrite invfM exprVn mulrA -[X in X * _]mulrA -invfM -exprMn.
by rewrite divff ?mul1r ?invrK // !expf_eq0 normr_eq0 //.
Qed.

Let Re2 z := z + z^*.
Definition nnegIm z := (0 <= imaginaryC * (z^* - z)).
Definition argCle y z := nnegIm z ==> nnegIm y && (Re2 z <= Re2 y).

Variant rootC_spec n (x : C) : Type :=
  RootCspec (y : C) of if (n > 0)%N then y ^+ n = x else y = 0
                        & forall z, (n > 0)%N -> z ^+ n = x -> argCle y z.

Fact rootC_subproof n x : rootC_spec n x.
Proof.
have realRe2 u : Re2 u \is Num.real by
  rewrite realEsqr expr2 {2}/Re2 -{2}[u]conjCK addrC -rmorphD -normCK exprn_ge0.
have argCle_total : total argCle.
  move=> u v; rewrite /total /argCle.
  by do 2!case: (nnegIm _) => //; rewrite ?orbT //= real_leVge.
have argCle_trans : transitive argCle.
  move=> u v w /implyP geZuv /implyP geZvw; apply/implyP.
  by case/geZvw/andP=> /geZuv/andP[-> geRuv] /le_trans->.
pose p := 'X^n - (x *+ (n > 0))%:P; have [r0 Dp] := closed_field_poly_normal p.
have sz_p: size p = n.+1.
  rewrite size_addl ?size_polyXn // ltnS size_opp size_polyC mulrn_eq0.
  by case: posnP => //; case: negP.
pose r := sort argCle r0; have r_arg: sorted argCle r by apply: sort_sorted.
have{Dp} Dp: p = \prod_(z <- r) ('X - z%:P).
  rewrite Dp lead_coefE sz_p coefB coefXn coefC -mulrb -mulrnA mulnb lt0n andNb.
  by rewrite subr0 eqxx scale1r; apply/esym/perm_big; rewrite perm_sort.
have mem_rP z: (n > 0)%N -> reflect (z ^+ n = x) (z \in r).
  move=> n_gt0; rewrite -root_prod_XsubC -Dp rootE !hornerE hornerXn n_gt0.
  by rewrite subr_eq0; apply: eqP.
exists r`_0 => [|z n_gt0 /(mem_rP z n_gt0) r_z].
  have sz_r: size r = n by apply: succn_inj; rewrite -sz_p Dp size_prod_XsubC.
  case: posnP => [n0 | n_gt0]; first by rewrite nth_default // sz_r n0.
  by apply/mem_rP=> //; rewrite mem_nth ?sz_r.
case: {Dp mem_rP}r r_z r_arg => // y r1; rewrite inE => /predU1P[-> _|r1z].
  by apply/implyP=> ->; rewrite lexx.
by move/(order_path_min argCle_trans)/allP->.
Qed.

Definition nthroot n x := let: RootCspec y _ _ := rootC_subproof n x in y.
Notation "n .-root" := (nthroot n) (at level 2, format "n .-root") : ring_scope.
Notation "n .-root" := (nthroot n) (only parsing) : ring_scope.
Notation sqrtC := 2.-root.

Definition Re x := (x + x^*) / 2%:R.
Definition Im x := 'i * (x^* - x) / 2%:R.
Notation "'Re z" := (Re z) (at level 10, z at level 8) : ring_scope.
Notation "'Im z" := (Im z) (at level 10, z at level 8) : ring_scope.

Let nz2 : 2%:R != 0 :> C. Proof. by rewrite pnatr_eq0. Qed.

Lemma normCKC x : `|x| ^+ 2 = x^* * x. Proof. by rewrite normCK mulrC. Qed.

Lemma mul_conjC_ge0 x : 0 <= x * x^*.
Proof. by rewrite -normCK exprn_ge0. Qed.

Lemma mul_conjC_gt0 x : (0 < x * x^*) = (x != 0).
Proof.
have [->|x_neq0] := eqVneq; first by rewrite rmorph0 mulr0.
by rewrite -normCK exprn_gt0 ?normr_gt0.
Qed.

Lemma mul_conjC_eq0 x : (x * x^* == 0) = (x == 0).
Proof. by rewrite -normCK expf_eq0 normr_eq0. Qed.

Lemma conjC_ge0 x : (0 <= x^*) = (0 <= x).
Proof.
wlog suffices: x / 0 <= x -> 0 <= x^*.
  by move=> IH; apply/idP/idP=> /IH; rewrite ?conjCK.
rewrite le0r => /predU1P[-> | x_gt0]; first by rewrite rmorph0.
by rewrite -(pmulr_rge0 _ x_gt0) mul_conjC_ge0.
Qed.

Lemma conjC_nat n : (n%:R)^* = n%:R :> C. Proof. exact: rmorph_nat. Qed.
Lemma conjC0 : 0^* = 0 :> C. Proof. exact: rmorph0. Qed.
Lemma conjC1 : 1^* = 1 :> C. Proof. exact: rmorph1. Qed.
Lemma conjC_eq0 x : (x^* == 0) = (x == 0). Proof. exact: fmorph_eq0. Qed.

Lemma invC_norm x : x^-1 = `|x| ^- 2 * x^*.
Proof.
have [-> | nx_x] := eqVneq x 0; first by rewrite conjC0 mulr0 invr0.
by rewrite normCK invfM divfK ?conjC_eq0.
Qed.

(* Real number subset. *)

Lemma CrealE x : (x \is real) = (x^* == x).
Proof.
rewrite realEsqr ger0_def normrX normCK.
by have [-> | /mulfI/inj_eq-> //] := eqVneq x 0; rewrite rmorph0 !eqxx.
Qed.

Lemma CrealP {x} : reflect (x^* = x) (x \is real).
Proof. by rewrite CrealE; apply: eqP. Qed.

Lemma conj_Creal x : x \is real -> x^* = x.
Proof. by move/CrealP. Qed.

Lemma conj_normC z : `|z|^* = `|z|.
Proof. by rewrite conj_Creal ?normr_real. Qed.

Lemma geC0_conj x : 0 <= x -> x^* = x.
Proof. by move=> /ger0_real/CrealP. Qed.

Lemma geC0_unit_exp x n : 0 <= x -> (x ^+ n.+1 == 1) = (x == 1).
Proof. by move=> x_ge0; rewrite pexpr_eq1. Qed.

(* Elementary properties of roots. *)

Ltac case_rootC := rewrite /nthroot; case: (rootC_subproof _ _).

Lemma root0C x : 0.-root x = 0. Proof. by case_rootC. Qed.

Lemma rootCK n : (n > 0)%N -> cancel n.-root (fun x => x ^+ n).
Proof. by case: n => //= n _ x; case_rootC. Qed.

Lemma root1C x : 1.-root x = x. Proof. exact: (@rootCK 1). Qed.

Lemma rootC0 n : n.-root 0 = 0.
Proof.
have [-> | n_gt0] := posnP n; first by rewrite root0C.
by have /eqP := rootCK n_gt0 0; rewrite expf_eq0 n_gt0 /= => /eqP.
Qed.

Lemma rootC_inj n : (n > 0)%N -> injective n.-root.
Proof. by move/rootCK/can_inj. Qed.

Lemma eqr_rootC n : (n > 0)%N -> {mono n.-root : x y / x == y}.
Proof. by move/rootC_inj/inj_eq. Qed.

Lemma rootC_eq0 n x : (n > 0)%N -> (n.-root x == 0) = (x == 0).
Proof. by move=> n_gt0; rewrite -{1}(rootC0 n) eqr_rootC. Qed.

(* Rectangular coordinates. *)

Lemma nonRealCi : ('i : C) \isn't real.
Proof. by rewrite realEsqr sqrCi oppr_ge0 lt_geF ?ltr01. Qed.

Lemma neq0Ci : 'i != 0 :> C.
Proof. by apply: contraNneq nonRealCi => ->; apply: real0. Qed.

Lemma normCi : `|'i| = 1 :> C.
Proof. by apply/eqP; rewrite -(@pexpr_eq1 _ _ 2) // -normrX sqrCi normrN1. Qed.

Lemma invCi : 'i^-1 = - 'i :> C.
Proof. by rewrite -div1r -[1]opprK -sqrCi mulNr mulfK ?neq0Ci. Qed.

Lemma conjCi : 'i^* = - 'i :> C.
Proof. by rewrite -invCi invC_norm normCi expr1n invr1 mul1r. Qed.

Lemma Crect x : x = 'Re x + 'i * 'Im x.
Proof.
rewrite 2!mulrA -expr2 sqrCi mulN1r opprB -mulrDl addrACA subrr addr0.
by rewrite -mulr2n -mulr_natr mulfK.
Qed.

Lemma Creal_Re x : 'Re x \is real.
Proof. by rewrite CrealE fmorph_div rmorph_nat rmorphD conjCK addrC. Qed.

Lemma Creal_Im x : 'Im x \is real.
Proof.
rewrite CrealE fmorph_div rmorph_nat rmorphM rmorphB conjCK.
by rewrite conjCi -opprB mulrNN.
Qed.
Hint Resolve Creal_Re Creal_Im : core.

Fact Re_is_additive : additive Re.
Proof. by move=> x y; rewrite /Re rmorphB addrACA -opprD mulrBl. Qed.
Canonical Re_additive := Additive Re_is_additive.

Fact Im_is_additive : additive Im.
Proof.
by move=> x y; rewrite /Im rmorphB opprD addrACA -opprD mulrBr mulrBl.
Qed.
Canonical Im_additive := Additive Im_is_additive.

Lemma Creal_ImP z : reflect ('Im z = 0) (z \is real).
Proof.
rewrite CrealE -subr_eq0 -(can_eq (mulKf neq0Ci)) mulr0.
by rewrite -(can_eq (divfK nz2)) mul0r; apply: eqP.
Qed.

Lemma Creal_ReP z : reflect ('Re z = z) (z \in real).
Proof.
rewrite (sameP (Creal_ImP z) eqP) -(can_eq (mulKf neq0Ci)) mulr0.
by rewrite -(inj_eq (addrI ('Re z))) addr0 -Crect eq_sym; apply: eqP.
Qed.

Lemma ReMl : {in real, forall x, {morph Re : z / x * z}}.
Proof.
by move=> x Rx z /=; rewrite /Re rmorphM (conj_Creal Rx) -mulrDr -mulrA.
Qed.

Lemma ReMr : {in real, forall x, {morph Re : z / z * x}}.
Proof. by move=> x Rx z /=; rewrite mulrC ReMl // mulrC. Qed.

Lemma ImMl : {in real, forall x, {morph Im : z / x * z}}.
Proof.
by move=> x Rx z; rewrite /Im rmorphM (conj_Creal Rx) -mulrBr mulrCA !mulrA.
Qed.

Lemma ImMr : {in real, forall x, {morph Im : z / z * x}}.
Proof. by move=> x Rx z /=; rewrite mulrC ImMl // mulrC. Qed.

Lemma Re_i : 'Re 'i = 0. Proof. by rewrite /Re conjCi subrr mul0r. Qed.

Lemma Im_i : 'Im 'i = 1.
Proof.
rewrite /Im conjCi -opprD mulrN -mulr2n mulrnAr ['i * _]sqrCi.
by rewrite mulNrn opprK divff.
Qed.

Lemma Re_conj z : 'Re z^* = 'Re z.
Proof. by rewrite /Re addrC conjCK. Qed.

Lemma Im_conj z : 'Im z^* = - 'Im z.
Proof. by rewrite /Im -mulNr -mulrN opprB conjCK. Qed.

Lemma Re_rect : {in real &, forall x y, 'Re (x + 'i * y) = x}.
Proof.
move=> x y Rx Ry; rewrite /= raddfD /= (Creal_ReP x Rx).
by rewrite ReMr // Re_i mul0r addr0.
Qed.

Lemma Im_rect : {in real &, forall x y, 'Im (x + 'i * y) = y}.
Proof.
move=> x y Rx Ry; rewrite /= raddfD /= (Creal_ImP x Rx) add0r.
by rewrite ImMr // Im_i mul1r.
Qed.

Lemma conjC_rect : {in real &, forall x y, (x + 'i * y)^* = x - 'i * y}.
Proof.
by move=> x y Rx Ry; rewrite /= rmorphD rmorphM conjCi mulNr !conj_Creal.
Qed.

Lemma addC_rect x1 y1 x2 y2 :
  (x1 + 'i * y1) + (x2 + 'i * y2) = x1 + x2 + 'i * (y1 + y2).
Proof. by rewrite addrACA -mulrDr. Qed.

Lemma oppC_rect x y : - (x + 'i * y)  = - x + 'i * (- y).
Proof. by rewrite mulrN -opprD. Qed.

Lemma subC_rect x1 y1 x2 y2 :
  (x1 + 'i * y1) - (x2 + 'i * y2) = x1 - x2 + 'i * (y1 - y2).
Proof. by rewrite oppC_rect addC_rect. Qed.

Lemma mulC_rect x1 y1 x2 y2 :
  (x1 + 'i * y1) * (x2 + 'i * y2)
      = x1 * x2 - y1 * y2 + 'i * (x1 * y2 + x2 * y1).
Proof.
rewrite mulrDl !mulrDr mulrCA -!addrA mulrAC -mulrA; congr (_ + _).
by rewrite mulrACA -expr2 sqrCi mulN1r addrA addrC.
Qed.

Lemma normC2_rect :
  {in real &, forall x y, `|x + 'i * y| ^+ 2 = x ^+ 2 + y ^+ 2}.
Proof.
move=> x y Rx Ry; rewrite /= normCK rmorphD rmorphM conjCi !conj_Creal //.
by rewrite mulrC mulNr -subr_sqr exprMn sqrCi mulN1r opprK.
Qed.

Lemma normC2_Re_Im z : `|z| ^+ 2 = 'Re z ^+ 2 + 'Im z ^+ 2.
Proof. by rewrite -normC2_rect -?Crect. Qed.

Lemma invC_rect :
  {in real &, forall x y, (x + 'i * y)^-1  = (x - 'i * y) / (x ^+ 2 + y ^+ 2)}.
Proof.
by move=> x y Rx Ry; rewrite /= invC_norm conjC_rect // mulrC normC2_rect.
Qed.

Lemma leif_normC_Re_Creal z : `|'Re z| <= `|z| ?= iff (z \is real).
Proof.
rewrite -(mono_in_leif ler_sqr); try by rewrite qualifE.
rewrite [`|'Re _| ^+ 2]normCK conj_Creal // normC2_Re_Im -expr2.
rewrite addrC -leif_subLR subrr (sameP (Creal_ImP _) eqP) -sqrf_eq0 eq_sym.
by apply: leif_eq; rewrite -realEsqr.
Qed.

Lemma leif_Re_Creal z : 'Re z <= `|z| ?= iff (0 <= z).
Proof.
have ubRe: 'Re z <= `|'Re z| ?= iff (0 <= 'Re z).
  by rewrite ger0_def eq_sym; apply/leif_eq/real_ler_norm.
congr (_ <= _ ?= iff _): (leif_trans ubRe (leif_normC_Re_Creal z)).
apply/andP/idP=> [[zRge0 /Creal_ReP <- //] | z_ge0].
by have Rz := ger0_real z_ge0; rewrite (Creal_ReP _ _).
Qed.

(* Equality from polar coordinates, for the upper plane. *)
Lemma eqC_semipolar x y :
  `|x| = `|y| -> 'Re x = 'Re y -> 0 <= 'Im x * 'Im y -> x = y.
Proof.
move=> eq_norm eq_Re sign_Im.
rewrite [x]Crect [y]Crect eq_Re; congr (_ + 'i * _).
have /eqP := congr1 (fun z => z ^+ 2) eq_norm.
rewrite !normC2_Re_Im eq_Re (can_eq (addKr _)) eqf_sqr => /pred2P[] // eq_Im.
rewrite eq_Im mulNr -expr2 oppr_ge0 real_exprn_even_le0 //= in sign_Im.
by rewrite eq_Im (eqP sign_Im) oppr0.
Qed.

(* Nth roots. *)

Let argCleP y z :
  reflect (0 <= 'Im z -> 0 <= 'Im y /\ 'Re z <= 'Re y) (argCle y z).
Proof.
suffices dIm x: nnegIm x = (0 <= 'Im x).
  rewrite /argCle !dIm ler_pmul2r ?invr_gt0 ?ltr0n //.
  by apply: (iffP implyP) => geZyz /geZyz/andP.
by rewrite /('Im x) pmulr_lge0 ?invr_gt0 ?ltr0n //; congr (0 <= _ * _).
Qed.
(* case Du: sqrCi => [u u2N1] /=. *)
(* have/eqP := u2N1; rewrite -sqrCi eqf_sqr => /pred2P[] //. *)
(* have:= conjCi; rewrite /'i; case_rootC => /= v v2n1 min_v conj_v Duv. *)
(* have{min_v} /idPn[] := min_v u isT u2N1; rewrite negb_imply /nnegIm Du /= Duv. *)
(* rewrite rmorphN conj_v opprK -opprD mulrNN mulNr -mulr2n mulrnAr -expr2 v2n1. *)
(* by rewrite mulNrn opprK ler0n oppr_ge0 (ler_nat _ 2 0). *)


Lemma rootC_Re_max n x y :
  (n > 0)%N -> y ^+ n = x -> 0 <= 'Im y -> 'Re y <= 'Re (n.-root x).
Proof.
by move=> n_gt0 yn_x leI0y; case_rootC=> z /= _ /(_ y n_gt0 yn_x)/argCleP[].
Qed.

Let neg_unity_root n : (n > 1)%N -> exists2 w : C, w ^+ n = 1 & 'Re w < 0.
Proof.
move=> n_gt1; have [|w /eqP pw_0] := closed_rootP (\poly_(i < n) (1 : C)) _.
  by rewrite size_poly_eq ?oner_eq0 // -(subnKC n_gt1).
rewrite horner_poly (eq_bigr _ (fun _ _ => mul1r _)) in pw_0.
have wn1: w ^+ n = 1 by apply/eqP; rewrite -subr_eq0 subrX1 pw_0 mulr0.
suffices /existsP[i ltRwi0]: [exists i : 'I_n, 'Re (w ^+ i) < 0].
  by exists (w ^+ i) => //; rewrite exprAC wn1 expr1n.
apply: contra_eqT (congr1 Re pw_0); rewrite negb_exists => /forallP geRw0.
rewrite raddf_sum raddf0 /= (bigD1 (Ordinal (ltnW n_gt1))) //=.
rewrite (Creal_ReP _ _) ?rpred1 // gt_eqF ?ltr_paddr ?ltr01 //=.
by apply: sumr_ge0 => i _; rewrite real_leNgt ?rpred0.
Qed.

Lemma Im_rootC_ge0 n x : (n > 1)%N -> 0 <= 'Im (n.-root x).
Proof.
set y := n.-root x => n_gt1; have n_gt0 := ltnW n_gt1.
apply: wlog_neg; rewrite -real_ltNge ?rpred0 // => ltIy0.
suffices [z zn_x leI0z]: exists2 z, z ^+ n = x & 'Im z >= 0.
  by rewrite /y; case_rootC => /= y1 _ /(_ z n_gt0 zn_x)/argCleP[].
have [w wn1 ltRw0] := neg_unity_root n_gt1.
wlog leRI0yw: w wn1 ltRw0 / 0 <= 'Re y * 'Im w.
  move=> IHw; have: 'Re y * 'Im w \is real by rewrite rpredM.
  case/real_ge0P=> [|/ltW leRIyw0]; first exact: IHw.
  apply: (IHw w^*); rewrite ?Re_conj ?Im_conj ?mulrN ?oppr_ge0 //.
  by rewrite -rmorphX wn1 rmorph1.
exists (w * y); first by rewrite exprMn wn1 mul1r rootCK.
rewrite [w]Crect [y]Crect mulC_rect.
by rewrite Im_rect ?rpredD ?rpredN 1?rpredM // addr_ge0 // ltW ?nmulr_rgt0.
Qed.

Lemma rootC_lt0 n x : (1 < n)%N -> (n.-root x < 0) = false.
Proof.
set y := n.-root x => n_gt1; have n_gt0 := ltnW n_gt1.
apply: negbTE; apply: wlog_neg => /negbNE lt0y; rewrite le_gtF //.
have Rx: x \is real by rewrite -[x](rootCK n_gt0) rpredX // ltr0_real.
have Re_y: 'Re y = y by apply/Creal_ReP; rewrite ltr0_real.
have [z zn_x leR0z]: exists2 z, z ^+ n = x & 'Re z >= 0.
  have [w wn1 ltRw0] := neg_unity_root n_gt1.
  exists (w * y); first by rewrite exprMn wn1 mul1r rootCK.
  by rewrite ReMr ?ltr0_real // ltW // nmulr_lgt0.
without loss leI0z: z zn_x leR0z / 'Im z >= 0.
  move=> IHz; have: 'Im z \is real by [].
  case/real_ge0P=> [|/ltW leIz0]; first exact: IHz.
  apply: (IHz z^*); rewrite ?Re_conj ?Im_conj ?oppr_ge0 //.
  by rewrite -rmorphX zn_x conj_Creal.
by apply: le_trans leR0z _; rewrite -Re_y ?rootC_Re_max ?ltr0_real.
Qed.

Lemma rootC_ge0 n x : (n > 0)%N -> (0 <= n.-root x) = (0 <= x).
Proof.
set y := n.-root x => n_gt0.
apply/idP/idP=> [/(exprn_ge0 n) | x_ge0]; first by rewrite rootCK.
rewrite -(ge_leif (leif_Re_Creal y)).
have Ray: `|y| \is real by apply: normr_real.
rewrite -(Creal_ReP _ Ray) rootC_Re_max ?(Creal_ImP _ Ray) //.
by rewrite -normrX rootCK // ger0_norm.
Qed.

Lemma rootC_gt0 n x : (n > 0)%N -> (n.-root x > 0) = (x > 0).
Proof. by move=> n_gt0; rewrite !lt0r rootC_ge0 ?rootC_eq0. Qed.

Lemma rootC_le0 n x : (1 < n)%N -> (n.-root x <= 0) = (x == 0).
Proof.
by move=> n_gt1; rewrite le_eqVlt rootC_lt0 // orbF rootC_eq0 1?ltnW.
Qed.

Lemma ler_rootCl n : (n > 0)%N -> {in Num.nneg, {mono n.-root : x y / x <= y}}.
Proof.
move=> n_gt0 x x_ge0 y; have [y_ge0 | not_y_ge0] := boolP (0 <= y).
  by rewrite -(ler_pexpn2r n_gt0) ?qualifE ?rootC_ge0 ?rootCK.
rewrite (contraNF (@le_trans _ _ _ 0 _ _)) ?rootC_ge0 //.
by rewrite (contraNF (le_trans x_ge0)).
Qed.

Lemma ler_rootC n : (n > 0)%N -> {in Num.nneg &, {mono n.-root : x y / x <= y}}.
Proof. by move=> n_gt0 x y x_ge0 _; apply: ler_rootCl. Qed.

Lemma ltr_rootCl n : (n > 0)%N -> {in Num.nneg, {mono n.-root : x y / x < y}}.
Proof. by move=> n_gt0 x x_ge0 y; rewrite !lt_def ler_rootCl ?eqr_rootC. Qed.

Lemma ltr_rootC n : (n > 0)%N -> {in Num.nneg &, {mono n.-root : x y / x < y}}.
Proof. by move/ler_rootC/leW_mono_in. Qed.

Lemma exprCK n x : (0 < n)%N -> 0 <= x -> n.-root (x ^+ n) = x.
Proof.
move=> n_gt0 x_ge0; apply/eqP.
by rewrite -(eqr_expn2 n_gt0) ?rootC_ge0 ?exprn_ge0 ?rootCK.
Qed.

Lemma norm_rootC n x : `|n.-root x| = n.-root `|x|.
Proof.
have [-> | n_gt0] := posnP n; first by rewrite !root0C normr0.
by apply/eqP; rewrite -(eqr_expn2 n_gt0) ?rootC_ge0 // -normrX !rootCK.
Qed.

Lemma rootCX n x k : (n > 0)%N -> 0 <= x -> n.-root (x ^+ k) = n.-root x ^+ k.
Proof.
move=> n_gt0 x_ge0; apply/eqP.
by rewrite -(eqr_expn2 n_gt0) ?(exprn_ge0, rootC_ge0) // 1?exprAC !rootCK.
Qed.

Lemma rootC1 n : (n > 0)%N -> n.-root 1 = 1.
Proof. by move/(rootCX 0)/(_ ler01). Qed.

Lemma rootCpX n x k : (k > 0)%N -> 0 <= x -> n.-root (x ^+ k) = n.-root x ^+ k.
Proof.
by case: n => [|n] k_gt0; [rewrite !root0C expr0n gtn_eqF | apply: rootCX].
Qed.

Lemma rootCV n x : (n > 0)%N -> 0 <= x -> n.-root x^-1 = (n.-root x)^-1.
Proof.
move=> n_gt0 x_ge0; apply/eqP.
by rewrite -(eqr_expn2 n_gt0) ?(invr_ge0, rootC_ge0) // !exprVn !rootCK.
Qed.

Lemma rootC_eq1 n x : (n > 0)%N -> (n.-root x == 1) = (x == 1).
Proof. by move=> n_gt0; rewrite -{1}(rootC1 n_gt0) eqr_rootC. Qed.

Lemma rootC_ge1 n x : (n > 0)%N -> (n.-root x >= 1) = (x >= 1).
Proof.
by move=> n_gt0; rewrite -{1}(rootC1 n_gt0) ler_rootCl // qualifE ler01.
Qed.

Lemma rootC_gt1 n x : (n > 0)%N -> (n.-root x > 1) = (x > 1).
Proof. by move=> n_gt0; rewrite !lt_def rootC_eq1 ?rootC_ge1. Qed.

Lemma rootC_le1 n x : (n > 0)%N -> 0 <= x -> (n.-root x <= 1) = (x <= 1).
Proof. by move=> n_gt0 x_ge0; rewrite -{1}(rootC1 n_gt0) ler_rootCl. Qed.

Lemma rootC_lt1 n x : (n > 0)%N -> 0 <= x -> (n.-root x < 1) = (x < 1).
Proof. by move=> n_gt0 x_ge0; rewrite !lt_neqAle rootC_eq1 ?rootC_le1. Qed.

Lemma rootCMl n x z : 0 <= x -> n.-root (x * z) = n.-root x * n.-root z.
Proof.
rewrite le0r => /predU1P[-> | x_gt0]; first by rewrite !(mul0r, rootC0).
have [| n_gt1 | ->] := ltngtP n 1; last by rewrite !root1C.
  by case: n => //; rewrite !root0C mul0r.
have [x_ge0 n_gt0] := (ltW x_gt0, ltnW n_gt1).
have nx_gt0: 0 < n.-root x by rewrite rootC_gt0.
have Rnx: n.-root x \is real by rewrite ger0_real ?ltW.
apply: eqC_semipolar; last 1 first; try apply/eqP.
- by rewrite ImMl // !(Im_rootC_ge0, mulr_ge0, rootC_ge0).
- by rewrite -(eqr_expn2 n_gt0) // -!normrX exprMn !rootCK.
rewrite eq_le; apply/andP; split; last first.
  rewrite rootC_Re_max ?exprMn ?rootCK ?ImMl //.
  by rewrite mulr_ge0 ?Im_rootC_ge0 ?ltW.
rewrite -[n.-root _](mulVKf (negbT (gt_eqF nx_gt0))) !(ReMl Rnx) //.
rewrite ler_pmul2l // rootC_Re_max ?exprMn ?exprVn ?rootCK ?mulKf ?gt_eqF //.
by rewrite ImMl ?rpredV // mulr_ge0 ?invr_ge0 ?Im_rootC_ge0 ?ltW.
Qed.

Lemma rootCMr n x z : 0 <= x -> n.-root (z * x) = n.-root z * n.-root x.
Proof. by move=> x_ge0; rewrite mulrC rootCMl // mulrC. Qed.

Lemma imaginaryCE : 'i = sqrtC (-1).
Proof.
have : sqrtC (-1) ^+ 2 - 'i ^+ 2 == 0 by rewrite sqrCi rootCK // subrr.
rewrite subr_sqr mulf_eq0 subr_eq0 addr_eq0; have [//|_/= /eqP sCN1E] := eqP.
by have := @Im_rootC_ge0 2 (-1) isT; rewrite sCN1E raddfN /= Im_i ler0N1.
Qed.

(* More properties of n.-root will be established in cyclotomic.v. *)

(* The proper form of the Arithmetic - Geometric Mean inequality. *)

Lemma leif_rootC_AGM (I : finType) (A : {pred I}) (n := #|A|) E :
    {in A, forall i, 0 <= E i} ->
  n.-root (\prod_(i in A) E i) <= (\sum_(i in A) E i) / n%:R
                             ?= iff [forall i in A, forall j in A, E i == E j].
Proof.
move=> Ege0; have [n0 | n_gt0] := posnP n.
  rewrite n0 root0C invr0 mulr0; apply/leif_refl/forall_inP=> i.
  by rewrite (card0_eq n0).
rewrite -(mono_in_leif (ler_pexpn2r n_gt0)) ?rootCK //=; first 1 last.
- by rewrite qualifE rootC_ge0 // prodr_ge0.
- by rewrite rpred_div ?rpred_nat ?rpred_sum.
exact: leif_AGM.
Qed.

(* Square root. *)

Lemma sqrtC0 : sqrtC 0 = 0. Proof. exact: rootC0. Qed.
Lemma sqrtC1 : sqrtC 1 = 1. Proof. exact: rootC1. Qed.
Lemma sqrtCK x : sqrtC x ^+ 2 = x. Proof. exact: rootCK. Qed.
Lemma sqrCK x : 0 <= x -> sqrtC (x ^+ 2) = x. Proof. exact: exprCK. Qed.

Lemma sqrtC_ge0 x : (0 <= sqrtC x) = (0 <= x). Proof. exact: rootC_ge0. Qed.
Lemma sqrtC_eq0 x : (sqrtC x == 0) = (x == 0). Proof. exact: rootC_eq0. Qed.
Lemma sqrtC_gt0 x : (sqrtC x > 0) = (x > 0). Proof. exact: rootC_gt0. Qed.
Lemma sqrtC_lt0 x : (sqrtC x < 0) = false. Proof. exact: rootC_lt0. Qed.
Lemma sqrtC_le0 x : (sqrtC x <= 0) = (x == 0). Proof. exact: rootC_le0. Qed.

Lemma ler_sqrtC : {in Num.nneg &, {mono sqrtC : x y / x <= y}}.
Proof. exact: ler_rootC. Qed.
Lemma ltr_sqrtC : {in Num.nneg &, {mono sqrtC : x y / x < y}}.
Proof. exact: ltr_rootC. Qed.
Lemma eqr_sqrtC : {mono sqrtC : x y / x == y}.
Proof. exact: eqr_rootC. Qed.
Lemma sqrtC_inj : injective sqrtC.
Proof. exact: rootC_inj. Qed.
Lemma sqrtCM : {in Num.nneg &, {morph sqrtC : x y / x * y}}.
Proof. by move=> x y _; apply: rootCMr. Qed.

Lemma sqrCK_P x : reflect (sqrtC (x ^+ 2) = x) ((0 <= 'Im x) && ~~ (x < 0)).
Proof.
apply: (iffP andP) => [[leI0x not_gt0x] | <-]; last first.
  by rewrite sqrtC_lt0 Im_rootC_ge0.
have /eqP := sqrtCK (x ^+ 2); rewrite eqf_sqr => /pred2P[] // defNx.
apply: sqrCK; rewrite -real_leNgt ?rpred0 // in not_gt0x;
apply/Creal_ImP/le_anti;
by rewrite leI0x -oppr_ge0 -raddfN -defNx Im_rootC_ge0.
Qed.

Lemma normC_def x : `|x| = sqrtC (x * x^*).
Proof. by rewrite -normCK sqrCK. Qed.

Lemma norm_conjC x : `|x^*| = `|x|.
Proof. by rewrite !normC_def conjCK mulrC. Qed.

Lemma normC_rect :
  {in real &, forall x y, `|x + 'i * y| = sqrtC (x ^+ 2 + y ^+ 2)}.
Proof. by move=> x y Rx Ry; rewrite /= normC_def -normCK normC2_rect. Qed.

Lemma normC_Re_Im z : `|z| = sqrtC ('Re z ^+ 2 + 'Im z ^+ 2).
Proof. by rewrite normC_def -normCK normC2_Re_Im. Qed.

(* Norm sum (in)equalities. *)

Lemma normC_add_eq x y :
    `|x + y| = `|x| + `|y| ->
  {t : C | `|t| == 1 & (x, y) = (`|x| * t, `|y| * t)}.
Proof.
move=> lin_xy; apply: sig2_eqW; pose u z := if z == 0 then 1 else z / `|z|.
have uE z: (`|u z| = 1) * (`|z| * u z = z).
  rewrite /u; have [->|nz_z] := eqVneq; first by rewrite normr0 normr1 mul0r.
  by rewrite normf_div normr_id mulrCA divff ?mulr1 ?normr_eq0.
have [->|nz_x] := eqVneq x 0; first by exists (u y); rewrite uE ?normr0 ?mul0r.
exists (u x); rewrite uE // /u (negPf nz_x); congr (_ , _).
have{lin_xy} def2xy: `|x| * `|y| *+ 2 = x * y ^* + y * x ^*.
  apply/(addrI (x * x^*))/(addIr (y * y^*)); rewrite -2!{1}normCK -sqrrD.
  by rewrite addrA -addrA -!mulrDr -mulrDl -rmorphD -normCK lin_xy.
have def_xy: x * y^* = y * x^*.
  apply/eqP; rewrite -subr_eq0 -[_ == 0](@expf_eq0 _ _ 2).
  rewrite (canRL (subrK _) (subr_sqrDB _ _)) opprK -def2xy exprMn_n exprMn.
  by rewrite mulrN mulrAC mulrA -mulrA mulrACA -!normCK mulNrn addNr.
have{def_xy def2xy} def_yx: `|y * x| = y * x^*.
  by apply: (mulIf nz2); rewrite !mulr_natr mulrC normrM def2xy def_xy.
rewrite -{1}(divfK nz_x y) invC_norm mulrCA -{}def_yx !normrM invfM.
by rewrite mulrCA divfK ?normr_eq0 // mulrAC mulrA.
Qed.

Lemma normC_sum_eq (I : finType) (P : pred I) (F : I -> C) :
     `|\sum_(i | P i) F i| = \sum_(i | P i) `|F i| ->
   {t : C | `|t| == 1 & forall i, P i -> F i = `|F i| * t}.
Proof.
have [i /andP[Pi nzFi] | F0] := pickP [pred i | P i & F i != 0]; last first.
  exists 1 => [|i Pi]; first by rewrite normr1.
  by case/nandP: (F0 i) => [/negP[]// | /negbNE/eqP->]; rewrite normr0 mul0r.
rewrite !(bigD1 i Pi) /= => norm_sumF; pose Q j := P j && (j != i).
rewrite -normr_eq0 in nzFi; set c := F i / `|F i|; exists c => [|j Pj].
  by rewrite normrM normfV normr_id divff.
have [Qj | /nandP[/negP[]// | /negbNE/eqP->]] := boolP (Q j); last first.
  by rewrite mulrC divfK.
have: `|F i + F j| = `|F i| + `|F j|.
  do [rewrite !(bigD1 j Qj) /=; set z := \sum_(k | _) `|_|] in norm_sumF.
  apply/eqP; rewrite eq_le ler_norm_add -(ler_add2r z) -addrA -norm_sumF addrA.
  by rewrite (le_trans (ler_norm_add _ _)) // ler_add2l ler_norm_sum.
by case/normC_add_eq=> k _ [/(canLR (mulKf nzFi)) <-]; rewrite -(mulrC (F i)).
Qed.

Lemma normC_sum_eq1 (I : finType) (P : pred I) (F : I -> C) :
    `|\sum_(i | P i) F i| = (\sum_(i | P i) `|F i|) ->
     (forall i, P i -> `|F i| = 1) ->
   {t : C | `|t| == 1 & forall i, P i -> F i = t}.
Proof.
case/normC_sum_eq=> t t1 defF normF.
by exists t => // i Pi; rewrite defF // normF // mul1r.
Qed.

Lemma normC_sum_upper (I : finType) (P : pred I) (F G : I -> C) :
     (forall i, P i -> `|F i| <= G i) ->
     \sum_(i | P i) F i = \sum_(i | P i) G i ->
   forall i, P i -> F i = G i.
Proof.
set sumF := \sum_(i | _) _; set sumG := \sum_(i | _) _ => leFG eq_sumFG.
have posG i: P i -> 0 <= G i by move/leFG; apply: le_trans.
have norm_sumG: `|sumG| = sumG by rewrite ger0_norm ?sumr_ge0.
have norm_sumF: `|sumF| = \sum_(i | P i) `|F i|.
  apply/eqP; rewrite eq_le ler_norm_sum eq_sumFG norm_sumG -subr_ge0 -sumrB.
  by rewrite sumr_ge0 // => i Pi; rewrite subr_ge0 ?leFG.
have [t _ defF] := normC_sum_eq norm_sumF.
have [/(psumr_eq0P posG) G0 i Pi | nz_sumG] := eqVneq sumG 0.
  by apply/eqP; rewrite G0 // -normr_eq0 eq_le normr_ge0 -(G0 i Pi) leFG.
have t1: t = 1.
  apply: (mulfI nz_sumG); rewrite mulr1 -{1}norm_sumG -eq_sumFG norm_sumF.
  by rewrite mulr_suml -(eq_bigr _ defF).
have /psumr_eq0P eqFG i: P i -> 0 <= G i - F i.
  by move=> Pi; rewrite subr_ge0 defF // t1 mulr1 leFG.
move=> i /eqFG/(canRL (subrK _))->; rewrite ?add0r //.
by rewrite sumrB -/sumF eq_sumFG subrr.
Qed.

Lemma normC_sub_eq x y :
  `|x - y| = `|x| - `|y| -> {t | `|t| == 1 & (x, y) = (`|x| * t, `|y| * t)}.
Proof.
rewrite -{-1}(subrK y x) => /(canLR (subrK _))/esym-Dx; rewrite Dx.
by have [t ? [Dxy Dy]] := normC_add_eq Dx; exists t; rewrite // mulrDl -Dxy -Dy.
Qed.

End ClosedFieldTheory.

Notation "n .-root" := (@nthroot _ n)
  (at level 2, format "n .-root") : ring_scope.
Notation sqrtC := 2.-root.
Notation "'i" := (@imaginaryC _) (at level 0) : ring_scope.
Notation "'Re z" := (Re z) (at level 10, z at level 8) : ring_scope.
Notation "'Im z" := (Im z) (at level 10, z at level 8) : ring_scope.

Arguments conjCK {C} x.
Arguments sqrCK {C} [x] le0x.
Arguments sqrCK_P {C x}.

End Theory.

(*************)
(* FACTORIES *)
(*************)

Module NumMixin.
Section NumMixin.
Variable (R : idomainType).

Record of_ := Mixin {
  le : rel R;
  lt : rel R;
  norm : R -> R;
  normD     : forall x y, le (norm (x + y)) (norm x + norm y);
  addr_gt0  : forall x y, lt 0 x -> lt 0 y -> lt 0 (x + y);
  norm_eq0  : forall x, norm x = 0 -> x = 0;
  ger_total : forall x y, le 0 x -> le 0 y -> le x y || le y x;
  normM     : {morph norm : x y / x * y};
  le_def    : forall x y, (le x y) = (norm (y - x) == y - x);
  lt_def    : forall x y, (lt x y) = (y != x) && (le x y)
}.

Variable (m : of_).

<<<<<<< HEAD
Local Notation "x <= y" := (le m x y).
Local Notation "x < y" := (lt m x y).
=======
Local Notation "x <= y" := (le m x y) : ring_scope.
Local Notation "x < y" := (lt m x y) : ring_scope.
>>>>>>> 1a2998ff
Local Notation "`| x |" := (norm m x) : ring_scope.

Lemma ltrr x : x < x = false. Proof. by rewrite lt_def eqxx. Qed.

Lemma ge0_def x : (0 <= x) = (`|x| == x).
Proof. by rewrite le_def subr0. Qed.

Lemma subr_ge0 x y : (0 <= x - y) = (y <= x).
Proof. by rewrite ge0_def -le_def. Qed.

Lemma subr_gt0 x y : (0 < y - x) = (x < y).
Proof. by rewrite !lt_def subr_eq0 subr_ge0. Qed.

Lemma lt_trans : transitive (lt m).
Proof.
move=> y x z le_xy le_yz.
by rewrite -subr_gt0 -(subrK y z) -addrA addr_gt0 // subr_gt0.
Qed.

Lemma le01 : 0 <= 1.
Proof.
have n1_nz: `|1| != 0 :> R by apply: contraNneq (@oner_neq0 R) => /norm_eq0->.
by rewrite ge0_def -(inj_eq (mulfI n1_nz)) -normM !mulr1.
Qed.

Lemma lt01 : 0 < 1.
Proof. by rewrite lt_def oner_neq0 le01. Qed.

Lemma ltW x y : x < y -> x <= y. Proof. by rewrite lt_def => /andP[]. Qed.

Lemma lerr x : x <= x.
Proof.
have n2: `|2%:R| == 2%:R :> R by rewrite -ge0_def ltW ?addr_gt0 ?lt01.
rewrite le_def subrr -(inj_eq (addrI `|0|)) addr0 -mulr2n -mulr_natr.
by rewrite -(eqP n2) -normM mul0r.
Qed.

Lemma le_def' x y : (x <= y) = (x == y) || (x < y).
Proof. by rewrite lt_def; case: eqVneq => //= ->; rewrite lerr. Qed.

Lemma le_trans : transitive (le m).
by move=> y x z; rewrite !le_def' => /predU1P [->|hxy] // /predU1P [<-|hyz];
  rewrite ?hxy ?(lt_trans hxy hyz) orbT.
Qed.

Lemma normrMn x n : `|x *+ n| = `|x| *+ n.
Proof.
rewrite -mulr_natr -[RHS]mulr_natr normM.
congr (_ * _); apply/eqP; rewrite -ge0_def.
elim: n => [|n ih]; [exact: lerr | apply: (le_trans ih)].
by rewrite le_def -natrB // subSnn -[_%:R]subr0 -le_def mulr1n le01.
Qed.

Lemma normrN1 : `|-1| = 1 :> R.
Proof.
have: `|-1| ^+ 2 == 1 :> R
  by rewrite expr2 /= -normM mulrNN mul1r -[1]subr0 -le_def le01.
rewrite sqrf_eq1 => /predU1P [] //; rewrite -[-1]subr0 -le_def.
have ->: 0 <= -1 = (-1 == 0 :> R) || (0 < -1)
  by rewrite lt_def; case: eqP => // ->; rewrite lerr.
by rewrite oppr_eq0 oner_eq0 => /(addr_gt0 lt01); rewrite subrr ltrr.
Qed.

Lemma normrN x : `|- x| = `|x|.
Proof. by rewrite -mulN1r normM -[RHS]mul1r normrN1. Qed.

Definition lePOrderMixin : ltPOrderMixin R :=
  LtPOrderMixin le_def' ltrr lt_trans.

Definition normedZmodMixin :
  @normed_mixin_of R R lePOrderMixin :=
  @Num.NormedMixin _ _ lePOrderMixin (norm m)
                   (normD m) (@norm_eq0 m) normrMn normrN.

Definition numDomainMixin :
  @mixin_of R lePOrderMixin normedZmodMixin :=
  @Num.Mixin _ lePOrderMixin normedZmodMixin (@addr_gt0 m)
             (@ger_total m) (@normM m) (@le_def m).

End NumMixin.

Module Exports.
Notation numMixin := of_.
Notation NumMixin := Mixin.
Coercion lePOrderMixin : numMixin >-> ltPOrderMixin.
Coercion normedZmodMixin : numMixin >-> normed_mixin_of.
Coercion numDomainMixin : numMixin >-> mixin_of.
End Exports.

End NumMixin.
Import NumMixin.Exports.

Module RealMixin.
Section RealMixin.
Variables (R : numDomainType).

Variable (real : real_axiom R).

Lemma le_total : totalPOrderMixin R.
Proof.
move=> x y; move: (real (x - y)).
by rewrite unfold_in !ler_def subr0 add0r opprB orbC.
Qed.

Definition totalMixin :
<<<<<<< HEAD
  Order.Total.mixin_of (LatticeType R le_total) := le_total.
=======
  Order.Total.mixin_of (DistrLatticeType R le_total) := le_total.
>>>>>>> 1a2998ff

End RealMixin.

Module Exports.
Coercion le_total : real_axiom >-> totalPOrderMixin.
Coercion totalMixin : real_axiom >-> totalOrderMixin.
End Exports.

End RealMixin.
Import RealMixin.Exports.

Module RealLeMixin.
Section RealLeMixin.
Variables (R : idomainType).

Record of_ := Mixin {
  le : rel R;
  lt : rel R;
  norm : R -> R;
  le0_add   : forall x y, le 0 x -> le 0 y -> le 0 (x + y);
  le0_mul   : forall x y, le 0 x -> le 0 y -> le 0 (x * y);
  le0_anti  : forall x, le 0 x -> le x 0 -> x = 0;
  sub_ge0   : forall x y, le 0 (y - x) = le x y;
  le0_total : forall x, le 0 x || le x 0;
  normN     : forall x, norm (- x) = norm x;
  ge0_norm  : forall x, le 0 x -> norm x = x;
  lt_def    : forall x y, lt x y = (y != x) && le x y;
}.

Variable (m : of_).

<<<<<<< HEAD
Local Notation "x <= y" := (le m x y).
Local Notation "x < y" := (lt m x y).
=======
Local Notation "x <= y" := (le m x y) : ring_scope.
Local Notation "x < y" := (lt m x y) : ring_scope.
>>>>>>> 1a2998ff
Local Notation "`| x |" := (norm m x) : ring_scope.

Let le0N x : (0 <= - x) = (x <= 0). Proof. by rewrite -sub0r sub_ge0. Qed.
Let leN_total x : 0 <= x \/ 0 <= - x.
Proof. by apply/orP; rewrite le0N le0_total. Qed.

Let le00 : 0 <= 0. Proof. by have:= le0_total m 0; rewrite orbb. Qed.

Fact lt0_add x y : 0 < x -> 0 < y -> 0 < x + y.
Proof.
rewrite !lt_def => /andP [x_neq0 l0x] /andP [y_neq0 l0y]; rewrite le0_add //.
rewrite andbT addr_eq0; apply: contraNneq x_neq0 => hxy.
by rewrite [x](@le0_anti m) // hxy -le0N opprK.
Qed.

Fact eq0_norm x : `|x| = 0 -> x = 0.
Proof.
case: (leN_total x) => /ge0_norm => [-> // | Dnx nx0].
by rewrite -[x]opprK -Dnx normN nx0 oppr0.
Qed.

Fact le_def x y : (x <= y) = (`|y - x| == y - x).
Proof.
wlog ->: x y / x = 0 by move/(_ 0 (y - x)); rewrite subr0 sub_ge0 => ->.
rewrite {x}subr0; apply/idP/eqP=> [/ge0_norm// | Dy].
by have [//| ny_ge0] := leN_total y; rewrite -Dy -normN ge0_norm.
Qed.

Fact normM : {morph norm m : x y / x * y}.
Proof.
move=> x y /=; wlog x_ge0 : x / 0 <= x.
  by move=> IHx; case: (leN_total x) => /IHx//; rewrite mulNr !normN.
wlog y_ge0 : y / 0 <= y; last by rewrite ?ge0_norm ?le0_mul.
by move=> IHy; case: (leN_total y) => /IHy//; rewrite mulrN !normN.
Qed.

Fact le_normD x y : `|x + y| <= `|x| + `|y|.
Proof.
wlog x_ge0 : x y / 0 <= x.
  by move=> IH; case: (leN_total x) => /IH// /(_ (- y)); rewrite -opprD !normN.
rewrite -sub_ge0 ge0_norm //; have [y_ge0 | ny_ge0] := leN_total y.
  by rewrite !ge0_norm ?subrr ?le0_add.
rewrite -normN ge0_norm //; have [hxy|hxy] := leN_total (x + y).
  by rewrite ge0_norm // opprD addrCA -addrA addKr le0_add.
by rewrite -normN ge0_norm // opprK addrCA addrNK le0_add.
Qed.

Fact le_total : total (le m).
Proof. by move=> x y; rewrite -sub_ge0 -opprB le0N orbC -sub_ge0 le0_total. Qed.

Definition numMixin : numMixin R :=
  NumMixin le_normD lt0_add eq0_norm (in2W le_total) normM le_def (lt_def m).

Definition orderMixin :
  totalPOrderMixin (POrderType ring_display R numMixin) :=
  le_total.

End RealLeMixin.
<<<<<<< HEAD

Module Exports.
Notation realLeMixin := of_.
Notation RealLeMixin := Mixin.
Coercion numMixin : realLeMixin >-> NumMixin.of_.
Coercion orderMixin : realLeMixin >-> totalPOrderMixin.
End Exports.

End RealLeMixin.

Module RealLtMixin.
Section RealLtMixin.
Variables (R : idomainType).

Record of_ := Mixin {
  lt : rel R;
  le : rel R;
  norm : R -> R;
  lt0_add   : forall x y, lt 0 x -> lt 0 y -> lt 0 (x + y);
  lt0_mul   : forall x y, lt 0 x -> lt 0 y -> lt 0 (x * y);
  lt0_ngt0  : forall x,  lt 0 x -> ~~ (lt x 0);
  sub_gt0   : forall x y, lt 0 (y - x) = lt x y;
  lt0_total : forall x, x != 0 -> lt 0 x || lt x 0;
  normN     : forall x, norm (- x) = norm x;
  ge0_norm  : forall x, le 0 x -> norm x = x;
  le_def    : forall x y, le x y = (x == y) || lt x y;
}.

Variable (m : of_).

Local Notation "x < y" := (lt m x y).
Local Notation "x <= y" := (le m x y).
Local Notation "`| x |" := (norm m x) : ring_scope.

Fact lt0N x : (- x < 0) = (0 < x).
Proof. by rewrite -sub_gt0 add0r opprK. Qed.
Let leN_total x : 0 <= x \/ 0 <= - x.
Proof.
rewrite !le_def [_ == - x]eq_sym oppr_eq0 -[0 < - x]lt0N opprK.
apply/orP; case: (eqVneq x) => //=; exact: lt0_total.
Qed.

Let le00 : (0 <= 0). Proof. by rewrite le_def eqxx. Qed.

=======

Module Exports.
Notation realLeMixin := of_.
Notation RealLeMixin := Mixin.
Coercion numMixin : realLeMixin >-> NumMixin.of_.
Coercion orderMixin : realLeMixin >-> totalPOrderMixin.
End Exports.

End RealLeMixin.

Module RealLtMixin.
Section RealLtMixin.
Variables (R : idomainType).

Record of_ := Mixin {
  lt : rel R;
  le : rel R;
  norm : R -> R;
  lt0_add   : forall x y, lt 0 x -> lt 0 y -> lt 0 (x + y);
  lt0_mul   : forall x y, lt 0 x -> lt 0 y -> lt 0 (x * y);
  lt0_ngt0  : forall x,  lt 0 x -> ~~ (lt x 0);
  sub_gt0   : forall x y, lt 0 (y - x) = lt x y;
  lt0_total : forall x, x != 0 -> lt 0 x || lt x 0;
  normN     : forall x, norm (- x) = norm x;
  ge0_norm  : forall x, le 0 x -> norm x = x;
  le_def    : forall x y, le x y = (x == y) || lt x y;
}.

Variable (m : of_).

Local Notation "x < y" := (lt m x y) : ring_scope.
Local Notation "x <= y" := (le m x y) : ring_scope.
Local Notation "`| x |" := (norm m x) : ring_scope.

Fact lt0N x : (- x < 0) = (0 < x).
Proof. by rewrite -sub_gt0 add0r opprK. Qed.
Let leN_total x : 0 <= x \/ 0 <= - x.
Proof.
rewrite !le_def [_ == - x]eq_sym oppr_eq0 -[0 < - x]lt0N opprK.
apply/orP; case: (eqVneq x) => //=; exact: lt0_total.
Qed.

Let le00 : (0 <= 0). Proof. by rewrite le_def eqxx. Qed.

>>>>>>> 1a2998ff
Fact sub_ge0 x y : (0 <= y - x) = (x <= y).
Proof. by rewrite !le_def eq_sym subr_eq0 eq_sym sub_gt0. Qed.

Fact le0_add x y : 0 <= x -> 0 <= y -> 0 <= x + y.
Proof.
rewrite !le_def => /predU1P [<-|x_gt0]; first by rewrite add0r.
by case/predU1P=> [<-|y_gt0]; rewrite ?addr0 ?x_gt0 ?lt0_add // orbT.
Qed.

Fact le0_mul x y : 0 <= x -> 0 <= y -> 0 <= x * y.
Proof.
rewrite !le_def => /predU1P [<-|x_gt0]; first by rewrite mul0r eqxx.
by case/predU1P=> [<-|y_gt0]; rewrite ?mulr0 ?eqxx ?lt0_mul // orbT.
<<<<<<< HEAD
Qed.

Fact normM : {morph norm m : x y / x * y}.
Proof.
move=> x y /=; wlog x_ge0 : x / 0 <= x.
  by move=> IHx; case: (leN_total x) => /IHx//; rewrite mulNr !normN.
wlog y_ge0 : y / 0 <= y; last by rewrite ?ge0_norm ?le0_mul.
by move=> IHy; case: (leN_total y) => /IHy//; rewrite mulrN !normN.
Qed.

Fact le_normD x y : `|x + y| <= `|x| + `|y|.
Proof.
wlog x_ge0 : x y / 0 <= x.
  by move=> IH; case: (leN_total x) => /IH// /(_ (- y)); rewrite -opprD !normN.
rewrite -sub_ge0 ge0_norm //; have [y_ge0 | ny_ge0] := leN_total y.
  by rewrite !ge0_norm ?subrr ?le0_add.
rewrite -normN ge0_norm //; have [hxy|hxy] := leN_total (x + y).
  by rewrite ge0_norm // opprD addrCA -addrA addKr le0_add.
by rewrite -normN ge0_norm // opprK addrCA addrNK le0_add.
Qed.

=======
Qed.

Fact normM : {morph norm m : x y / x * y}.
Proof.
move=> x y /=; wlog x_ge0 : x / 0 <= x.
  by move=> IHx; case: (leN_total x) => /IHx//; rewrite mulNr !normN.
wlog y_ge0 : y / 0 <= y; last by rewrite ?ge0_norm ?le0_mul.
by move=> IHy; case: (leN_total y) => /IHy//; rewrite mulrN !normN.
Qed.

Fact le_normD x y : `|x + y| <= `|x| + `|y|.
Proof.
wlog x_ge0 : x y / 0 <= x.
  by move=> IH; case: (leN_total x) => /IH// /(_ (- y)); rewrite -opprD !normN.
rewrite -sub_ge0 ge0_norm //; have [y_ge0 | ny_ge0] := leN_total y.
  by rewrite !ge0_norm ?subrr ?le0_add.
rewrite -normN ge0_norm //; have [hxy|hxy] := leN_total (x + y).
  by rewrite ge0_norm // opprD addrCA -addrA addKr le0_add.
by rewrite -normN ge0_norm // opprK addrCA addrNK le0_add.
Qed.

>>>>>>> 1a2998ff
Fact eq0_norm x : `|x| = 0 -> x = 0.
Proof.
case: (leN_total x) => /ge0_norm => [-> // | Dnx nx0].
by rewrite -[x]opprK -Dnx normN nx0 oppr0.
Qed.

Fact le_def' x y : (x <= y) = (`|y - x| == y - x).
Proof.
wlog ->: x y / x = 0 by move/(_ 0 (y - x)); rewrite subr0 sub_ge0 => ->.
rewrite {x}subr0; apply/idP/eqP=> [/ge0_norm// | Dy].
by have [//| ny_ge0] := leN_total y; rewrite -Dy -normN ge0_norm.
Qed.

Fact lt_def x y : (x < y) = (y != x) && (x <= y).
Proof.
rewrite le_def; case: eqVneq => //= ->; rewrite -sub_gt0 subrr.
by apply/idP=> lt00; case/negP: (lt0_ngt0 lt00).
Qed.

Fact le_total : total (le m).
Proof.
move=> x y; rewrite !le_def; case: eqVneq => [->|] //=; rewrite -subr_eq0.
by move/(lt0_total m); rewrite -(sub_gt0 _ (x - y)) sub0r opprB !sub_gt0 orbC.
Qed.

Definition numMixin : numMixin R :=
  NumMixin le_normD (@lt0_add m) eq0_norm (in2W le_total) normM le_def' lt_def.

Definition orderMixin :
  totalPOrderMixin (POrderType ring_display R numMixin) :=
  le_total.

End RealLtMixin.

Module Exports.
Notation realLtMixin := of_.
Notation RealLtMixin := Mixin.
Coercion numMixin : realLtMixin >-> NumMixin.of_.
Coercion orderMixin : realLtMixin >-> totalPOrderMixin.
End Exports.

End RealLtMixin.

(*************)
(* INSTANCES *)
(*************)

Module ProdNormedZmodule.
Section ProdNormedZmodule.

Context {R : realDomainType} {U V : normedZmodType R}.

Definition norm (x : U * V) := Num.max `|x.1| `|x.2|.

Lemma normD x y : norm (x + y) <= norm x + norm y.
Proof.
apply: le_trans (leU2 (ler_norm_add x.1 y.1) (ler_norm_add x.2 y.2)) _.
rewrite /norm; case: (leP `|_|) => [|/ltW] Hx; case: (leP `|_|) => [|/ltW] Hy;
  by [case: leP (ler_add Hx Hy) | case: leP; rewrite (ler_add2l, ler_add2r)].
Qed.

Lemma norm_eq0 x : norm x = 0 -> x = 0.
Proof.
by rewrite /norm; case: leP=> [|/ltW] le_x xnorm0;
  move: le_x; rewrite xnorm0 normr_le0 => /eqP;
  move/normr0_eq0: xnorm0; case: x => /= ? ? -> ->.
Qed.

Lemma normrMn x n : norm (x *+ n) = norm x *+ n.
Proof.
by rewrite pairMnE /norm /= !normrMn; case: leP => [|/ltW];
  rewrite ler_muln2r => /predU1P [->|]; rewrite ?mulr0n //;
  case: ltgtP => // ->.
Qed.

Lemma normrN x : norm (- x) = norm x.
Proof. by rewrite /norm /= !normrN. Qed.

Definition normedZmodMixin :
  @normed_mixin_of R [zmodType of U * V] (Num.RealDomain.class R) :=
  @Num.NormedMixin _ _ _ norm normD norm_eq0 normrMn normrN.

Canonical normedZmodType := NormedZmoduleType R (U * V) normedZmodMixin.

Lemma prod_normE (x : U * V) : `|x| = Num.max `|x.1| `|x.2|. Proof. by []. Qed.

End ProdNormedZmodule.

Module Exports.
Canonical normedZmodType.
Definition prod_normE := @prod_normE.
End Exports.

End ProdNormedZmodule.
Export ProdNormedZmodule.Exports.

End Num.

Export Num.NumDomain.Exports Num.NormedZmodule.Exports.
Export Num.NumDomain_joins.Exports.
Export Num.NumField.Exports Num.ClosedField.Exports.
Export Num.RealDomain.Exports Num.RealField.Exports.
Export Num.ArchimedeanField.Exports Num.RealClosedField.Exports.
Export Num.Syntax Num.PredInstances.
Export Num.NumMixin.Exports Num.RealMixin.Exports.
Export Num.RealLeMixin.Exports Num.RealLtMixin.Exports.
Export Num.ProdNormedZmodule.Exports.

Notation ImaginaryMixin := Num.ClosedField.ImaginaryMixin.

(* compatibility module *)
Module mc_1_9.
Module Num.
(* If you failed to process the next line in the PG or the CoqIDE, replace    *)
(* all the "ssrnum.Num" with "Top.Num" in this module to process them, and    *)
(* revert them in order to compile and commit.  This problem will be solved   *)
(* in Coq 8.10.  See also: https://github.com/math-comp/math-comp/pull/270.   *)
Export ssrnum.Num.
Import ssrnum.Num.Def.

Module Import Syntax.
Notation "`| x |" :=
  (@norm _ (@Num.NormedZmodule.numDomain_normedZmodType _) x) : ring_scope.
End Syntax.

Module Import Theory.
Export ssrnum.Num.Theory.

Section NumIntegralDomainTheory.
Variable R : numDomainType.
Implicit Types x y z : R.
Definition ltr_def x y : (x < y) = (y != x) && (x <= y) := lt_def x y.
Definition gerE x y : ge x y = (y <= x) := geE x y.
Definition gtrE x y : gt x y = (y < x) := gtE x y.
Definition lerr x : x <= x := lexx x.
Definition ltrr x : x < x = false := ltxx x.
Definition ltrW x y : x < y -> x <= y := @ltW _ _ x y.
Definition ltr_neqAle x y : (x < y) = (x != y) && (x <= y) := lt_neqAle x y.
Definition ler_eqVlt x y : (x <= y) = (x == y) || (x < y) := le_eqVlt x y.
Definition gtr_eqF x y : y < x -> x == y = false := @gt_eqF _ _ x y.
Definition ltr_eqF x y : x < y -> x == y = false := @lt_eqF _ _ x y.
Definition ler_asym : antisymmetric (@ler R) := le_anti.
Definition eqr_le x y : (x == y) = (x <= y <= x) := eq_le x y.
Definition ltr_trans : transitive (@ltr R) := lt_trans.
Definition ler_lt_trans y x z : x <= y -> y < z -> x < z :=
  @le_lt_trans _ _ y x z.
Definition ltr_le_trans y x z : x < y -> y <= z -> x < z :=
  @lt_le_trans _ _ y x z.
Definition ler_trans : transitive (@ler R) := le_trans.
Definition lterr := (lerr, ltrr).
Definition lerifP x y C :
  reflect (x <= y ?= iff C) (if C then x == y else x < y) := leifP.
Definition ltr_asym x y : x < y < x = false := lt_asym x y.
Definition ler_anti : antisymmetric (@ler R) := le_anti.
Definition ltr_le_asym x y : x < y <= x = false := lt_le_asym x y.
Definition ler_lt_asym x y : x <= y < x = false := le_lt_asym x y.
Definition lter_anti := (=^~ eqr_le, ltr_asym, ltr_le_asym, ler_lt_asym).
Definition ltr_geF x y : x < y -> y <= x = false := @lt_geF _ _ x y.
Definition ler_gtF x y : x <= y -> y < x = false := @le_gtF _ _ x y.
Definition ltr_gtF x y : x < y -> y < x = false := @lt_gtF _ _ x y.
Definition normr0 : `|0| = 0 :> R := normr0 _.
Definition normrMn x n : `|x *+ n| = `|x| *+ n := normrMn x n.
Definition normr0P {x} : reflect (`|x| = 0) (x == 0) := normr0P.
Definition normr_eq0 x : (`|x| == 0) = (x == 0) := normr_eq0 x.
Definition normrN x : `|- x| = `|x| := normrN x.
Definition distrC x y : `|x - y| = `|y - x| := distrC x y.
Definition normr_id x : `| `|x| | = `|x| := normr_id x.
Definition normr_ge0 x : 0 <= `|x| := normr_ge0 x.
Definition normr_le0 x : (`|x| <= 0) = (x == 0) := normr_le0 x.
Definition normr_lt0 x : `|x| < 0 = false := normr_lt0 x.
Definition normr_gt0 x : (`|x| > 0) = (x != 0) := normr_gt0 x.
Definition normrE := (normr_id, normr0, @normr1 R, @normrN1 R, normr_ge0,
                      normr_eq0, normr_lt0, normr_le0, normr_gt0, normrN).
End NumIntegralDomainTheory.
<<<<<<< HEAD

Section NumIntegralDomainMonotonyTheory.
Variables R R' : numDomainType.
Section AcrossTypes.
Variables (D D' : pred R) (f : R -> R').
Definition ltrW_homo : {homo f : x y / x < y} -> {homo f : x y / x <= y} :=
  ltW_homo (f := f).
Definition ltrW_nhomo : {homo f : x y /~ x < y} -> {homo f : x y /~ x <= y} :=
  ltW_nhomo (f := f).
Definition inj_homo_ltr :
  injective f -> {homo f : x y / x <= y} -> {homo f : x y / x < y} :=
  inj_homo_lt (f := f).
Definition inj_nhomo_ltr :
  injective f -> {homo f : x y /~ x <= y} -> {homo f : x y /~ x < y} :=
  inj_nhomo_lt (f := f).
Definition incr_inj : {mono f : x y / x <= y} -> injective f :=
  inc_inj (f := f).
Definition decr_inj : {mono f : x y /~ x <= y} -> injective f :=
  dec_inj (f := f).
Definition lerW_mono : {mono f : x y / x <= y} -> {mono f : x y / x < y} :=
  leW_mono (f := f).
Definition lerW_nmono : {mono f : x y /~ x <= y} -> {mono f : x y /~ x < y} :=
  leW_nmono (f := f).
Definition ltrW_homo_in :
  {in D & D', {homo f : x y / x < y}} -> {in D & D', {homo f : x y / x <= y}} :=
  ltW_homo_in (f := f).
Definition ltrW_nhomo_in :
  {in D & D', {homo f : x y /~ x < y}} ->
  {in D & D', {homo f : x y /~ x <= y}} :=
  ltW_nhomo_in (f := f).
Definition inj_homo_ltr_in :
  {in D & D', injective f} -> {in D & D', {homo f : x y / x <= y}} ->
  {in D & D', {homo f : x y / x < y}} :=
  inj_homo_lt_in (f := f).
Definition inj_nhomo_ltr_in :
    {in D & D', injective f} -> {in D & D', {homo f : x y /~ x <= y}} ->
  {in D & D', {homo f : x y /~ x < y}} :=
  inj_nhomo_lt_in (f := f).
Definition incr_inj_in :
  {in D &, {mono f : x y / x <= y}} -> {in D &, injective f} :=
  inc_inj_in (f := f).
Definition decr_inj_in :
  {in D &, {mono f : x y /~ x <= y}} -> {in D &, injective f} :=
  dec_inj_in (f := f).
Definition lerW_mono_in :
  {in D &, {mono f : x y / x <= y}} -> {in D &, {mono f : x y / x < y}} :=
  leW_mono_in (f := f).
Definition lerW_nmono_in :
  {in D &, {mono f : x y /~ x <= y}} -> {in D &, {mono f : x y /~ x < y}} :=
  leW_nmono_in (f := f).
End AcrossTypes.
Section NatToR.
Variables (D D' : pred nat) (f : nat -> R).
Definition ltnrW_homo :
  {homo f : m n / (m < n)%N >-> m < n} ->
  {homo f : m n / (m <= n)%N >-> m <= n} :=
  ltW_homo (f := f).
Definition ltnrW_nhomo :
  {homo f : m n / (n < m)%N >-> m < n} ->
  {homo f : m n / (n <= m)%N >-> m <= n} :=
  ltW_nhomo (f := f).
Definition inj_homo_ltnr : injective f ->
  {homo f : m n / (m <= n)%N >-> m <= n} ->
  {homo f : m n / (m < n)%N >-> m < n} :=
  inj_homo_lt (f := f).
Definition inj_nhomo_ltnr : injective f ->
  {homo f : m n / (n <= m)%N >-> m <= n} ->
  {homo f : m n / (n < m)%N >-> m < n} :=
  inj_nhomo_lt (f := f).
Definition incnr_inj :
  {mono f : m n / (m <= n)%N >-> m <= n} -> injective f :=
  inc_inj (f := f).
Definition decnr_inj :
  {mono f : m n / (n <= m)%N >-> m <= n} -> injective f :=
  dec_inj (f := f).
Definition decnr_inj_inj := decnr_inj.
Definition lenrW_mono : {mono f : m n / (m <= n)%N >-> m <= n} ->
  {mono f : m n / (m < n)%N >-> m < n} :=
  leW_mono (f := f).
Definition lenrW_nmono : {mono f : m n / (n <= m)%N >-> m <= n} ->
  {mono f : m n / (n < m)%N >-> m < n} :=
  leW_nmono (f := f).
Definition lenr_mono : {homo f : m n / (m < n)%N >-> m < n} ->
   {mono f : m n / (m <= n)%N >-> m <= n} :=
  le_mono (f := f).
Definition lenr_nmono :
  {homo f : m n / (n < m)%N >-> m < n} ->
  {mono f : m n / (n <= m)%N >-> m <= n} :=
  le_nmono (f := f).
Definition ltnrW_homo_in :
  {in D & D', {homo f : m n / (m < n)%N >-> m < n}} ->
  {in D & D', {homo f : m n / (m <= n)%N >-> m <= n}} :=
  ltW_homo_in (f := f).
Definition ltnrW_nhomo_in :
  {in D & D', {homo f : m n / (n < m)%N >-> m < n}} ->
  {in D & D', {homo f : m n / (n <= m)%N >-> m <= n}} :=
  ltW_nhomo_in (f := f).
Definition inj_homo_ltnr_in : {in D & D', injective f} ->
  {in D & D', {homo f : m n / (m <= n)%N >-> m <= n}} ->
  {in D & D', {homo f : m n / (m < n)%N >-> m < n}} :=
  inj_homo_lt_in (f := f).
Definition inj_nhomo_ltnr_in : {in D & D', injective f} ->
  {in D & D', {homo f : m n / (n <= m)%N >-> m <= n}} ->
  {in D & D', {homo f : m n / (n < m)%N >-> m < n}} :=
  inj_nhomo_lt_in (f := f).
Definition incnr_inj_in :
  {in D &, {mono f : m n / (m <= n)%N >-> m <= n}} -> {in D &, injective f} :=
  inc_inj_in (f := f).
Definition decnr_inj_in :
  {in D &, {mono f : m n / (n <= m)%N >-> m <= n}} -> {in D &, injective f} :=
  dec_inj_in (f := f).
Definition decnr_inj_inj_in := decnr_inj_in.
Definition lenrW_mono_in :
  {in D &, {mono f : m n / (m <= n)%N >-> m <= n}} ->
  {in D &, {mono f : m n / (m < n)%N >-> m < n}} :=
  leW_mono_in (f := f).
Definition lenrW_nmono_in :
  {in D &, {mono f : m n / (n <= m)%N >-> m <= n}} ->
  {in D &, {mono f : m n / (n < m)%N >-> m < n}} :=
  leW_nmono_in (f := f).
Definition lenr_mono_in :
  {in D &, {homo f : m n / (m < n)%N >-> m < n}} ->
  {in D &, {mono f : m n / (m <= n)%N >-> m <= n}} :=
  le_mono_in (f := f).
Definition lenr_nmono_in :
  {in D &, {homo f : m n / (n < m)%N >-> m < n}} ->
  {in D &, {mono f : m n / (n <= m)%N >-> m <= n}} :=
  le_nmono_in (f := f).
End NatToR.
Section RToNat.
Variables (D D' : pred R) (f : R -> nat).
Definition ltrnW_homo :
  {homo f : m n / m < n >-> (m < n)%N} ->
  {homo f : m n / m <= n >-> (m <= n)%N} :=
  ltW_homo (f := f).
Definition ltrnW_nhomo :
  {homo f : m n / n < m >-> (m < n)%N} ->
 {homo f : m n / n <= m >-> (m <= n)%N} :=
  ltW_nhomo (f := f).
Definition inj_homo_ltrn : injective f ->
  {homo f : m n / m <= n >-> (m <= n)%N} ->
  {homo f : m n / m < n >-> (m < n)%N} :=
  inj_homo_lt (f := f).
Definition inj_nhomo_ltrn : injective f ->
  {homo f : m n / n <= m >-> (m <= n)%N} ->
  {homo f : m n / n < m >-> (m < n)%N} :=
  inj_nhomo_lt (f := f).
Definition incrn_inj : {mono f : m n / m <= n >-> (m <= n)%N} -> injective f :=
  inc_inj (f := f).
Definition decrn_inj : {mono f : m n / n <= m >-> (m <= n)%N} -> injective f :=
  dec_inj (f := f).
Definition lernW_mono :
  {mono f : m n / m <= n >-> (m <= n)%N} ->
  {mono f : m n / m < n >-> (m < n)%N} :=
  leW_mono (f := f).
Definition lernW_nmono :
  {mono f : m n / n <= m >-> (m <= n)%N} ->
  {mono f : m n / n < m >-> (m < n)%N} :=
  leW_nmono (f := f).
Definition ltrnW_homo_in :
  {in D & D', {homo f : m n / m < n >-> (m < n)%N}} ->
  {in D & D', {homo f : m n / m <= n >-> (m <= n)%N}} :=
  ltW_homo_in (f := f).
Definition ltrnW_nhomo_in :
  {in D & D', {homo f : m n / n < m >-> (m < n)%N}} ->
  {in D & D', {homo f : m n / n <= m >-> (m <= n)%N}} :=
  ltW_nhomo_in (f := f).
Definition inj_homo_ltrn_in : {in D & D', injective f} ->
  {in D & D', {homo f : m n / m <= n >-> (m <= n)%N}} ->
  {in D & D', {homo f : m n / m < n >-> (m < n)%N}} :=
  inj_homo_lt_in (f := f).
Definition inj_nhomo_ltrn_in : {in D & D', injective f} ->
  {in D & D', {homo f : m n / n <= m >-> (m <= n)%N}} ->
  {in D & D', {homo f : m n / n < m >-> (m < n)%N}} :=
  inj_nhomo_lt_in (f := f).
Definition incrn_inj_in :
  {in D &, {mono f : m n / m <= n >-> (m <= n)%N}} -> {in D &, injective f} :=
  inc_inj_in (f := f).
Definition decrn_inj_in :
  {in D &, {mono f : m n / n <= m >-> (m <= n)%N}} -> {in D &, injective f} :=
  dec_inj_in (f := f).
Definition lernW_mono_in :
  {in D &, {mono f : m n / m <= n >-> (m <= n)%N}} ->
  {in D &, {mono f : m n / m < n >-> (m < n)%N}} :=
  leW_mono_in (f := f).
Definition lernW_nmono_in :
  {in D &, {mono f : m n / n <= m >-> (m <= n)%N}} ->
  {in D &, {mono f : m n / n < m >-> (m < n)%N}} :=
  leW_nmono_in (f := f).
End RToNat.
End NumIntegralDomainMonotonyTheory.

Section NumDomainOperationTheory.
Variable R : numDomainType.
Implicit Types x y z t : R.
Definition lerif_refl x C : reflect (x <= x ?= iff C) C := leif_refl.
Definition lerif_trans x1 x2 x3 C12 C23 :
  x1 <= x2 ?= iff C12 -> x2 <= x3 ?= iff C23 -> x1 <= x3 ?= iff C12 && C23 :=
  @leif_trans _ _ x1 x2 x3 C12 C23.
Definition lerif_le x y : x <= y -> x <= y ?= iff (x >= y) := @leif_le _ _ x y.
Definition lerif_eq x y : x <= y -> x <= y ?= iff (x == y) := @leif_eq _ _ x y.
Definition ger_lerif x y C : x <= y ?= iff C -> (y <= x) = C :=
  @ge_leif _ _ x y C.
Definition ltr_lerif x y C : x <= y ?= iff C -> (x < y) = ~~ C :=
  @lt_leif _ _ x y C.
Definition normr_real x : `|x| \is real := normr_real x.
Definition ler_norm_sum I r (G : I -> R) (P : pred I):
  `|\sum_(i <- r | P i) G i| <= \sum_(i <- r | P i) `|G i| :=
  ler_norm_sum r G P.
Definition ler_norm_sub x y : `|x - y| <= `|x| + `|y| := ler_norm_sub x y.
Definition ler_dist_add z x y : `|x - y| <= `|x - z| + `|z - y| :=
  ler_dist_add z x y.
Definition ler_sub_norm_add x y : `|x| - `|y| <= `|x + y| :=
  ler_sub_norm_add x y.
Definition ler_sub_dist x y : `|x| - `|y| <= `|x - y| := ler_sub_dist x y.
Definition ler_dist_dist x y : `| `|x| - `|y| | <= `|x - y| :=
  ler_dist_dist x y.
Definition ler_dist_norm_add x y : `| `|x| - `|y| | <= `|x + y| :=
  ler_dist_norm_add x y.
Definition ler_nnorml x y : y < 0 -> `|x| <= y = false := @ler_nnorml _ _ x y.
Definition ltr_nnorml x y : y <= 0 -> `|x| < y = false := @ltr_nnorml _ _ x y.
Definition lter_nnormr := (ler_nnorml, ltr_nnorml).
Definition mono_in_lerif (A : pred R) (f : R -> R) C :
  {in A &, {mono f : x y / x <= y}} ->
  {in A &, forall x y, (f x <= f y ?= iff C) = (x <= y ?= iff C)} :=
  @mono_in_leif _ _ A f C.
Definition mono_lerif (f : R -> R) C :
  {mono f : x y / x <= y} ->
  forall x y, (f x <= f y ?= iff C) = (x <= y ?= iff C) :=
  @mono_leif _ _ f C.
Definition nmono_in_lerif (A : pred R) (f : R -> R) C :
  {in A &, {mono f : x y /~ x <= y}} ->
  {in A &, forall x y, (f x <= f y ?= iff C) = (y <= x ?= iff C)} :=
  @nmono_in_leif _ _ A f C.
Definition nmono_lerif (f : R -> R) C :
  {mono f : x y /~ x <= y} ->
  forall x y, (f x <= f y ?= iff C) = (y <= x ?= iff C) :=
  @nmono_leif _ _ f C.
End NumDomainOperationTheory.

=======

Section NumIntegralDomainMonotonyTheory.
Variables R R' : numDomainType.
Section AcrossTypes.
Variables (D D' : pred R) (f : R -> R').
Definition ltrW_homo : {homo f : x y / x < y} -> {homo f : x y / x <= y} :=
  ltW_homo (f := f).
Definition ltrW_nhomo : {homo f : x y /~ x < y} -> {homo f : x y /~ x <= y} :=
  ltW_nhomo (f := f).
Definition inj_homo_ltr :
  injective f -> {homo f : x y / x <= y} -> {homo f : x y / x < y} :=
  inj_homo_lt (f := f).
Definition inj_nhomo_ltr :
  injective f -> {homo f : x y /~ x <= y} -> {homo f : x y /~ x < y} :=
  inj_nhomo_lt (f := f).
Definition incr_inj : {mono f : x y / x <= y} -> injective f :=
  inc_inj (f := f).
Definition decr_inj : {mono f : x y /~ x <= y} -> injective f :=
  dec_inj (f := f).
Definition lerW_mono : {mono f : x y / x <= y} -> {mono f : x y / x < y} :=
  leW_mono (f := f).
Definition lerW_nmono : {mono f : x y /~ x <= y} -> {mono f : x y /~ x < y} :=
  leW_nmono (f := f).
Definition ltrW_homo_in :
  {in D & D', {homo f : x y / x < y}} -> {in D & D', {homo f : x y / x <= y}} :=
  ltW_homo_in (f := f).
Definition ltrW_nhomo_in :
  {in D & D', {homo f : x y /~ x < y}} ->
  {in D & D', {homo f : x y /~ x <= y}} :=
  ltW_nhomo_in (f := f).
Definition inj_homo_ltr_in :
  {in D & D', injective f} -> {in D & D', {homo f : x y / x <= y}} ->
  {in D & D', {homo f : x y / x < y}} :=
  inj_homo_lt_in (f := f).
Definition inj_nhomo_ltr_in :
    {in D & D', injective f} -> {in D & D', {homo f : x y /~ x <= y}} ->
  {in D & D', {homo f : x y /~ x < y}} :=
  inj_nhomo_lt_in (f := f).
Definition incr_inj_in :
  {in D &, {mono f : x y / x <= y}} -> {in D &, injective f} :=
  inc_inj_in (f := f).
Definition decr_inj_in :
  {in D &, {mono f : x y /~ x <= y}} -> {in D &, injective f} :=
  dec_inj_in (f := f).
Definition lerW_mono_in :
  {in D &, {mono f : x y / x <= y}} -> {in D &, {mono f : x y / x < y}} :=
  leW_mono_in (f := f).
Definition lerW_nmono_in :
  {in D &, {mono f : x y /~ x <= y}} -> {in D &, {mono f : x y /~ x < y}} :=
  leW_nmono_in (f := f).
End AcrossTypes.
Section NatToR.
Variables (D D' : pred nat) (f : nat -> R).
Definition ltnrW_homo :
  {homo f : m n / (m < n)%N >-> m < n} ->
  {homo f : m n / (m <= n)%N >-> m <= n} :=
  ltW_homo (f := f).
Definition ltnrW_nhomo :
  {homo f : m n / (n < m)%N >-> m < n} ->
  {homo f : m n / (n <= m)%N >-> m <= n} :=
  ltW_nhomo (f := f).
Definition inj_homo_ltnr : injective f ->
  {homo f : m n / (m <= n)%N >-> m <= n} ->
  {homo f : m n / (m < n)%N >-> m < n} :=
  inj_homo_lt (f := f).
Definition inj_nhomo_ltnr : injective f ->
  {homo f : m n / (n <= m)%N >-> m <= n} ->
  {homo f : m n / (n < m)%N >-> m < n} :=
  inj_nhomo_lt (f := f).
Definition incnr_inj :
  {mono f : m n / (m <= n)%N >-> m <= n} -> injective f :=
  inc_inj (f := f).
Definition decnr_inj :
  {mono f : m n / (n <= m)%N >-> m <= n} -> injective f :=
  dec_inj (f := f).
Definition decnr_inj_inj := decnr_inj.
Definition lenrW_mono : {mono f : m n / (m <= n)%N >-> m <= n} ->
  {mono f : m n / (m < n)%N >-> m < n} :=
  leW_mono (f := f).
Definition lenrW_nmono : {mono f : m n / (n <= m)%N >-> m <= n} ->
  {mono f : m n / (n < m)%N >-> m < n} :=
  leW_nmono (f := f).
Definition lenr_mono : {homo f : m n / (m < n)%N >-> m < n} ->
   {mono f : m n / (m <= n)%N >-> m <= n} :=
  le_mono (f := f).
Definition lenr_nmono :
  {homo f : m n / (n < m)%N >-> m < n} ->
  {mono f : m n / (n <= m)%N >-> m <= n} :=
  le_nmono (f := f).
Definition ltnrW_homo_in :
  {in D & D', {homo f : m n / (m < n)%N >-> m < n}} ->
  {in D & D', {homo f : m n / (m <= n)%N >-> m <= n}} :=
  ltW_homo_in (f := f).
Definition ltnrW_nhomo_in :
  {in D & D', {homo f : m n / (n < m)%N >-> m < n}} ->
  {in D & D', {homo f : m n / (n <= m)%N >-> m <= n}} :=
  ltW_nhomo_in (f := f).
Definition inj_homo_ltnr_in : {in D & D', injective f} ->
  {in D & D', {homo f : m n / (m <= n)%N >-> m <= n}} ->
  {in D & D', {homo f : m n / (m < n)%N >-> m < n}} :=
  inj_homo_lt_in (f := f).
Definition inj_nhomo_ltnr_in : {in D & D', injective f} ->
  {in D & D', {homo f : m n / (n <= m)%N >-> m <= n}} ->
  {in D & D', {homo f : m n / (n < m)%N >-> m < n}} :=
  inj_nhomo_lt_in (f := f).
Definition incnr_inj_in :
  {in D &, {mono f : m n / (m <= n)%N >-> m <= n}} -> {in D &, injective f} :=
  inc_inj_in (f := f).
Definition decnr_inj_in :
  {in D &, {mono f : m n / (n <= m)%N >-> m <= n}} -> {in D &, injective f} :=
  dec_inj_in (f := f).
Definition decnr_inj_inj_in := decnr_inj_in.
Definition lenrW_mono_in :
  {in D &, {mono f : m n / (m <= n)%N >-> m <= n}} ->
  {in D &, {mono f : m n / (m < n)%N >-> m < n}} :=
  leW_mono_in (f := f).
Definition lenrW_nmono_in :
  {in D &, {mono f : m n / (n <= m)%N >-> m <= n}} ->
  {in D &, {mono f : m n / (n < m)%N >-> m < n}} :=
  leW_nmono_in (f := f).
Definition lenr_mono_in :
  {in D &, {homo f : m n / (m < n)%N >-> m < n}} ->
  {in D &, {mono f : m n / (m <= n)%N >-> m <= n}} :=
  le_mono_in (f := f).
Definition lenr_nmono_in :
  {in D &, {homo f : m n / (n < m)%N >-> m < n}} ->
  {in D &, {mono f : m n / (n <= m)%N >-> m <= n}} :=
  le_nmono_in (f := f).
End NatToR.
Section RToNat.
Variables (D D' : pred R) (f : R -> nat).
Definition ltrnW_homo :
  {homo f : m n / m < n >-> (m < n)%N} ->
  {homo f : m n / m <= n >-> (m <= n)%N} :=
  ltW_homo (f := f).
Definition ltrnW_nhomo :
  {homo f : m n / n < m >-> (m < n)%N} ->
 {homo f : m n / n <= m >-> (m <= n)%N} :=
  ltW_nhomo (f := f).
Definition inj_homo_ltrn : injective f ->
  {homo f : m n / m <= n >-> (m <= n)%N} ->
  {homo f : m n / m < n >-> (m < n)%N} :=
  inj_homo_lt (f := f).
Definition inj_nhomo_ltrn : injective f ->
  {homo f : m n / n <= m >-> (m <= n)%N} ->
  {homo f : m n / n < m >-> (m < n)%N} :=
  inj_nhomo_lt (f := f).
Definition incrn_inj : {mono f : m n / m <= n >-> (m <= n)%N} -> injective f :=
  inc_inj (f := f).
Definition decrn_inj : {mono f : m n / n <= m >-> (m <= n)%N} -> injective f :=
  dec_inj (f := f).
Definition lernW_mono :
  {mono f : m n / m <= n >-> (m <= n)%N} ->
  {mono f : m n / m < n >-> (m < n)%N} :=
  leW_mono (f := f).
Definition lernW_nmono :
  {mono f : m n / n <= m >-> (m <= n)%N} ->
  {mono f : m n / n < m >-> (m < n)%N} :=
  leW_nmono (f := f).
Definition ltrnW_homo_in :
  {in D & D', {homo f : m n / m < n >-> (m < n)%N}} ->
  {in D & D', {homo f : m n / m <= n >-> (m <= n)%N}} :=
  ltW_homo_in (f := f).
Definition ltrnW_nhomo_in :
  {in D & D', {homo f : m n / n < m >-> (m < n)%N}} ->
  {in D & D', {homo f : m n / n <= m >-> (m <= n)%N}} :=
  ltW_nhomo_in (f := f).
Definition inj_homo_ltrn_in : {in D & D', injective f} ->
  {in D & D', {homo f : m n / m <= n >-> (m <= n)%N}} ->
  {in D & D', {homo f : m n / m < n >-> (m < n)%N}} :=
  inj_homo_lt_in (f := f).
Definition inj_nhomo_ltrn_in : {in D & D', injective f} ->
  {in D & D', {homo f : m n / n <= m >-> (m <= n)%N}} ->
  {in D & D', {homo f : m n / n < m >-> (m < n)%N}} :=
  inj_nhomo_lt_in (f := f).
Definition incrn_inj_in :
  {in D &, {mono f : m n / m <= n >-> (m <= n)%N}} -> {in D &, injective f} :=
  inc_inj_in (f := f).
Definition decrn_inj_in :
  {in D &, {mono f : m n / n <= m >-> (m <= n)%N}} -> {in D &, injective f} :=
  dec_inj_in (f := f).
Definition lernW_mono_in :
  {in D &, {mono f : m n / m <= n >-> (m <= n)%N}} ->
  {in D &, {mono f : m n / m < n >-> (m < n)%N}} :=
  leW_mono_in (f := f).
Definition lernW_nmono_in :
  {in D &, {mono f : m n / n <= m >-> (m <= n)%N}} ->
  {in D &, {mono f : m n / n < m >-> (m < n)%N}} :=
  leW_nmono_in (f := f).
End RToNat.
End NumIntegralDomainMonotonyTheory.

Section NumDomainOperationTheory.
Variable R : numDomainType.
Implicit Types x y z t : R.
Definition lerif_refl x C : reflect (x <= x ?= iff C) C := leif_refl.
Definition lerif_trans x1 x2 x3 C12 C23 :
  x1 <= x2 ?= iff C12 -> x2 <= x3 ?= iff C23 -> x1 <= x3 ?= iff C12 && C23 :=
  @leif_trans _ _ x1 x2 x3 C12 C23.
Definition lerif_le x y : x <= y -> x <= y ?= iff (x >= y) := @leif_le _ _ x y.
Definition lerif_eq x y : x <= y -> x <= y ?= iff (x == y) := @leif_eq _ _ x y.
Definition ger_lerif x y C : x <= y ?= iff C -> (y <= x) = C :=
  @ge_leif _ _ x y C.
Definition ltr_lerif x y C : x <= y ?= iff C -> (x < y) = ~~ C :=
  @lt_leif _ _ x y C.
Definition normr_real x : `|x| \is real := normr_real x.
Definition ler_norm_sum I r (G : I -> R) (P : pred I):
  `|\sum_(i <- r | P i) G i| <= \sum_(i <- r | P i) `|G i| :=
  ler_norm_sum r G P.
Definition ler_norm_sub x y : `|x - y| <= `|x| + `|y| := ler_norm_sub x y.
Definition ler_dist_add z x y : `|x - y| <= `|x - z| + `|z - y| :=
  ler_dist_add z x y.
Definition ler_sub_norm_add x y : `|x| - `|y| <= `|x + y| :=
  ler_sub_norm_add x y.
Definition ler_sub_dist x y : `|x| - `|y| <= `|x - y| := ler_sub_dist x y.
Definition ler_dist_dist x y : `| `|x| - `|y| | <= `|x - y| :=
  ler_dist_dist x y.
Definition ler_dist_norm_add x y : `| `|x| - `|y| | <= `|x + y| :=
  ler_dist_norm_add x y.
Definition ler_nnorml x y : y < 0 -> `|x| <= y = false := @ler_nnorml _ _ x y.
Definition ltr_nnorml x y : y <= 0 -> `|x| < y = false := @ltr_nnorml _ _ x y.
Definition lter_nnormr := (ler_nnorml, ltr_nnorml).
Definition mono_in_lerif (A : pred R) (f : R -> R) C :
  {in A &, {mono f : x y / x <= y}} ->
  {in A &, forall x y, (f x <= f y ?= iff C) = (x <= y ?= iff C)} :=
  @mono_in_leif _ _ A f C.
Definition mono_lerif (f : R -> R) C :
  {mono f : x y / x <= y} ->
  forall x y, (f x <= f y ?= iff C) = (x <= y ?= iff C) :=
  @mono_leif _ _ f C.
Definition nmono_in_lerif (A : pred R) (f : R -> R) C :
  {in A &, {mono f : x y /~ x <= y}} ->
  {in A &, forall x y, (f x <= f y ?= iff C) = (y <= x ?= iff C)} :=
  @nmono_in_leif _ _ A f C.
Definition nmono_lerif (f : R -> R) C :
  {mono f : x y /~ x <= y} ->
  forall x y, (f x <= f y ?= iff C) = (y <= x ?= iff C) :=
  @nmono_leif _ _ f C.
End NumDomainOperationTheory.

>>>>>>> 1a2998ff
Section RealDomainTheory.
Variable R : realDomainType.
Implicit Types x y z t : R.
Definition ler_total : total (@ler R) := le_total.
Definition ltr_total x y : x != y -> (x < y) || (y < x) :=
  @lt_total _ _ x y.
Definition wlog_ler P :
  (forall a b, P b a -> P a b) -> (forall a b, a <= b -> P a b) ->
  forall a b : R, P a b :=
  @wlog_le _ _ P.
Definition wlog_ltr P :
  (forall a, P a a) ->
  (forall a b, (P b a -> P a b)) -> (forall a b, a < b -> P a b) ->
  forall a b : R, P a b :=
  @wlog_lt _ _ P.
Definition ltrNge x y : (x < y) = ~~ (y <= x) := @ltNge _ _ x y.
Definition lerNgt x y : (x <= y) = ~~ (y < x) := @leNgt _ _ x y.
Definition neqr_lt x y : (x != y) = (x < y) || (y < x) := @neq_lt _ _ x y.
Definition eqr_leLR x y z t :
  (x <= y -> z <= t) -> (y < x -> t < z) -> (x <= y) = (z <= t) :=
  @eq_leLR _ _ x y z t.
Definition eqr_leRL x y z t :
  (x <= y -> z <= t) -> (y < x -> t < z) -> (z <= t) = (x <= y) :=
  @eq_leRL _ _ x y z t.
Definition eqr_ltLR x y z t :
  (x < y -> z < t) -> (y <= x -> t <= z) -> (x < y) = (z < t) :=
  @eq_ltLR _ _ x y z t.
Definition eqr_ltRL x y z t :
  (x < y -> z < t) -> (y <= x -> t <= z) -> (z < t) = (x < y) :=
  @eq_ltRL _ _ x y z t.
End RealDomainTheory.

Section RealDomainMonotony.
Variables (R : realDomainType) (R' : numDomainType) (D : pred R).
Variables (f : R -> R') (f' : R -> nat).
Definition ler_mono : {homo f : x y / x < y} -> {mono f : x y / x <= y} :=
  le_mono (f := f).
Definition homo_mono := ler_mono.
Definition ler_nmono : {homo f : x y /~ x < y} -> {mono f : x y /~ x <= y} :=
  le_nmono (f := f).
Definition nhomo_mono := ler_nmono.
Definition ler_mono_in :
  {in D &, {homo f : x y / x < y}} -> {in D &, {mono f : x y / x <= y}} :=
  le_mono_in (f := f).
Definition homo_mono_in := ler_mono_in.
Definition ler_nmono_in :
  {in D &, {homo f : x y /~ x < y}} -> {in D &, {mono f : x y /~ x <= y}} :=
  le_nmono_in (f := f).
Definition nhomo_mono_in := ler_nmono_in.
Definition lern_mono :
  {homo f' : m n / m < n >-> (m < n)%N} ->
  {mono f' : m n / m <= n >-> (m <= n)%N} :=
  le_mono (f := f').
Definition lern_nmono :
  {homo f' : m n / n < m >-> (m < n)%N} ->
  {mono f' : m n / n <= m >-> (m <= n)%N} :=
  le_nmono (f := f').
Definition lern_mono_in :
  {in D &, {homo f' : m n / m < n >-> (m < n)%N}} ->
  {in D &, {mono f' : m n / m <= n >-> (m <= n)%N}} :=
  le_mono_in (f := f').
Definition lern_nmono_in :
  {in D &, {homo f' : m n / n < m >-> (m < n)%N}} ->
  {in D &, {mono f' : m n / n <= m >-> (m <= n)%N}} :=
  le_nmono_in (f := f').
End RealDomainMonotony.

Section RealDomainOperations.
Variable R : realDomainType.
Implicit Types x y z : R.
Section MinMax.
Definition minrC : @commutative R R min := @meetC _ R.
Definition minrr : @idempotent R min := @meetxx _ R.
Definition minr_l x y : x <= y -> min x y = x := @meet_l _ _ x y.
Definition minr_r x y : y <= x -> min x y = y := @meet_r _ _ x y.
Definition maxrC : @commutative R R max := @joinC _ R.
Definition maxrr : @idempotent R max := @joinxx _ R.
Definition maxr_l x y : y <= x -> max x y = x := @join_l _ _ x y.
Definition maxr_r x y : x <= y -> max x y = y := @join_r _ _ x y.
Definition minrA x y z : min x (min y z) = min (min x y) z := meetA x y z.
Definition minrCA : @left_commutative R R min := meetCA.
Definition minrAC : @right_commutative R R min := meetAC.
Definition maxrA x y z : max x (max y z) = max (max x y) z := joinA x y z.
Definition maxrCA : @left_commutative R R max := joinCA.
Definition maxrAC : @right_commutative R R max := joinAC.
Definition eqr_minl x y : (min x y == x) = (x <= y) := eq_meetl x y.
Definition eqr_minr x y : (min x y == y) = (y <= x) := eq_meetr x y.
Definition eqr_maxl x y : (max x y == x) = (y <= x) := eq_joinl x y.
Definition eqr_maxr x y : (max x y == y) = (x <= y) := eq_joinr x y.
Definition ler_minr x y z : (x <= min y z) = (x <= y) && (x <= z) := lexI x y z.
Definition ler_minl x y z : (min y z <= x) = (y <= x) || (z <= x) := leIx x y z.
Definition ler_maxr x y z : (x <= max y z) = (x <= y) || (x <= z) := lexU x y z.
Definition ler_maxl x y z : (max y z <= x) = (y <= x) && (z <= x) := leUx y z x.
Definition ltr_minr x y z : (x < min y z) = (x < y) && (x < z) := ltxI x y z.
Definition ltr_minl x y z : (min y z < x) = (y < x) || (z < x) := ltIx x y z.
Definition ltr_maxr x y z : (x < max y z) = (x < y) || (x < z) := ltxU x y z.
Definition ltr_maxl x y z : (max y z < x) = (y < x) && (z < x) := ltUx x y z.
Definition lter_minr := (ler_minr, ltr_minr).
Definition lter_minl := (ler_minl, ltr_minl).
Definition lter_maxr := (ler_maxr, ltr_maxr).
Definition lter_maxl := (ler_maxl, ltr_maxl).
Definition minrK x y : max (min x y) x = x := meetUKC y x.
Definition minKr x y : min y (max x y) = y := joinKIC x y.
Definition maxr_minl : @left_distributive R R max min := @joinIl _ R.
Definition maxr_minr : @right_distributive R R max min := @joinIr _ R.
Definition minr_maxl : @left_distributive R R min max := @meetUl _ R.
Definition minr_maxr : @right_distributive R R min max := @meetUr _ R.
Variant minr_spec x y : bool -> bool -> R -> Type :=
| Minr_r of x <= y : minr_spec x y true false x
| Minr_l of y < x : minr_spec x y false true y.
Lemma minrP x y : minr_spec x y (x <= y) (y < x) (min x y).
Proof. by case: leP; constructor. Qed.
Variant maxr_spec x y : bool -> bool -> R -> Type :=
| Maxr_r of y <= x : maxr_spec x y true false x
| Maxr_l of x < y : maxr_spec x y false true y.
Lemma maxrP x y : maxr_spec x y (y <= x) (x < y) (max x y).
Proof. by case: (leP y); constructor. Qed.
End MinMax.
End RealDomainOperations.

Arguments lerifP {R x y C}.
Arguments lerif_refl {R x C}.
Arguments mono_in_lerif [R A f C].
Arguments nmono_in_lerif [R A f C].
Arguments mono_lerif [R f C].
Arguments nmono_lerif [R f C].

Section RealDomainArgExtremum.

Context {R : realDomainType} {I : finType} (i0 : I).
Context (P : pred I) (F : I -> R) (Pi0 : P i0).

Definition arg_minr := extremum <=%R i0 P F.
Definition arg_maxr := extremum >=%R i0 P F.
Definition arg_minrP : extremum_spec <=%R P F arg_minr := arg_minP F Pi0.
Definition arg_maxrP : extremum_spec >=%R P F arg_maxr := arg_maxP F Pi0.

End RealDomainArgExtremum.

Notation "@ 'real_lerP'" :=
<<<<<<< HEAD
  (deprecate real_lerP real_leP) (at level 10, only parsing).
Notation real_lerP := (@real_lerP _ _ _) (only parsing).
Notation "@ 'real_ltrP'" :=
  (deprecate real_ltrP real_ltP) (at level 10, only parsing).
Notation real_ltrP := (@real_ltrP _ _ _) (only parsing).
Notation "@ 'real_ltrNge'" :=
  (deprecate real_ltrNge real_ltNge) (at level 10, only parsing).
Notation real_ltrNge := (@real_ltrNge _ _ _) (only parsing).
Notation "@ 'real_lerNgt'" :=
  (deprecate real_lerNgt real_leNgt) (at level 10, only parsing).
Notation real_lerNgt := (@real_lerNgt _ _ _) (only parsing).
Notation "@ 'real_ltrgtP'" :=
  (deprecate real_ltrgtP real_ltgtP) (at level 10, only parsing).
Notation real_ltrgtP := (@real_ltrgtP _ _ _) (only parsing).
Notation "@ 'real_ger0P'" :=
  (deprecate real_ger0P real_ge0P) (at level 10, only parsing).
Notation real_ger0P := (@real_ger0P _ _) (only parsing).
Notation "@ 'real_ltrgt0P'" :=
  (deprecate real_ltrgt0P real_ltgt0P) (at level 10, only parsing).
Notation real_ltrgt0P := (@real_ltrgt0P _ _) (only parsing).
Notation lerif_nat := (deprecate lerif_nat leif_nat_r) (only parsing).
Notation "@ 'lerif_subLR'" :=
  (deprecate lerif_subLR leif_subLR) (at level 10, only parsing).
Notation lerif_subLR := (@lerif_subLR _) (only parsing).
Notation "@ 'lerif_subRL'" :=
  (deprecate lerif_subRL leif_subRL) (at level 10, only parsing).
Notation lerif_subRL := (@lerif_subRL _) (only parsing).
Notation "@ 'lerif_add'" :=
  (deprecate lerif_add leif_add) (at level 10, only parsing).
Notation lerif_add := (@lerif_add _ _ _ _ _ _ _) (only parsing).
Notation "@ 'lerif_sum'" :=
  (deprecate lerif_sum leif_sum) (at level 10, only parsing).
Notation lerif_sum := (@lerif_sum _ _ _ _ _ _) (only parsing).
Notation "@ 'lerif_0_sum'" :=
  (deprecate lerif_0_sum leif_0_sum) (at level 10, only parsing).
Notation lerif_0_sum := (@lerif_0_sum _ _ _ _ _) (only parsing).
Notation "@ 'real_lerif_norm'" :=
  (deprecate real_lerif_norm real_leif_norm) (at level 10, only parsing).
Notation real_lerif_norm := (@real_lerif_norm _ _) (only parsing).
Notation "@ 'lerif_pmul'" :=
  (deprecate lerif_pmul leif_pmul) (at level 10, only parsing).
Notation lerif_pmul := (@lerif_pmul _ _ _ _ _ _ _) (only parsing).
Notation "@ 'lerif_nmul'" :=
  (deprecate lerif_nmul leif_nmul) (at level 10, only parsing).
Notation lerif_nmul := (@lerif_nmul _ _ _ _ _ _ _) (only parsing).
Notation "@ 'lerif_pprod'" :=
  (deprecate lerif_pprod leif_pprod) (at level 10, only parsing).
Notation lerif_pprod := (@lerif_pprod _ _ _ _ _ _) (only parsing).
Notation "@ 'real_lerif_mean_square_scaled'" :=
  (deprecate real_lerif_mean_square_scaled real_leif_mean_square_scaled)
  (at level 10, only parsing).
=======
  (deprecate real_lerP real_leP) (at level 10, only parsing) : fun_scope.
Notation real_lerP := (@real_lerP _ _ _) (only parsing).
Notation "@ 'real_ltrP'" :=
  (deprecate real_ltrP real_ltP) (at level 10, only parsing) : fun_scope.
Notation real_ltrP := (@real_ltrP _ _ _) (only parsing).
Notation "@ 'real_ltrNge'" :=
  (deprecate real_ltrNge real_ltNge) (at level 10, only parsing) : fun_scope.
Notation real_ltrNge := (@real_ltrNge _ _ _) (only parsing).
Notation "@ 'real_lerNgt'" :=
  (deprecate real_lerNgt real_leNgt) (at level 10, only parsing) : fun_scope.
Notation real_lerNgt := (@real_lerNgt _ _ _) (only parsing).
Notation "@ 'real_ltrgtP'" :=
  (deprecate real_ltrgtP real_ltgtP) (at level 10, only parsing) : fun_scope.
Notation real_ltrgtP := (@real_ltrgtP _ _ _) (only parsing).
Notation "@ 'real_ger0P'" :=
  (deprecate real_ger0P real_ge0P) (at level 10, only parsing) : fun_scope.
Notation real_ger0P := (@real_ger0P _ _) (only parsing).
Notation "@ 'real_ltrgt0P'" :=
  (deprecate real_ltrgt0P real_ltgt0P) (at level 10, only parsing) : fun_scope.
Notation real_ltrgt0P := (@real_ltrgt0P _ _) (only parsing).
Notation lerif_nat := (deprecate lerif_nat leif_nat_r) (only parsing).
Notation "@ 'lerif_subLR'" :=
  (deprecate lerif_subLR leif_subLR) (at level 10, only parsing) : fun_scope.
Notation lerif_subLR := (@lerif_subLR _) (only parsing).
Notation "@ 'lerif_subRL'" :=
  (deprecate lerif_subRL leif_subRL) (at level 10, only parsing) : fun_scope.
Notation lerif_subRL := (@lerif_subRL _) (only parsing).
Notation "@ 'lerif_add'" :=
  (deprecate lerif_add leif_add) (at level 10, only parsing) : fun_scope.
Notation lerif_add := (@lerif_add _ _ _ _ _ _ _) (only parsing).
Notation "@ 'lerif_sum'" :=
  (deprecate lerif_sum leif_sum) (at level 10, only parsing) : fun_scope.
Notation lerif_sum := (@lerif_sum _ _ _ _ _ _) (only parsing).
Notation "@ 'lerif_0_sum'" :=
  (deprecate lerif_0_sum leif_0_sum) (at level 10, only parsing) : fun_scope.
Notation lerif_0_sum := (@lerif_0_sum _ _ _ _ _) (only parsing).
Notation "@ 'real_lerif_norm'" :=
  (deprecate real_lerif_norm real_leif_norm)
  (at level 10, only parsing) : fun_scope.
Notation real_lerif_norm := (@real_lerif_norm _ _) (only parsing).
Notation "@ 'lerif_pmul'" :=
  (deprecate lerif_pmul leif_pmul) (at level 10, only parsing) : fun_scope.
Notation lerif_pmul := (@lerif_pmul _ _ _ _ _ _ _) (only parsing).
Notation "@ 'lerif_nmul'" :=
  (deprecate lerif_nmul leif_nmul) (at level 10, only parsing) : fun_scope.
Notation lerif_nmul := (@lerif_nmul _ _ _ _ _ _ _) (only parsing).
Notation "@ 'lerif_pprod'" :=
  (deprecate lerif_pprod leif_pprod) (at level 10, only parsing) : fun_scope.
Notation lerif_pprod := (@lerif_pprod _ _ _ _ _ _) (only parsing).
Notation "@ 'real_lerif_mean_square_scaled'" :=
  (deprecate real_lerif_mean_square_scaled real_leif_mean_square_scaled)
  (at level 10, only parsing) : fun_scope.
>>>>>>> 1a2998ff
Notation real_lerif_mean_square_scaled :=
  (@real_lerif_mean_square_scaled _ _ _ _ _ _) (only parsing).
Notation "@ 'real_lerif_AGM2_scaled'" :=
  (deprecate real_lerif_AGM2_scaled real_leif_AGM2_scaled)
<<<<<<< HEAD
  (at level 10, only parsing).
Notation real_lerif_AGM2_scaled :=
  (@real_lerif_AGM2_scaled _ _ _) (only parsing).
Notation "@ 'lerif_AGM_scaled'" :=
  (deprecate lerif_AGM_scaled leif_AGM2_scaled) (at level 10, only parsing).
Notation lerif_AGM_scaled := (@lerif_AGM_scaled _ _ _ _) (only parsing).
Notation "@ 'real_lerif_mean_square'" :=
  (deprecate real_lerif_mean_square real_leif_mean_square)
  (at level 10, only parsing).
Notation real_lerif_mean_square :=
  (@real_lerif_mean_square _ _ _) (only parsing).
Notation "@ 'real_lerif_AGM2'" :=
  (deprecate real_lerif_AGM2 real_leif_AGM2) (at level 10, only parsing).
Notation real_lerif_AGM2 := (@real_lerif_AGM2 _ _ _) (only parsing).
Notation "@ 'lerif_AGM'" :=
  (deprecate lerif_AGM leif_AGM) (at level 10, only parsing).
Notation lerif_AGM := (@lerif_AGM _ _ _ _) (only parsing).
Notation "@ 'lerif_mean_square_scaled'" :=
  (deprecate lerif_mean_square_scaled leif_mean_square_scaled)
  (at level 10, only parsing).
Notation lerif_mean_square_scaled :=
  (@lerif_mean_square_scaled _) (only parsing).
Notation "@ 'lerif_AGM2_scaled'" :=
  (deprecate lerif_AGM2_scaled leif_AGM2_scaled) (at level 10, only parsing).
Notation lerif_AGM2_scaled := (@lerif_AGM2_scaled _) (only parsing).
Notation "@ 'lerif_mean_square'" :=
  (deprecate lerif_mean_square leif_mean_square) (at level 10, only parsing).
Notation lerif_mean_square := (@lerif_mean_square _) (only parsing).
Notation "@ 'lerif_AGM2'" :=
  (deprecate lerif_AGM2 leif_AGM2) (at level 10, only parsing).
Notation lerif_AGM2 := (@lerif_AGM2 _) (only parsing).
Notation "@ 'lerif_normC_Re_Creal'" :=
  (deprecate lerif_normC_Re_Creal leif_normC_Re_Creal)
  (at level 10, only parsing).
Notation lerif_normC_Re_Creal := (@lerif_normC_Re_Creal _) (only parsing).
Notation "@ 'lerif_Re_Creal'" :=
  (deprecate lerif_Re_Creal leif_Re_Creal) (at level 10, only parsing).
Notation lerif_Re_Creal := (@lerif_Re_Creal _) (only parsing).
Notation "@ 'lerif_rootC_AGM'" :=
  (deprecate lerif_rootC_AGM leif_rootC_AGM) (at level 10, only parsing).
=======
  (at level 10, only parsing) : fun_scope.
Notation real_lerif_AGM2_scaled :=
  (@real_lerif_AGM2_scaled _ _ _) (only parsing).
Notation "@ 'lerif_AGM_scaled'" :=
  (deprecate lerif_AGM_scaled leif_AGM2_scaled)
  (at level 10, only parsing) : fun_scope.
Notation lerif_AGM_scaled := (@lerif_AGM_scaled _ _ _ _) (only parsing).
Notation "@ 'real_lerif_mean_square'" :=
  (deprecate real_lerif_mean_square real_leif_mean_square)
  (at level 10, only parsing) : fun_scope.
Notation real_lerif_mean_square :=
  (@real_lerif_mean_square _ _ _) (only parsing).
Notation "@ 'real_lerif_AGM2'" :=
  (deprecate real_lerif_AGM2 real_leif_AGM2)
  (at level 10, only parsing) : fun_scope.
Notation real_lerif_AGM2 := (@real_lerif_AGM2 _ _ _) (only parsing).
Notation "@ 'lerif_AGM'" :=
  (deprecate lerif_AGM leif_AGM) (at level 10, only parsing) : fun_scope.
Notation lerif_AGM := (@lerif_AGM _ _ _ _) (only parsing).
Notation "@ 'lerif_mean_square_scaled'" :=
  (deprecate lerif_mean_square_scaled leif_mean_square_scaled)
  (at level 10, only parsing) : fun_scope.
Notation lerif_mean_square_scaled :=
  (@lerif_mean_square_scaled _) (only parsing).
Notation "@ 'lerif_AGM2_scaled'" :=
  (deprecate lerif_AGM2_scaled leif_AGM2_scaled)
  (at level 10, only parsing) : fun_scope.
Notation lerif_AGM2_scaled := (@lerif_AGM2_scaled _) (only parsing).
Notation "@ 'lerif_mean_square'" :=
  (deprecate lerif_mean_square leif_mean_square)
  (at level 10, only parsing) : fun_scope.
Notation lerif_mean_square := (@lerif_mean_square _) (only parsing).
Notation "@ 'lerif_AGM2'" :=
  (deprecate lerif_AGM2 leif_AGM2) (at level 10, only parsing) : fun_scope.
Notation lerif_AGM2 := (@lerif_AGM2 _) (only parsing).
Notation "@ 'lerif_normC_Re_Creal'" :=
  (deprecate lerif_normC_Re_Creal leif_normC_Re_Creal)
  (at level 10, only parsing) : fun_scope.
Notation lerif_normC_Re_Creal := (@lerif_normC_Re_Creal _) (only parsing).
Notation "@ 'lerif_Re_Creal'" :=
  (deprecate lerif_Re_Creal leif_Re_Creal)
  (at level 10, only parsing) : fun_scope.
Notation lerif_Re_Creal := (@lerif_Re_Creal _) (only parsing).
Notation "@ 'lerif_rootC_AGM'" :=
  (deprecate lerif_rootC_AGM leif_rootC_AGM)
  (at level 10, only parsing) : fun_scope.
>>>>>>> 1a2998ff
Notation lerif_rootC_AGM := (@lerif_rootC_AGM _ _ _ _) (only parsing).

End Theory.

Notation "[ 'arg' 'minr_' ( i < i0 | P ) F ]" :=
    (arg_minr i0 (fun i => P%B) (fun i => F))
  (at level 0, i, i0 at level 10,
   format "[ 'arg'  'minr_' ( i  <  i0  |  P )  F ]") : form_scope.

Notation "[ 'arg' 'minr_' ( i < i0 'in' A ) F ]" :=
    [arg minr_(i < i0 | i \in A) F]
  (at level 0, i, i0 at level 10,
   format "[ 'arg'  'minr_' ( i  <  i0  'in'  A )  F ]") : form_scope.

Notation "[ 'arg' 'minr_' ( i < i0 ) F ]" := [arg minr_(i < i0 | true) F]
  (at level 0, i, i0 at level 10,
   format "[ 'arg'  'minr_' ( i  <  i0 )  F ]") : form_scope.

Notation "[ 'arg' 'maxr_' ( i > i0 | P ) F ]" :=
     (arg_maxr i0 (fun i => P%B) (fun i => F))
  (at level 0, i, i0 at level 10,
   format "[ 'arg'  'maxr_' ( i  >  i0  |  P )  F ]") : form_scope.

Notation "[ 'arg' 'maxr_' ( i > i0 'in' A ) F ]" :=
    [arg maxr_(i > i0 | i \in A) F]
  (at level 0, i, i0 at level 10,
   format "[ 'arg'  'maxr_' ( i  >  i0  'in'  A )  F ]") : form_scope.

Notation "[ 'arg' 'maxr_' ( i > i0 ) F ]" := [arg maxr_(i > i0 | true) F]
  (at level 0, i, i0 at level 10,
   format "[ 'arg'  'maxr_' ( i  >  i0 ) F ]") : form_scope.

End Num.
End mc_1_9.<|MERGE_RESOLUTION|>--- conflicted
+++ resolved
@@ -6,14 +6,10 @@
 
 (******************************************************************************)
 (* This file defines some classes to manipulate number structures, i.e        *)
-<<<<<<< HEAD
-(* structures with an order and a norm.                                       *)
-=======
 (* structures with an order and a norm. To use this file, insert              *)
 (* "Import Num.Theory." before your scripts. You can also "Import Num.Def."   *)
 (* to enjoy shorter notations (e.g., minr instead of Num.min, lerif instead   *)
 (* of Num.leif, etc.).                                                        *)
->>>>>>> 1a2998ff
 (*                                                                            *)
 (*   * NumDomain (Integral domain with an order and a norm)                   *)
 (*    numDomainType == interface for a num integral domain.                   *)
@@ -376,31 +372,6 @@
 Arguments normr {R T} x.
 
 Notation ler := (@Order.le ring_display _) (only parsing).
-<<<<<<< HEAD
-Notation "@ 'ler' R" :=
-  (@Order.le ring_display R) (at level 10, R at level 8, only parsing).
-Notation ltr := (@Order.lt ring_display _) (only parsing).
-Notation "@ 'ltr' R" :=
-  (@Order.lt ring_display R) (at level 10, R at level 8, only parsing).
-Notation ger := (@Order.ge ring_display _) (only parsing).
-Notation "@ 'ger' R" :=
-  (@Order.ge ring_display R) (at level 10, R at level 8, only parsing).
-Notation gtr := (@Order.gt ring_display _) (only parsing).
-Notation "@ 'gtr' R" :=
-  (@Order.gt ring_display R) (at level 10, R at level 8, only parsing).
-Notation lerif := (@Order.leif ring_display _) (only parsing).
-Notation "@ 'lerif' R" :=
-  (@Order.leif ring_display R) (at level 10, R at level 8, only parsing).
-Notation comparabler := (@Order.comparable ring_display _) (only parsing).
-Notation "@ 'comparabler' R" :=
-  (@Order.comparable ring_display R) (at level 10, R at level 8, only parsing).
-Notation maxr := (@Order.join ring_display _).
-Notation "@ 'maxr' R" :=
-  (@Order.join ring_display R) (at level 10, R at level 8, only parsing).
-Notation minr := (@Order.meet ring_display _).
-Notation "@ 'minr' R" :=
-  (@Order.meet ring_display R) (at level 10, R at level 8, only parsing).
-=======
 Notation "@ 'ler' R" := (@Order.le ring_display R)
   (at level 10, R at level 8, only parsing) : fun_scope.
 Notation ltr := (@Order.lt ring_display _) (only parsing).
@@ -424,7 +395,6 @@
 Notation minr := (@Order.meet ring_display _).
 Notation "@ 'minr' R" := (@Order.meet ring_display R)
   (at level 10, R at level 8, only parsing) : fun_scope.
->>>>>>> 1a2998ff
 
 Section Def.
 Context {R : numDomainType}.
@@ -472,15 +442,6 @@
 
 Notation "`| x |" := (norm x) : ring_scope.
 
-<<<<<<< HEAD
-Notation "<=%R" := le : ring_scope.
-Notation ">=%R" := ge : ring_scope.
-Notation "<%R" := lt : ring_scope.
-Notation ">%R" := gt : ring_scope.
-Notation "<?=%R" := leif : ring_scope.
-Notation ">=<%R" := comparable : ring_scope.
-Notation "><%R" := (fun x y => ~~ (comparable x y)) : ring_scope.
-=======
 Notation "<=%R" := le : fun_scope.
 Notation ">=%R" := ge : fun_scope.
 Notation "<%R" := lt : fun_scope.
@@ -488,7 +449,6 @@
 Notation "<?=%R" := leif : fun_scope.
 Notation ">=<%R" := comparable : fun_scope.
 Notation "><%R" := (fun x y => ~~ (comparable x y)) : fun_scope.
->>>>>>> 1a2998ff
 
 Notation "<= y" := (ge y) : ring_scope.
 Notation "<= y :> T" := (<= (y : T)) (only parsing) : ring_scope.
@@ -496,21 +456,12 @@
 Notation ">= y :> T" := (>= (y : T)) (only parsing) : ring_scope.
 
 Notation "< y" := (gt y) : ring_scope.
-<<<<<<< HEAD
-Notation "< y :> T" := (< (y : T)) : ring_scope.
-Notation "> y" := (lt y) : ring_scope.
-Notation "> y :> T" := (> (y : T)) : ring_scope.
-
-Notation ">=< y" := (comparable y) : ring_scope.
-Notation ">=< y :> T" := (>=< (y : T)) : ring_scope.
-=======
 Notation "< y :> T" := (< (y : T)) (only parsing) : ring_scope.
 Notation "> y" := (lt y) : ring_scope.
 Notation "> y :> T" := (> (y : T)) (only parsing) : ring_scope.
 
 Notation ">=< y" := (comparable y) : ring_scope.
 Notation ">=< y :> T" := (>=< (y : T)) (only parsing) : ring_scope.
->>>>>>> 1a2998ff
 
 Notation "x <= y" := (le x y) : ring_scope.
 Notation "x <= y :> T" := ((x : T) <= (y : T)) (only parsing) : ring_scope.
@@ -518,11 +469,7 @@
 Notation "x >= y :> T" := ((x : T) >= (y : T)) (only parsing) : ring_scope.
 
 Notation "x < y"  := (lt x y) : ring_scope.
-<<<<<<< HEAD
-Notation "x < y :> T" := ((x : T) < (y : T)) : ring_scope.
-=======
 Notation "x < y :> T" := ((x : T) < (y : T)) (only parsing) : ring_scope.
->>>>>>> 1a2998ff
 Notation "x > y"  := (y < x) (only parsing) : ring_scope.
 Notation "x > y :> T" := ((x : T) > (y : T)) (only parsing) : ring_scope.
 
@@ -781,16 +728,6 @@
 Record class_of R := Class {
   base   : NumDomain.class_of R;
   lmixin_disp : unit;
-<<<<<<< HEAD
-  lmixin : Order.Lattice.mixin_of (Order.POrder.Pack lmixin_disp base);
-  tmixin_disp : unit;
-  tmixin : Order.Total.mixin_of
-             (Order.Lattice.Pack tmixin_disp (Order.Lattice.Class lmixin));
-}.
-Local Coercion base : class_of >-> NumDomain.class_of.
-Local Coercion base2 T (c : class_of T) : Order.Total.class_of T :=
-  @Order.Total.Class _ (Order.Lattice.Class (@lmixin _ c)) _ (@tmixin _ c).
-=======
   lmixin : Order.DistrLattice.mixin_of (Order.POrder.Pack lmixin_disp base);
   tmixin_disp : unit;
   tmixin : Order.Total.mixin_of
@@ -800,7 +737,6 @@
 Local Coercion base : class_of >-> NumDomain.class_of.
 Local Coercion base2 T (c : class_of T) : Order.Total.class_of T :=
   @Order.Total.Class _ (Order.DistrLattice.Class (@lmixin _ c)) _ (@tmixin _ c).
->>>>>>> 1a2998ff
 
 Structure type := Pack {sort; _ : class_of sort}.
 Local Coercion sort : type >-> Sortclass.
@@ -813,11 +749,7 @@
   fun mT ldisp l mdisp m &
       phant_id (@Order.Total.class ring_display mT)
                (@Order.Total.Class
-<<<<<<< HEAD
-                  T (@Order.Lattice.Class T b ldisp l) mdisp m) =>
-=======
                   T (@Order.DistrLattice.Class T b ldisp l) mdisp m) =>
->>>>>>> 1a2998ff
   Pack (@Class T b ldisp l mdisp  m).
 
 Definition eqType := @Equality.Pack cT xclass.
@@ -829,26 +761,6 @@
 Definition comUnitRingType := @GRing.ComUnitRing.Pack cT xclass.
 Definition idomainType := @GRing.IntegralDomain.Pack cT xclass.
 Definition porderType := @Order.POrder.Pack ring_display cT xclass.
-<<<<<<< HEAD
-Definition latticeType := @Order.Lattice.Pack ring_display cT xclass.
-Definition orderType := @Order.Total.Pack ring_display cT xclass.
-Definition numDomainType := @NumDomain.Pack cT xclass.
-Definition normedZmodType := NormedZmoduleType numDomainType cT xclass.
-Definition zmod_latticeType := @Order.Lattice.Pack ring_display zmodType xclass.
-Definition ring_latticeType := @Order.Lattice.Pack ring_display ringType xclass.
-Definition comRing_latticeType :=
-  @Order.Lattice.Pack ring_display comRingType xclass.
-Definition unitRing_latticeType :=
-  @Order.Lattice.Pack ring_display unitRingType xclass.
-Definition comUnitRing_latticeType :=
-  @Order.Lattice.Pack ring_display comUnitRingType xclass.
-Definition idomain_latticeType :=
-  @Order.Lattice.Pack ring_display idomainType xclass.
-Definition normedZmod_latticeType :=
-  @Order.Lattice.Pack ring_display normedZmodType xclass.
-Definition numDomain_latticeType :=
-  @Order.Lattice.Pack ring_display numDomainType xclass.
-=======
 Definition distrLatticeType := @Order.DistrLattice.Pack ring_display cT xclass.
 Definition orderType := @Order.Total.Pack ring_display cT xclass.
 Definition numDomainType := @NumDomain.Pack cT xclass.
@@ -869,7 +781,6 @@
   @Order.DistrLattice.Pack ring_display normedZmodType xclass.
 Definition numDomain_distrLatticeType :=
   @Order.DistrLattice.Pack ring_display numDomainType xclass.
->>>>>>> 1a2998ff
 Definition zmod_orderType := @Order.Total.Pack ring_display zmodType xclass.
 Definition ring_orderType := @Order.Total.Pack ring_display ringType xclass.
 Definition comRing_orderType :=
@@ -912,27 +823,12 @@
 Canonical porderType.
 Coercion numDomainType : type >-> NumDomain.type.
 Canonical numDomainType.
-<<<<<<< HEAD
-Coercion latticeType : type >-> Order.Lattice.type.
-Canonical latticeType.
-=======
 Coercion distrLatticeType : type >-> Order.DistrLattice.type.
 Canonical distrLatticeType.
->>>>>>> 1a2998ff
 Coercion orderType : type >-> Order.Total.type.
 Canonical orderType.
 Coercion normedZmodType : type >-> NormedZmodule.type.
 Canonical normedZmodType.
-<<<<<<< HEAD
-Canonical zmod_latticeType.
-Canonical ring_latticeType.
-Canonical comRing_latticeType.
-Canonical unitRing_latticeType.
-Canonical comUnitRing_latticeType.
-Canonical idomain_latticeType.
-Canonical normedZmod_latticeType.
-Canonical numDomain_latticeType.
-=======
 Canonical zmod_distrLatticeType.
 Canonical ring_distrLatticeType.
 Canonical comRing_distrLatticeType.
@@ -941,7 +837,6 @@
 Canonical idomain_distrLatticeType.
 Canonical normedZmod_distrLatticeType.
 Canonical numDomain_distrLatticeType.
->>>>>>> 1a2998ff
 Canonical zmod_orderType.
 Canonical ring_orderType.
 Canonical comRing_orderType.
@@ -965,18 +860,11 @@
 Record class_of R := Class {
   base  : NumField.class_of R;
   lmixin_disp : unit;
-<<<<<<< HEAD
-  lmixin : Order.Lattice.mixin_of (@Order.POrder.Pack lmixin_disp R base);
-  tmixin_disp : unit;
-  tmixin : Order.Total.mixin_of
-             (Order.Lattice.Pack tmixin_disp (Order.Lattice.Class lmixin));
-=======
   lmixin : Order.DistrLattice.mixin_of (@Order.POrder.Pack lmixin_disp R base);
   tmixin_disp : unit;
   tmixin : Order.Total.mixin_of
              (Order.DistrLattice.Pack
                 tmixin_disp (Order.DistrLattice.Class lmixin));
->>>>>>> 1a2998ff
 }.
 Local Coercion base : class_of >-> NumField.class_of.
 Local Coercion base2 R (c : class_of R) : RealDomain.class_of R :=
@@ -1004,31 +892,18 @@
 Definition idomainType := @GRing.IntegralDomain.Pack cT xclass.
 Definition porderType := @Order.POrder.Pack ring_display cT xclass.
 Definition numDomainType := @NumDomain.Pack cT xclass.
-<<<<<<< HEAD
-Definition latticeType := @Order.Lattice.Pack ring_display cT xclass.
-=======
 Definition distrLatticeType := @Order.DistrLattice.Pack ring_display cT xclass.
->>>>>>> 1a2998ff
 Definition orderType := @Order.Total.Pack ring_display cT xclass.
 Definition realDomainType := @RealDomain.Pack cT xclass.
 Definition fieldType := @GRing.Field.Pack cT xclass.
 Definition numFieldType := @NumField.Pack cT xclass.
 Definition normedZmodType := NormedZmoduleType numDomainType cT xclass.
-<<<<<<< HEAD
-Definition field_latticeType :=
-  @Order.Lattice.Pack ring_display fieldType xclass.
-Definition field_orderType := @Order.Total.Pack ring_display fieldType xclass.
-Definition field_realDomainType := @RealDomain.Pack fieldType xclass.
-Definition numField_latticeType :=
-  @Order.Lattice.Pack ring_display numFieldType xclass.
-=======
 Definition field_distrLatticeType :=
   @Order.DistrLattice.Pack ring_display fieldType xclass.
 Definition field_orderType := @Order.Total.Pack ring_display fieldType xclass.
 Definition field_realDomainType := @RealDomain.Pack fieldType xclass.
 Definition numField_distrLatticeType :=
   @Order.DistrLattice.Pack ring_display numFieldType xclass.
->>>>>>> 1a2998ff
 Definition numField_orderType :=
   @Order.Total.Pack ring_display numFieldType xclass.
 Definition numField_realDomainType := @RealDomain.Pack numFieldType xclass.
@@ -1060,13 +935,8 @@
 Canonical porderType.
 Coercion numDomainType : type >-> NumDomain.type.
 Canonical numDomainType.
-<<<<<<< HEAD
-Coercion latticeType : type >-> Order.Lattice.type.
-Canonical latticeType.
-=======
 Coercion distrLatticeType : type >-> Order.DistrLattice.type.
 Canonical distrLatticeType.
->>>>>>> 1a2998ff
 Coercion orderType : type >-> Order.Total.type.
 Canonical orderType.
 Coercion realDomainType : type >-> RealDomain.type.
@@ -1077,17 +947,10 @@
 Canonical numFieldType.
 Coercion normedZmodType : type >-> NormedZmodule.type.
 Canonical normedZmodType.
-<<<<<<< HEAD
-Canonical field_latticeType.
-Canonical field_orderType.
-Canonical field_realDomainType.
-Canonical numField_latticeType.
-=======
 Canonical field_distrLatticeType.
 Canonical field_orderType.
 Canonical field_realDomainType.
 Canonical numField_distrLatticeType.
->>>>>>> 1a2998ff
 Canonical numField_orderType.
 Canonical numField_realDomainType.
 Notation realFieldType := type.
@@ -1127,11 +990,7 @@
 Definition idomainType := @GRing.IntegralDomain.Pack cT xclass.
 Definition porderType := @Order.POrder.Pack ring_display cT xclass.
 Definition numDomainType := @NumDomain.Pack cT xclass.
-<<<<<<< HEAD
-Definition latticeType := @Order.Lattice.Pack ring_display cT xclass.
-=======
 Definition distrLatticeType := @Order.DistrLattice.Pack ring_display cT xclass.
->>>>>>> 1a2998ff
 Definition orderType := @Order.Total.Pack ring_display cT xclass.
 Definition realDomainType := @RealDomain.Pack cT xclass.
 Definition fieldType := @GRing.Field.Pack cT xclass.
@@ -1165,13 +1024,8 @@
 Canonical porderType.
 Coercion numDomainType : type >-> NumDomain.type.
 Canonical numDomainType.
-<<<<<<< HEAD
-Coercion latticeType : type >-> Order.Lattice.type.
-Canonical latticeType.
-=======
 Coercion distrLatticeType : type >-> Order.DistrLattice.type.
 Canonical distrLatticeType.
->>>>>>> 1a2998ff
 Coercion orderType : type >-> Order.Total.type.
 Canonical orderType.
 Coercion realDomainType : type >-> RealDomain.type.
@@ -1224,11 +1078,7 @@
 Definition idomainType := @GRing.IntegralDomain.Pack cT xclass.
 Definition porderType := @Order.POrder.Pack ring_display cT xclass.
 Definition numDomainType := @NumDomain.Pack cT xclass.
-<<<<<<< HEAD
-Definition latticeType := @Order.Lattice.Pack ring_display cT xclass.
-=======
 Definition distrLatticeType := @Order.DistrLattice.Pack ring_display cT xclass.
->>>>>>> 1a2998ff
 Definition orderType := @Order.Total.Pack ring_display cT xclass.
 Definition realDomainType := @RealDomain.Pack cT xclass.
 Definition fieldType := @GRing.Field.Pack cT xclass.
@@ -1264,13 +1114,8 @@
 Canonical numDomainType.
 Coercion realDomainType : type >-> RealDomain.type.
 Canonical realDomainType.
-<<<<<<< HEAD
-Coercion latticeType : type >-> Order.Lattice.type.
-Canonical latticeType.
-=======
 Coercion distrLatticeType : type >-> Order.DistrLattice.type.
 Canonical distrLatticeType.
->>>>>>> 1a2998ff
 Coercion orderType : type >-> Order.Total.type.
 Canonical orderType.
 Coercion fieldType : type >-> GRing.Field.type.
@@ -1601,17 +1446,10 @@
 Proof. by apply: (iffP eqP)=> [->|/normr0_eq0 //]; apply: normr0. Qed.
 
 Definition normr_eq0 v := sameP (`|v| =P 0) (normr0P v).
-<<<<<<< HEAD
 
 Lemma distrC v w : `|v - w| = `|w - v|.
 Proof. by rewrite -opprB normrN. Qed.
 
-=======
-
-Lemma distrC v w : `|v - w| = `|w - v|.
-Proof. by rewrite -opprB normrN. Qed.
-
->>>>>>> 1a2998ff
 Lemma normr_id v : `| `|v| | = `|v|.
 Proof.
 have nz2: 2%:R != 0 :> R by rewrite pnatr_eq0.
@@ -1658,8 +1496,6 @@
 Definition subr_gte0 := (subr_ge0, subr_gt0).
 Definition subr_cp0 := (subr_lte0, subr_gte0).
 
-<<<<<<< HEAD
-=======
 (* Comparability in a numDomain *)
 
 Lemma comparabler0 x : (x >=< 0)%R = (x \is Num.real).
@@ -1677,7 +1513,6 @@
 by have := rpredD xBy_real yBz_real; rewrite addrA addrNK.
 Qed.
 
->>>>>>> 1a2998ff
 (* Ordered ring properties. *)
 
 Definition lter01 := (ler01, ltr01).
@@ -1804,14 +1639,8 @@
 Lemma realN : {mono (@GRing.opp R) : x /  x \is real}.
 Proof. exact: rpredN. Qed.
 
-<<<<<<< HEAD
-(* :TODO: add a rpredBC in ssralg *)
-Lemma realBC x y : (x - y \is real) = (y - x \is real).
-Proof. by rewrite -realN opprB. Qed.
-=======
 Lemma realBC x y : (x - y \is real) = (y - x \is real).
 Proof. exact: rpredBC. Qed.
->>>>>>> 1a2998ff
 
 Lemma realD : {in real &, forall x y, x + y \is real}.
 Proof. exact: rpredD. Qed.
@@ -4876,13 +4705,8 @@
 
 Variable (m : of_).
 
-<<<<<<< HEAD
-Local Notation "x <= y" := (le m x y).
-Local Notation "x < y" := (lt m x y).
-=======
 Local Notation "x <= y" := (le m x y) : ring_scope.
 Local Notation "x < y" := (lt m x y) : ring_scope.
->>>>>>> 1a2998ff
 Local Notation "`| x |" := (norm m x) : ring_scope.
 
 Lemma ltrr x : x < x = false. Proof. by rewrite lt_def eqxx. Qed.
@@ -4988,11 +4812,7 @@
 Qed.
 
 Definition totalMixin :
-<<<<<<< HEAD
-  Order.Total.mixin_of (LatticeType R le_total) := le_total.
-=======
   Order.Total.mixin_of (DistrLatticeType R le_total) := le_total.
->>>>>>> 1a2998ff
 
 End RealMixin.
 
@@ -5024,13 +4844,8 @@
 
 Variable (m : of_).
 
-<<<<<<< HEAD
-Local Notation "x <= y" := (le m x y).
-Local Notation "x < y" := (lt m x y).
-=======
 Local Notation "x <= y" := (le m x y) : ring_scope.
 Local Notation "x < y" := (lt m x y) : ring_scope.
->>>>>>> 1a2998ff
 Local Notation "`| x |" := (norm m x) : ring_scope.
 
 Let le0N x : (0 <= - x) = (x <= 0). Proof. by rewrite -sub0r sub_ge0. Qed.
@@ -5089,7 +4904,6 @@
   le_total.
 
 End RealLeMixin.
-<<<<<<< HEAD
 
 Module Exports.
 Notation realLeMixin := of_.
@@ -5120,8 +4934,8 @@
 
 Variable (m : of_).
 
-Local Notation "x < y" := (lt m x y).
-Local Notation "x <= y" := (le m x y).
+Local Notation "x < y" := (lt m x y) : ring_scope.
+Local Notation "x <= y" := (le m x y) : ring_scope.
 Local Notation "`| x |" := (norm m x) : ring_scope.
 
 Fact lt0N x : (- x < 0) = (0 < x).
@@ -5134,52 +4948,6 @@
 
 Let le00 : (0 <= 0). Proof. by rewrite le_def eqxx. Qed.
 
-=======
-
-Module Exports.
-Notation realLeMixin := of_.
-Notation RealLeMixin := Mixin.
-Coercion numMixin : realLeMixin >-> NumMixin.of_.
-Coercion orderMixin : realLeMixin >-> totalPOrderMixin.
-End Exports.
-
-End RealLeMixin.
-
-Module RealLtMixin.
-Section RealLtMixin.
-Variables (R : idomainType).
-
-Record of_ := Mixin {
-  lt : rel R;
-  le : rel R;
-  norm : R -> R;
-  lt0_add   : forall x y, lt 0 x -> lt 0 y -> lt 0 (x + y);
-  lt0_mul   : forall x y, lt 0 x -> lt 0 y -> lt 0 (x * y);
-  lt0_ngt0  : forall x,  lt 0 x -> ~~ (lt x 0);
-  sub_gt0   : forall x y, lt 0 (y - x) = lt x y;
-  lt0_total : forall x, x != 0 -> lt 0 x || lt x 0;
-  normN     : forall x, norm (- x) = norm x;
-  ge0_norm  : forall x, le 0 x -> norm x = x;
-  le_def    : forall x y, le x y = (x == y) || lt x y;
-}.
-
-Variable (m : of_).
-
-Local Notation "x < y" := (lt m x y) : ring_scope.
-Local Notation "x <= y" := (le m x y) : ring_scope.
-Local Notation "`| x |" := (norm m x) : ring_scope.
-
-Fact lt0N x : (- x < 0) = (0 < x).
-Proof. by rewrite -sub_gt0 add0r opprK. Qed.
-Let leN_total x : 0 <= x \/ 0 <= - x.
-Proof.
-rewrite !le_def [_ == - x]eq_sym oppr_eq0 -[0 < - x]lt0N opprK.
-apply/orP; case: (eqVneq x) => //=; exact: lt0_total.
-Qed.
-
-Let le00 : (0 <= 0). Proof. by rewrite le_def eqxx. Qed.
-
->>>>>>> 1a2998ff
 Fact sub_ge0 x y : (0 <= y - x) = (x <= y).
 Proof. by rewrite !le_def eq_sym subr_eq0 eq_sym sub_gt0. Qed.
 
@@ -5193,7 +4961,6 @@
 Proof.
 rewrite !le_def => /predU1P [<-|x_gt0]; first by rewrite mul0r eqxx.
 by case/predU1P=> [<-|y_gt0]; rewrite ?mulr0 ?eqxx ?lt0_mul // orbT.
-<<<<<<< HEAD
 Qed.
 
 Fact normM : {morph norm m : x y / x * y}.
@@ -5215,29 +4982,6 @@
 by rewrite -normN ge0_norm // opprK addrCA addrNK le0_add.
 Qed.
 
-=======
-Qed.
-
-Fact normM : {morph norm m : x y / x * y}.
-Proof.
-move=> x y /=; wlog x_ge0 : x / 0 <= x.
-  by move=> IHx; case: (leN_total x) => /IHx//; rewrite mulNr !normN.
-wlog y_ge0 : y / 0 <= y; last by rewrite ?ge0_norm ?le0_mul.
-by move=> IHy; case: (leN_total y) => /IHy//; rewrite mulrN !normN.
-Qed.
-
-Fact le_normD x y : `|x + y| <= `|x| + `|y|.
-Proof.
-wlog x_ge0 : x y / 0 <= x.
-  by move=> IH; case: (leN_total x) => /IH// /(_ (- y)); rewrite -opprD !normN.
-rewrite -sub_ge0 ge0_norm //; have [y_ge0 | ny_ge0] := leN_total y.
-  by rewrite !ge0_norm ?subrr ?le0_add.
-rewrite -normN ge0_norm //; have [hxy|hxy] := leN_total (x + y).
-  by rewrite ge0_norm // opprD addrCA -addrA addKr le0_add.
-by rewrite -normN ge0_norm // opprK addrCA addrNK le0_add.
-Qed.
-
->>>>>>> 1a2998ff
 Fact eq0_norm x : `|x| = 0 -> x = 0.
 Proof.
 case: (leN_total x) => /ge0_norm => [-> // | Dnx nx0].
@@ -5412,7 +5156,6 @@
 Definition normrE := (normr_id, normr0, @normr1 R, @normrN1 R, normr_ge0,
                       normr_eq0, normr_lt0, normr_le0, normr_gt0, normrN).
 End NumIntegralDomainTheory.
-<<<<<<< HEAD
 
 Section NumIntegralDomainMonotonyTheory.
 Variables R R' : numDomainType.
@@ -5653,248 +5396,6 @@
   @nmono_leif _ _ f C.
 End NumDomainOperationTheory.
 
-=======
-
-Section NumIntegralDomainMonotonyTheory.
-Variables R R' : numDomainType.
-Section AcrossTypes.
-Variables (D D' : pred R) (f : R -> R').
-Definition ltrW_homo : {homo f : x y / x < y} -> {homo f : x y / x <= y} :=
-  ltW_homo (f := f).
-Definition ltrW_nhomo : {homo f : x y /~ x < y} -> {homo f : x y /~ x <= y} :=
-  ltW_nhomo (f := f).
-Definition inj_homo_ltr :
-  injective f -> {homo f : x y / x <= y} -> {homo f : x y / x < y} :=
-  inj_homo_lt (f := f).
-Definition inj_nhomo_ltr :
-  injective f -> {homo f : x y /~ x <= y} -> {homo f : x y /~ x < y} :=
-  inj_nhomo_lt (f := f).
-Definition incr_inj : {mono f : x y / x <= y} -> injective f :=
-  inc_inj (f := f).
-Definition decr_inj : {mono f : x y /~ x <= y} -> injective f :=
-  dec_inj (f := f).
-Definition lerW_mono : {mono f : x y / x <= y} -> {mono f : x y / x < y} :=
-  leW_mono (f := f).
-Definition lerW_nmono : {mono f : x y /~ x <= y} -> {mono f : x y /~ x < y} :=
-  leW_nmono (f := f).
-Definition ltrW_homo_in :
-  {in D & D', {homo f : x y / x < y}} -> {in D & D', {homo f : x y / x <= y}} :=
-  ltW_homo_in (f := f).
-Definition ltrW_nhomo_in :
-  {in D & D', {homo f : x y /~ x < y}} ->
-  {in D & D', {homo f : x y /~ x <= y}} :=
-  ltW_nhomo_in (f := f).
-Definition inj_homo_ltr_in :
-  {in D & D', injective f} -> {in D & D', {homo f : x y / x <= y}} ->
-  {in D & D', {homo f : x y / x < y}} :=
-  inj_homo_lt_in (f := f).
-Definition inj_nhomo_ltr_in :
-    {in D & D', injective f} -> {in D & D', {homo f : x y /~ x <= y}} ->
-  {in D & D', {homo f : x y /~ x < y}} :=
-  inj_nhomo_lt_in (f := f).
-Definition incr_inj_in :
-  {in D &, {mono f : x y / x <= y}} -> {in D &, injective f} :=
-  inc_inj_in (f := f).
-Definition decr_inj_in :
-  {in D &, {mono f : x y /~ x <= y}} -> {in D &, injective f} :=
-  dec_inj_in (f := f).
-Definition lerW_mono_in :
-  {in D &, {mono f : x y / x <= y}} -> {in D &, {mono f : x y / x < y}} :=
-  leW_mono_in (f := f).
-Definition lerW_nmono_in :
-  {in D &, {mono f : x y /~ x <= y}} -> {in D &, {mono f : x y /~ x < y}} :=
-  leW_nmono_in (f := f).
-End AcrossTypes.
-Section NatToR.
-Variables (D D' : pred nat) (f : nat -> R).
-Definition ltnrW_homo :
-  {homo f : m n / (m < n)%N >-> m < n} ->
-  {homo f : m n / (m <= n)%N >-> m <= n} :=
-  ltW_homo (f := f).
-Definition ltnrW_nhomo :
-  {homo f : m n / (n < m)%N >-> m < n} ->
-  {homo f : m n / (n <= m)%N >-> m <= n} :=
-  ltW_nhomo (f := f).
-Definition inj_homo_ltnr : injective f ->
-  {homo f : m n / (m <= n)%N >-> m <= n} ->
-  {homo f : m n / (m < n)%N >-> m < n} :=
-  inj_homo_lt (f := f).
-Definition inj_nhomo_ltnr : injective f ->
-  {homo f : m n / (n <= m)%N >-> m <= n} ->
-  {homo f : m n / (n < m)%N >-> m < n} :=
-  inj_nhomo_lt (f := f).
-Definition incnr_inj :
-  {mono f : m n / (m <= n)%N >-> m <= n} -> injective f :=
-  inc_inj (f := f).
-Definition decnr_inj :
-  {mono f : m n / (n <= m)%N >-> m <= n} -> injective f :=
-  dec_inj (f := f).
-Definition decnr_inj_inj := decnr_inj.
-Definition lenrW_mono : {mono f : m n / (m <= n)%N >-> m <= n} ->
-  {mono f : m n / (m < n)%N >-> m < n} :=
-  leW_mono (f := f).
-Definition lenrW_nmono : {mono f : m n / (n <= m)%N >-> m <= n} ->
-  {mono f : m n / (n < m)%N >-> m < n} :=
-  leW_nmono (f := f).
-Definition lenr_mono : {homo f : m n / (m < n)%N >-> m < n} ->
-   {mono f : m n / (m <= n)%N >-> m <= n} :=
-  le_mono (f := f).
-Definition lenr_nmono :
-  {homo f : m n / (n < m)%N >-> m < n} ->
-  {mono f : m n / (n <= m)%N >-> m <= n} :=
-  le_nmono (f := f).
-Definition ltnrW_homo_in :
-  {in D & D', {homo f : m n / (m < n)%N >-> m < n}} ->
-  {in D & D', {homo f : m n / (m <= n)%N >-> m <= n}} :=
-  ltW_homo_in (f := f).
-Definition ltnrW_nhomo_in :
-  {in D & D', {homo f : m n / (n < m)%N >-> m < n}} ->
-  {in D & D', {homo f : m n / (n <= m)%N >-> m <= n}} :=
-  ltW_nhomo_in (f := f).
-Definition inj_homo_ltnr_in : {in D & D', injective f} ->
-  {in D & D', {homo f : m n / (m <= n)%N >-> m <= n}} ->
-  {in D & D', {homo f : m n / (m < n)%N >-> m < n}} :=
-  inj_homo_lt_in (f := f).
-Definition inj_nhomo_ltnr_in : {in D & D', injective f} ->
-  {in D & D', {homo f : m n / (n <= m)%N >-> m <= n}} ->
-  {in D & D', {homo f : m n / (n < m)%N >-> m < n}} :=
-  inj_nhomo_lt_in (f := f).
-Definition incnr_inj_in :
-  {in D &, {mono f : m n / (m <= n)%N >-> m <= n}} -> {in D &, injective f} :=
-  inc_inj_in (f := f).
-Definition decnr_inj_in :
-  {in D &, {mono f : m n / (n <= m)%N >-> m <= n}} -> {in D &, injective f} :=
-  dec_inj_in (f := f).
-Definition decnr_inj_inj_in := decnr_inj_in.
-Definition lenrW_mono_in :
-  {in D &, {mono f : m n / (m <= n)%N >-> m <= n}} ->
-  {in D &, {mono f : m n / (m < n)%N >-> m < n}} :=
-  leW_mono_in (f := f).
-Definition lenrW_nmono_in :
-  {in D &, {mono f : m n / (n <= m)%N >-> m <= n}} ->
-  {in D &, {mono f : m n / (n < m)%N >-> m < n}} :=
-  leW_nmono_in (f := f).
-Definition lenr_mono_in :
-  {in D &, {homo f : m n / (m < n)%N >-> m < n}} ->
-  {in D &, {mono f : m n / (m <= n)%N >-> m <= n}} :=
-  le_mono_in (f := f).
-Definition lenr_nmono_in :
-  {in D &, {homo f : m n / (n < m)%N >-> m < n}} ->
-  {in D &, {mono f : m n / (n <= m)%N >-> m <= n}} :=
-  le_nmono_in (f := f).
-End NatToR.
-Section RToNat.
-Variables (D D' : pred R) (f : R -> nat).
-Definition ltrnW_homo :
-  {homo f : m n / m < n >-> (m < n)%N} ->
-  {homo f : m n / m <= n >-> (m <= n)%N} :=
-  ltW_homo (f := f).
-Definition ltrnW_nhomo :
-  {homo f : m n / n < m >-> (m < n)%N} ->
- {homo f : m n / n <= m >-> (m <= n)%N} :=
-  ltW_nhomo (f := f).
-Definition inj_homo_ltrn : injective f ->
-  {homo f : m n / m <= n >-> (m <= n)%N} ->
-  {homo f : m n / m < n >-> (m < n)%N} :=
-  inj_homo_lt (f := f).
-Definition inj_nhomo_ltrn : injective f ->
-  {homo f : m n / n <= m >-> (m <= n)%N} ->
-  {homo f : m n / n < m >-> (m < n)%N} :=
-  inj_nhomo_lt (f := f).
-Definition incrn_inj : {mono f : m n / m <= n >-> (m <= n)%N} -> injective f :=
-  inc_inj (f := f).
-Definition decrn_inj : {mono f : m n / n <= m >-> (m <= n)%N} -> injective f :=
-  dec_inj (f := f).
-Definition lernW_mono :
-  {mono f : m n / m <= n >-> (m <= n)%N} ->
-  {mono f : m n / m < n >-> (m < n)%N} :=
-  leW_mono (f := f).
-Definition lernW_nmono :
-  {mono f : m n / n <= m >-> (m <= n)%N} ->
-  {mono f : m n / n < m >-> (m < n)%N} :=
-  leW_nmono (f := f).
-Definition ltrnW_homo_in :
-  {in D & D', {homo f : m n / m < n >-> (m < n)%N}} ->
-  {in D & D', {homo f : m n / m <= n >-> (m <= n)%N}} :=
-  ltW_homo_in (f := f).
-Definition ltrnW_nhomo_in :
-  {in D & D', {homo f : m n / n < m >-> (m < n)%N}} ->
-  {in D & D', {homo f : m n / n <= m >-> (m <= n)%N}} :=
-  ltW_nhomo_in (f := f).
-Definition inj_homo_ltrn_in : {in D & D', injective f} ->
-  {in D & D', {homo f : m n / m <= n >-> (m <= n)%N}} ->
-  {in D & D', {homo f : m n / m < n >-> (m < n)%N}} :=
-  inj_homo_lt_in (f := f).
-Definition inj_nhomo_ltrn_in : {in D & D', injective f} ->
-  {in D & D', {homo f : m n / n <= m >-> (m <= n)%N}} ->
-  {in D & D', {homo f : m n / n < m >-> (m < n)%N}} :=
-  inj_nhomo_lt_in (f := f).
-Definition incrn_inj_in :
-  {in D &, {mono f : m n / m <= n >-> (m <= n)%N}} -> {in D &, injective f} :=
-  inc_inj_in (f := f).
-Definition decrn_inj_in :
-  {in D &, {mono f : m n / n <= m >-> (m <= n)%N}} -> {in D &, injective f} :=
-  dec_inj_in (f := f).
-Definition lernW_mono_in :
-  {in D &, {mono f : m n / m <= n >-> (m <= n)%N}} ->
-  {in D &, {mono f : m n / m < n >-> (m < n)%N}} :=
-  leW_mono_in (f := f).
-Definition lernW_nmono_in :
-  {in D &, {mono f : m n / n <= m >-> (m <= n)%N}} ->
-  {in D &, {mono f : m n / n < m >-> (m < n)%N}} :=
-  leW_nmono_in (f := f).
-End RToNat.
-End NumIntegralDomainMonotonyTheory.
-
-Section NumDomainOperationTheory.
-Variable R : numDomainType.
-Implicit Types x y z t : R.
-Definition lerif_refl x C : reflect (x <= x ?= iff C) C := leif_refl.
-Definition lerif_trans x1 x2 x3 C12 C23 :
-  x1 <= x2 ?= iff C12 -> x2 <= x3 ?= iff C23 -> x1 <= x3 ?= iff C12 && C23 :=
-  @leif_trans _ _ x1 x2 x3 C12 C23.
-Definition lerif_le x y : x <= y -> x <= y ?= iff (x >= y) := @leif_le _ _ x y.
-Definition lerif_eq x y : x <= y -> x <= y ?= iff (x == y) := @leif_eq _ _ x y.
-Definition ger_lerif x y C : x <= y ?= iff C -> (y <= x) = C :=
-  @ge_leif _ _ x y C.
-Definition ltr_lerif x y C : x <= y ?= iff C -> (x < y) = ~~ C :=
-  @lt_leif _ _ x y C.
-Definition normr_real x : `|x| \is real := normr_real x.
-Definition ler_norm_sum I r (G : I -> R) (P : pred I):
-  `|\sum_(i <- r | P i) G i| <= \sum_(i <- r | P i) `|G i| :=
-  ler_norm_sum r G P.
-Definition ler_norm_sub x y : `|x - y| <= `|x| + `|y| := ler_norm_sub x y.
-Definition ler_dist_add z x y : `|x - y| <= `|x - z| + `|z - y| :=
-  ler_dist_add z x y.
-Definition ler_sub_norm_add x y : `|x| - `|y| <= `|x + y| :=
-  ler_sub_norm_add x y.
-Definition ler_sub_dist x y : `|x| - `|y| <= `|x - y| := ler_sub_dist x y.
-Definition ler_dist_dist x y : `| `|x| - `|y| | <= `|x - y| :=
-  ler_dist_dist x y.
-Definition ler_dist_norm_add x y : `| `|x| - `|y| | <= `|x + y| :=
-  ler_dist_norm_add x y.
-Definition ler_nnorml x y : y < 0 -> `|x| <= y = false := @ler_nnorml _ _ x y.
-Definition ltr_nnorml x y : y <= 0 -> `|x| < y = false := @ltr_nnorml _ _ x y.
-Definition lter_nnormr := (ler_nnorml, ltr_nnorml).
-Definition mono_in_lerif (A : pred R) (f : R -> R) C :
-  {in A &, {mono f : x y / x <= y}} ->
-  {in A &, forall x y, (f x <= f y ?= iff C) = (x <= y ?= iff C)} :=
-  @mono_in_leif _ _ A f C.
-Definition mono_lerif (f : R -> R) C :
-  {mono f : x y / x <= y} ->
-  forall x y, (f x <= f y ?= iff C) = (x <= y ?= iff C) :=
-  @mono_leif _ _ f C.
-Definition nmono_in_lerif (A : pred R) (f : R -> R) C :
-  {in A &, {mono f : x y /~ x <= y}} ->
-  {in A &, forall x y, (f x <= f y ?= iff C) = (y <= x ?= iff C)} :=
-  @nmono_in_leif _ _ A f C.
-Definition nmono_lerif (f : R -> R) C :
-  {mono f : x y /~ x <= y} ->
-  forall x y, (f x <= f y ?= iff C) = (y <= x ?= iff C) :=
-  @nmono_leif _ _ f C.
-End NumDomainOperationTheory.
-
->>>>>>> 1a2998ff
 Section RealDomainTheory.
 Variable R : realDomainType.
 Implicit Types x y z t : R.
@@ -6035,59 +5536,6 @@
 End RealDomainArgExtremum.
 
 Notation "@ 'real_lerP'" :=
-<<<<<<< HEAD
-  (deprecate real_lerP real_leP) (at level 10, only parsing).
-Notation real_lerP := (@real_lerP _ _ _) (only parsing).
-Notation "@ 'real_ltrP'" :=
-  (deprecate real_ltrP real_ltP) (at level 10, only parsing).
-Notation real_ltrP := (@real_ltrP _ _ _) (only parsing).
-Notation "@ 'real_ltrNge'" :=
-  (deprecate real_ltrNge real_ltNge) (at level 10, only parsing).
-Notation real_ltrNge := (@real_ltrNge _ _ _) (only parsing).
-Notation "@ 'real_lerNgt'" :=
-  (deprecate real_lerNgt real_leNgt) (at level 10, only parsing).
-Notation real_lerNgt := (@real_lerNgt _ _ _) (only parsing).
-Notation "@ 'real_ltrgtP'" :=
-  (deprecate real_ltrgtP real_ltgtP) (at level 10, only parsing).
-Notation real_ltrgtP := (@real_ltrgtP _ _ _) (only parsing).
-Notation "@ 'real_ger0P'" :=
-  (deprecate real_ger0P real_ge0P) (at level 10, only parsing).
-Notation real_ger0P := (@real_ger0P _ _) (only parsing).
-Notation "@ 'real_ltrgt0P'" :=
-  (deprecate real_ltrgt0P real_ltgt0P) (at level 10, only parsing).
-Notation real_ltrgt0P := (@real_ltrgt0P _ _) (only parsing).
-Notation lerif_nat := (deprecate lerif_nat leif_nat_r) (only parsing).
-Notation "@ 'lerif_subLR'" :=
-  (deprecate lerif_subLR leif_subLR) (at level 10, only parsing).
-Notation lerif_subLR := (@lerif_subLR _) (only parsing).
-Notation "@ 'lerif_subRL'" :=
-  (deprecate lerif_subRL leif_subRL) (at level 10, only parsing).
-Notation lerif_subRL := (@lerif_subRL _) (only parsing).
-Notation "@ 'lerif_add'" :=
-  (deprecate lerif_add leif_add) (at level 10, only parsing).
-Notation lerif_add := (@lerif_add _ _ _ _ _ _ _) (only parsing).
-Notation "@ 'lerif_sum'" :=
-  (deprecate lerif_sum leif_sum) (at level 10, only parsing).
-Notation lerif_sum := (@lerif_sum _ _ _ _ _ _) (only parsing).
-Notation "@ 'lerif_0_sum'" :=
-  (deprecate lerif_0_sum leif_0_sum) (at level 10, only parsing).
-Notation lerif_0_sum := (@lerif_0_sum _ _ _ _ _) (only parsing).
-Notation "@ 'real_lerif_norm'" :=
-  (deprecate real_lerif_norm real_leif_norm) (at level 10, only parsing).
-Notation real_lerif_norm := (@real_lerif_norm _ _) (only parsing).
-Notation "@ 'lerif_pmul'" :=
-  (deprecate lerif_pmul leif_pmul) (at level 10, only parsing).
-Notation lerif_pmul := (@lerif_pmul _ _ _ _ _ _ _) (only parsing).
-Notation "@ 'lerif_nmul'" :=
-  (deprecate lerif_nmul leif_nmul) (at level 10, only parsing).
-Notation lerif_nmul := (@lerif_nmul _ _ _ _ _ _ _) (only parsing).
-Notation "@ 'lerif_pprod'" :=
-  (deprecate lerif_pprod leif_pprod) (at level 10, only parsing).
-Notation lerif_pprod := (@lerif_pprod _ _ _ _ _ _) (only parsing).
-Notation "@ 'real_lerif_mean_square_scaled'" :=
-  (deprecate real_lerif_mean_square_scaled real_leif_mean_square_scaled)
-  (at level 10, only parsing).
-=======
   (deprecate real_lerP real_leP) (at level 10, only parsing) : fun_scope.
 Notation real_lerP := (@real_lerP _ _ _) (only parsing).
 Notation "@ 'real_ltrP'" :=
@@ -6140,53 +5588,10 @@
 Notation "@ 'real_lerif_mean_square_scaled'" :=
   (deprecate real_lerif_mean_square_scaled real_leif_mean_square_scaled)
   (at level 10, only parsing) : fun_scope.
->>>>>>> 1a2998ff
 Notation real_lerif_mean_square_scaled :=
   (@real_lerif_mean_square_scaled _ _ _ _ _ _) (only parsing).
 Notation "@ 'real_lerif_AGM2_scaled'" :=
   (deprecate real_lerif_AGM2_scaled real_leif_AGM2_scaled)
-<<<<<<< HEAD
-  (at level 10, only parsing).
-Notation real_lerif_AGM2_scaled :=
-  (@real_lerif_AGM2_scaled _ _ _) (only parsing).
-Notation "@ 'lerif_AGM_scaled'" :=
-  (deprecate lerif_AGM_scaled leif_AGM2_scaled) (at level 10, only parsing).
-Notation lerif_AGM_scaled := (@lerif_AGM_scaled _ _ _ _) (only parsing).
-Notation "@ 'real_lerif_mean_square'" :=
-  (deprecate real_lerif_mean_square real_leif_mean_square)
-  (at level 10, only parsing).
-Notation real_lerif_mean_square :=
-  (@real_lerif_mean_square _ _ _) (only parsing).
-Notation "@ 'real_lerif_AGM2'" :=
-  (deprecate real_lerif_AGM2 real_leif_AGM2) (at level 10, only parsing).
-Notation real_lerif_AGM2 := (@real_lerif_AGM2 _ _ _) (only parsing).
-Notation "@ 'lerif_AGM'" :=
-  (deprecate lerif_AGM leif_AGM) (at level 10, only parsing).
-Notation lerif_AGM := (@lerif_AGM _ _ _ _) (only parsing).
-Notation "@ 'lerif_mean_square_scaled'" :=
-  (deprecate lerif_mean_square_scaled leif_mean_square_scaled)
-  (at level 10, only parsing).
-Notation lerif_mean_square_scaled :=
-  (@lerif_mean_square_scaled _) (only parsing).
-Notation "@ 'lerif_AGM2_scaled'" :=
-  (deprecate lerif_AGM2_scaled leif_AGM2_scaled) (at level 10, only parsing).
-Notation lerif_AGM2_scaled := (@lerif_AGM2_scaled _) (only parsing).
-Notation "@ 'lerif_mean_square'" :=
-  (deprecate lerif_mean_square leif_mean_square) (at level 10, only parsing).
-Notation lerif_mean_square := (@lerif_mean_square _) (only parsing).
-Notation "@ 'lerif_AGM2'" :=
-  (deprecate lerif_AGM2 leif_AGM2) (at level 10, only parsing).
-Notation lerif_AGM2 := (@lerif_AGM2 _) (only parsing).
-Notation "@ 'lerif_normC_Re_Creal'" :=
-  (deprecate lerif_normC_Re_Creal leif_normC_Re_Creal)
-  (at level 10, only parsing).
-Notation lerif_normC_Re_Creal := (@lerif_normC_Re_Creal _) (only parsing).
-Notation "@ 'lerif_Re_Creal'" :=
-  (deprecate lerif_Re_Creal leif_Re_Creal) (at level 10, only parsing).
-Notation lerif_Re_Creal := (@lerif_Re_Creal _) (only parsing).
-Notation "@ 'lerif_rootC_AGM'" :=
-  (deprecate lerif_rootC_AGM leif_rootC_AGM) (at level 10, only parsing).
-=======
   (at level 10, only parsing) : fun_scope.
 Notation real_lerif_AGM2_scaled :=
   (@real_lerif_AGM2_scaled _ _ _) (only parsing).
@@ -6233,7 +5638,6 @@
 Notation "@ 'lerif_rootC_AGM'" :=
   (deprecate lerif_rootC_AGM leif_rootC_AGM)
   (at level 10, only parsing) : fun_scope.
->>>>>>> 1a2998ff
 Notation lerif_rootC_AGM := (@lerif_rootC_AGM _ _ _ _) (only parsing).
 
 End Theory.
