(* (c) Copyright 2006-2016 Microsoft Corporation and Inria.                  *)
(* Distributed under the terms of CeCILL-B.                                  *)
From HB Require Import structures.
From mathcomp Require Import ssreflect ssrfun ssrbool eqtype ssrnat choice seq.
From mathcomp Require Import div fintype tuple finfun bigop fingroup perm.
From mathcomp Require Import ssralg zmodp matrix mxalgebra poly polydiv.

(******************************************************************************)
(*   This file provides basic support for formal computation with matrices,   *)
(* mainly results combining matrices and univariate polynomials, such as the  *)
(* Cayley-Hamilton theorem; it also contains an extension of the first order  *)
(* representation of algebra introduced in ssralg (GRing.term/formula).       *)
(*      rVpoly v == the little-endian decoding of the row vector v as a       *)
(*                  polynomial p = \sum_i (v 0 i)%:P * 'X^i.                  *)
(*     poly_rV p == the partial inverse to rVpoly, for polynomials of degree  *)
(*                  less than d to 'rV_d (d is inferred from the context).    *)
(* Sylvester_mx p q == the Sylvester matrix of p and q.                       *)
(* resultant p q == the resultant of p and q, i.e., \det (Sylvester_mx p q).  *)
(*   horner_mx A == the morphism from {poly R} to 'M_n (n of the form n'.+1)  *)
(*                  mapping a (scalar) polynomial p to the value of its       *)
(*                  scalar matrix interpretation at A (this is an instance of *)
(*                  the generic horner_morph construct defined in poly).      *)
(* powers_mx A d == the d x (n ^ 2) matrix whose rows are the mxvec encodings *)
(*                  of the first d powers of A (n of the form n'.+1). Thus,   *)
(*                  vec_mx (v *m powers_mx A d) = horner_mx A (rVpoly v).     *)
(*   char_poly A  == the characteristic polynomial of A.                      *)
(* char_poly_mx A == a matrix whose determinant is char_poly A.               *)
(*  companionmx p == a matrix whose char_poly is p                            *)
(*   mxminpoly A  == the minimal polynomial of A, i.e., the smallest monic    *)
(*                   polynomial that annihilates A (A must be nontrivial).    *)
(* degree_mxminpoly A == the (positive) degree of mxminpoly A.                *)
(* mx_inv_horner A == the inverse of horner_mx A for polynomials of degree    *)
(*                  smaller than degree_mxminpoly A.                          *)
(*    kermxpoly g p == the kernel of p(g)                                     *)
(*  geigenspace g a == the generalized eigenspace of g for eigenvalue a       *)
(*                  := kermxpoly g ('X ^ n - a%:P) where g : 'M_n             *)
(*  eigenpoly g p <=> p is an eigen polynomial for g, i.e. kermxpoly g p != 0 *)
(*  integralOver RtoK u <-> u is in the integral closure of the image of R    *)
(*                  under RtoK : R -> K, i.e. u is a root of the image of a   *)
(*                  monic polynomial in R.                                    *)
(*  algebraicOver FtoE u <-> u : E is algebraic over E; it is a root of the   *)
(*                  image of a nonzero polynomial under FtoE; as F must be a  *)
(*                  fieldType, this is equivalent to integralOver FtoE u.     *)
(*  integralRange RtoK <-> the integral closure of the image of R contains    *)
(*                  all of K (:= forall u, integralOver RtoK u).              *)
(* This toolkit for building formal matrix expressions is packaged in the     *)
(* MatrixFormula submodule, and comprises the following:                      *)
(*     eval_mx e == GRing.eval lifted to matrices (:= map_mx (GRing.eval e)). *)
(*     mx_term A == GRing.Const lifted to matrices.                           *)
(* mulmx_term A B == the formal product of two matrices of terms.             *)
(* mxrank_form m A == a GRing.formula asserting that the interpretation of    *)
(*                  the term matrix A has rank m.                             *)
(* submx_form A B == a GRing.formula asserting that the row space of the      *)
(*                  interpretation of the term matrix A is included in the    *)
(*                  row space of the interpretation of B.                     *)
(*   seq_of_rV v == the seq corresponding to a row vector.                    *)
(*     row_env e == the flattening of a tensored environment e : seq 'rV_d.   *)
(* row_var F d k == the term vector of width d such that for e : seq 'rV[F]_d *)
(*                  we have eval e 'X_k = eval_mx (row_env e) (row_var d k).  *)
(*    conjmx V f := V *m f *m pinvmx V                                        *)
(*               == the conjugation of f by V, i.e. "the" matrix of f         *)
(*                  in the basis of row vectors of V.                         *)
(*                  Although this makes sense only when f stabilizes V,       *)
(*                  the definition can be stated more generally.              *)
(*  restrictmx V := conjmx (row_base V)                                       *)
(* A ~_P {in S'} == where P is a base change matrix, A is a matrix, and S     *)
(*                  is a boolean predicate representing a set of matrices,    *)
(*                  this states that conjmx P A is in S,                      *)
(*                  which means A is similar to a matrix in S.                *)
(* From the latter, we derive several related notions:                        *)
(*       A ~_P B := A ~_P {in pred1 B}                                        *)
(*                  A is similar to B, with base change matrix P              *)
(*  A ~_{in S} B := exists P, P \in S /\ A ~_P B                              *)
(*               == A is similar to B,   with a base change matrix in S       *)
(*   A ~_{in S} {in S'} := exists P, P \in S /\ A ~_P {in S'}                 *)
(*                      == A is similar to a matrix in the class S',          *)
(*                         with a base change matrix in S                     *)
(* all_simmx_in S As S' == all the matrices in the sequence As are            *)
(*                         similar to some matrix in the predicate S',        *)
(*                         with a base change matrix in S.                    *)
(*                                                                            *)
(* We also specialize the class S' to diagonalizability:                      *)
(*    diagonalizable_for P A := A ~_P {in is_diag_mx}.                        *)
(*     diagonalizable_in S A := A ~_{in S} {in is_diag_mx}.                   *)
(*          diagonalizable A := diagonalizable_in unitmx A.                   *)
(*  codiagonalizable_in S As := all_simmx_in S As is_diag_mx.                 *)
(*       codiagonalizable As := codiagonalizable_in unitmx As.                *)
(*                                                                            *)
(* The main results in diagnonalization theory are:                           *)
(* - diagonalizablePeigen:                                                    *)
(*     a matrix is diagonalizable iff there is a sequence                     *)
(*     of scalars r, such that the sum of the associated                      *)
(*     eigenspaces is full.                                                   *)
(* - diagonalizableP:                                                         *)
(*     a matrix is diagonalizable iff its minimal polynomial                  *)
(*     divides a split polynomial with simple roots.                          *)
(* - codiagonalizableP:                                                       *)
(*     a sequence of matrices are diagonalizable in the same basis            *)
(*     iff they are all diagonalizable and commute pairwize.                  *)
(*                                                                            *)
(* Naming conventions:                                                        *)
(* - p, q are polynomials                                                     *)
(* - A, B, C are matrices                                                     *)
(* - f, g are matrices that are viewed as linear maps                         *)
(* - V, W are matrices that are viewed as subspaces                           *)
(******************************************************************************)

Set Implicit Arguments.
Unset Strict Implicit.
Unset Printing Implicit Defensive.

Import GRing.Theory.
Import Monoid.Theory.

Local Open Scope ring_scope.

Import Pdiv.Idomain.
(* Row vector <-> bounded degree polynomial bijection *)
Section RowPoly.

Variables (R : ringType) (d : nat).
Implicit Types u v : 'rV[R]_d.
Implicit Types p q : {poly R}.

Definition rVpoly v := \poly_(k < d) (if insub k is Some i then v 0 i else 0).
Definition poly_rV p := \row_(i < d) p`_i.

Lemma coef_rVpoly v k : (rVpoly v)`_k = if insub k is Some i then v 0 i else 0.
Proof. by rewrite coef_poly; case: insubP => [i ->|]; rewrite ?if_same. Qed.

Lemma coef_rVpoly_ord v (i : 'I_d) : (rVpoly v)`_i = v 0 i.
Proof. by rewrite coef_rVpoly valK. Qed.

Lemma rVpoly_delta i : rVpoly (delta_mx 0 i) = 'X^i.
Proof.
apply/polyP=> j; rewrite coef_rVpoly coefXn.
case: insubP => [k _ <- | j_ge_d]; first by rewrite mxE.
by case: eqP j_ge_d => // ->; rewrite ltn_ord.
Qed.

Lemma rVpolyK : cancel rVpoly poly_rV.
Proof. by move=> u; apply/rowP=> i; rewrite mxE coef_rVpoly_ord. Qed.

Lemma poly_rV_K p : size p <= d -> rVpoly (poly_rV p) = p.
Proof.
move=> le_p_d; apply/polyP=> k; rewrite coef_rVpoly.
case: insubP => [i _ <- | ]; first by rewrite mxE.
by rewrite -ltnNge => le_d_l; rewrite nth_default ?(leq_trans le_p_d).
Qed.

Lemma poly_rV_is_linear : linear poly_rV.
Proof. by move=> a p q; apply/rowP=> i; rewrite !mxE coefD coefZ. Qed.
HB.instance Definition _ := GRing.isLinear.Build R {poly R} 'rV_d _ poly_rV
  poly_rV_is_linear.

Lemma rVpoly_is_linear : linear rVpoly.
Proof.
move=> a u v; apply/polyP=> k; rewrite coefD coefZ !coef_rVpoly.
by case: insubP => [i _ _ | _]; rewrite ?mxE // mulr0 addr0.
Qed.
HB.instance Definition _ := GRing.isLinear.Build R 'rV_d {poly R} _ rVpoly
  rVpoly_is_linear.

End RowPoly.

Prenex Implicits rVpoly rVpolyK.
Arguments poly_rV {R d}.
Arguments poly_rV_K {R d} [p] le_p_d.

Section Resultant.

Variables (R : ringType) (p q : {poly R}).

Let dS := ((size q).-1 + (size p).-1)%N.
Local Notation band r := (lin1_mx (poly_rV \o r \o* rVpoly)).

Definition Sylvester_mx : 'M[R]_dS := col_mx (band p) (band q).

Lemma Sylvester_mxE (i j : 'I_dS) :
  let S_ r k := r`_(j - k) *+ (k <= j) in
  Sylvester_mx i j = match split i with inl k => S_ p k | inr k => S_ q k end.
Proof.
move=> S_ /[1!mxE]; case: {i}(split i) => i /[!mxE]/=;
  by rewrite rVpoly_delta coefXnM ltnNge if_neg -mulrb.
Qed.

Definition resultant := \det Sylvester_mx.

End Resultant.

Prenex Implicits Sylvester_mx resultant.

Lemma resultant_in_ideal (R : comRingType) (p q : {poly R}) :
    size p > 1 -> size q > 1 ->
  {uv : {poly R} * {poly R} | size uv.1 < size q /\ size uv.2 < size p
  & (resultant p q)%:P = uv.1 * p + uv.2 * q}.
Proof.
move=> p_nc q_nc; pose dp := (size p).-1; pose dq := (size q).-1.
pose S := Sylvester_mx p q; pose dS := (dq + dp)%N.
have dS_gt0: dS > 0 by rewrite /dS /dq -(subnKC q_nc).
pose j0 := Ordinal dS_gt0.
pose Ss0 := col_mx (p *: \col_(i < dq) 'X^i) (q *: \col_(i < dp) 'X^i).
pose Ss := \matrix_(i, j) (if j == j0 then Ss0 i 0 else (S i j)%:P).
pose u ds s := \sum_(i < ds) cofactor Ss (s i) j0 * 'X^i.
exists (u _ (lshift dp), u _ ((rshift dq) _)).
  suffices sz_u ds s: ds > 1 -> size (u ds.-1 s) < ds by rewrite !sz_u.
  move/ltn_predK=> {2}<-; apply: leq_trans (size_sum _ _ _) _.
  apply/bigmax_leqP=> i _.
  have ->: cofactor Ss (s i) j0 = (cofactor S (s i) j0)%:P.
    rewrite rmorphM /= rmorph_sign -det_map_mx; congr (_ * \det _).
    by apply/matrixP=> i' j'; rewrite !mxE.
  apply: leq_trans (size_mul_leq _ _) (leq_trans _ (valP i)).
  by rewrite size_polyC size_polyXn addnS /= -add1n leq_add2r leq_b1.
transitivity (\det Ss); last first.
  rewrite (expand_det_col Ss j0) big_split_ord !big_distrl /=.
  by congr (_ + _); apply: eq_bigr => i _;
    rewrite mxE eqxx (col_mxEu, col_mxEd) !mxE mulrC mulrA mulrAC.
pose S_ j1 := map_mx polyC (\matrix_(i, j) S i (if j == j0 then j1 else j)).
pose Ss0_ i dj := \poly_(j < dj) S i (insubd j0 j).
pose Ss_ dj := \matrix_(i, j) (if j == j0 then Ss0_ i dj else (S i j)%:P).
have{Ss u} ->: Ss = Ss_ dS.
  apply/matrixP=> i j; rewrite mxE [in RHS]mxE; case: (j == j0) => {j}//.
  apply/polyP=> k; rewrite coef_poly Sylvester_mxE mxE.
  have [k_ge_dS | k_lt_dS] := leqP dS k.
    case: (split i) => {}i; rewrite !mxE coefMXn;
    case: ifP => // /negbT; rewrite -ltnNge ltnS => hi.
      apply: (leq_sizeP _ _ (leqnn (size p))); rewrite -(ltn_predK p_nc).
      by rewrite ltn_subRL (leq_trans _ k_ge_dS) // ltn_add2r.
    - apply: (leq_sizeP _ _ (leqnn (size q))); rewrite -(ltn_predK q_nc).
      by rewrite ltn_subRL (leq_trans _ k_ge_dS) // addnC ltn_add2l.
  by rewrite insubdK //; case: (split i) => {}i;
     rewrite !mxE coefMXn; case: leqP.
case: (ubnPgeq dS) (dS_gt0); elim=> // dj IHj ltjS _; pose j1 := Ordinal ltjS.
pose rj0T (A : 'M[{poly R}]_dS) := row j0 A^T.
have: rj0T (Ss_ dj.+1) = 'X^dj *: rj0T (S_ j1) + 1 *: rj0T (Ss_ dj).
  apply/rowP=> i; apply/polyP=> k; rewrite scale1r !(Sylvester_mxE, mxE) eqxx.
  rewrite coefD coefXnM coefC !coef_poly ltnS subn_eq0 ltn_neqAle andbC.
  have [k_le_dj | k_gt_dj] /= := leqP k dj; last by rewrite addr0.
  rewrite Sylvester_mxE insubdK; last exact: leq_ltn_trans (ltjS).
  by have [->|] := eqP; rewrite (addr0, add0r).
rewrite -det_tr => /determinant_multilinear->;
  try by apply/matrixP=> i j; rewrite !mxE lift_eqF.
have [dj0 | dj_gt0] := posnP dj; rewrite ?dj0 !mul1r.
  rewrite !det_tr det_map_mx addrC (expand_det_col _ j0) big1 => [|i _].
    rewrite add0r; congr (\det _)%:P.
    apply/matrixP=> i j; rewrite [in RHS]mxE; case: eqP => // ->.
    by congr (S i _); apply: val_inj.
  by rewrite mxE /= [Ss0_ _ _]poly_def big_ord0 mul0r.
have /determinant_alternate->: j1 != j0 by rewrite -val_eqE -lt0n.
  by rewrite mulr0 add0r det_tr IHj // ltnW.
by move=> i; rewrite !mxE if_same.
Qed.

Lemma resultant_eq0 (R : idomainType) (p q : {poly R}) :
  (resultant p q == 0) = (size (gcdp p q) > 1).
Proof.
have dvdpp := dvdpp; set r := gcdp p q.
pose dp := (size p).-1; pose dq := (size q).-1.
have /andP[r_p r_q]: (r %| p) && (r %| q) by rewrite -dvdp_gcd.
apply/det0P/idP=> [[uv nz_uv] | r_nonC].
  have [p0 _ | p_nz] := eqVneq p 0.
    have: dq + dp > 0.
      rewrite lt0n; apply: contraNneq nz_uv => dqp0.
      by rewrite dqp0 in uv *; rewrite [uv]thinmx0.
    by rewrite /dp /dq /r p0 size_poly0 addn0 gcd0p -subn1 subn_gt0.
  do [rewrite -[uv]hsubmxK -{1}row_mx0 mul_row_col !mul_rV_lin1 /=] in nz_uv *.
  set u := rVpoly _; set v := rVpoly _; pose m := gcdp (v * p) (v * q).
  have lt_vp: size v < size p by rewrite (polySpred p_nz) ltnS size_poly.
  move/(congr1 rVpoly)/eqP; rewrite -linearD linear0 poly_rV_K; last first.
    rewrite (leq_trans (size_add _ _)) // geq_max.
    rewrite !(leq_trans (size_mul_leq _ _)) // -subn1 leq_subLR.
      by rewrite addnC addnA leq_add ?leqSpred ?size_poly.
    by rewrite addnCA leq_add ?leqSpred ?size_poly.
  rewrite addrC addr_eq0 => /eqP vq_up.
  have nz_v: v != 0.
    apply: contraNneq nz_uv => v0; apply/eqP.
    congr row_mx; apply: (can_inj rVpolyK); rewrite linear0 // -/u.
    by apply: contra_eq vq_up; rewrite v0 mul0r -addr_eq0 add0r => /mulf_neq0->.
  have r_nz: r != 0 := dvdpN0 r_p p_nz.
  have /dvdpP [[c w] /= nz_c wv]: v %| m by rewrite dvdp_gcd !dvdp_mulr.
  have m_wd d: m %| v * d -> w %| d.
    case/dvdpP=> [[k f]] /= nz_k /(congr1 ( *:%R c)).
    rewrite mulrC scalerA scalerAl scalerAr wv mulrA => /(mulIf nz_v)def_fw.
    by apply/dvdpP; exists (c * k, f); rewrite //= mulf_neq0.
  have w_r: w %| r by rewrite dvdp_gcd !m_wd ?dvdp_gcdl ?dvdp_gcdr.
  have w_nz: w != 0 := dvdpN0 w_r r_nz.
  have p_m: p %| m  by rewrite dvdp_gcd vq_up -mulNr !dvdp_mull.
  rewrite (leq_trans _ (dvdp_leq r_nz w_r)) // -(ltn_add2l (size v)).
  rewrite addnC -ltn_subRL subn1 -size_mul // mulrC -wv size_scale //.
  rewrite (leq_trans lt_vp) // dvdp_leq // -size_poly_eq0.
  by rewrite -(size_scale _ nz_c) size_poly_eq0 wv mulf_neq0.
have [[c p'] /= nz_c p'r] := dvdpP _ _ r_p.
have [[k q'] /= nz_k q'r] := dvdpP _ _ r_q.
have def_r := subnKC r_nonC; have r_nz: r != 0 by rewrite -size_poly_eq0 -def_r.
have le_p'_dp: size p' <= dp.
  have [-> | nz_p'] := eqVneq p' 0; first by rewrite size_poly0.
  by rewrite /dp -(size_scale p nz_c) p'r size_mul // addnC -def_r leq_addl.
have le_q'_dq: size q' <= dq.
  have [-> | nz_q'] := eqVneq q' 0; first by rewrite size_poly0.
  by rewrite /dq -(size_scale q nz_k) q'r size_mul // addnC -def_r leq_addl.
exists (row_mx (- c *: poly_rV q') (k *: poly_rV p')).
  apply: contraNneq r_nz; rewrite -row_mx0; case/eq_row_mx=> q0 p0.
  have{} p0: p = 0.
    apply/eqP; rewrite -size_poly_eq0 -(size_scale p nz_c) p'r.
    rewrite -(size_scale _ nz_k) scalerAl -(poly_rV_K le_p'_dp) -linearZ p0.
    by rewrite linear0 mul0r size_poly0.
  rewrite /r p0 gcd0p -size_poly_eq0 -(size_scale q nz_k) q'r.
  rewrite -(size_scale _ nz_c) scalerAl -(poly_rV_K le_q'_dq) -linearZ.
  by rewrite -[c]opprK scaleNr q0 oppr0 linear0 mul0r size_poly0.
rewrite mul_row_col scaleNr mulNmx !mul_rV_lin1 /= !linearZ /= !poly_rV_K //.
by rewrite !scalerCA p'r q'r mulrCA addNr.
Qed.

Section HornerMx.

Variables (R : comRingType) (n' : nat).
Local Notation n := n'.+1.
Implicit Types (A B : 'M[R]_n) (p q : {poly R}).

Section OneMatrix.

Variable A : 'M[R]_n.

Definition horner_mx := horner_morph (comm_mx_scalar^~ A).
HB.instance Definition _ := GRing.RMorphism.on horner_mx.

Lemma horner_mx_C a : horner_mx a%:P = a%:M.
Proof. exact: horner_morphC. Qed.

Lemma horner_mx_X : horner_mx 'X = A. Proof. exact: horner_morphX. Qed.

Lemma horner_mxZ : scalable horner_mx.
Proof.
move=> a p /=; rewrite -mul_polyC rmorphM /=.
by rewrite horner_mx_C [_ * _]mul_scalar_mx.
Qed.

HB.instance Definition _ := GRing.isScalable.Build R _ _ *:%R horner_mx
  horner_mxZ.

Definition powers_mx d := \matrix_(i < d) mxvec (A ^+ i).

Lemma horner_rVpoly m (u : 'rV_m) :
  horner_mx (rVpoly u) = vec_mx (u *m powers_mx m).
Proof.
rewrite mulmx_sum_row linear_sum [rVpoly u]poly_def rmorph_sum.
apply: eq_bigr => i _.
<<<<<<< HEAD
by rewrite valK !linearZ rmorphXn /= horner_mx_X rowK /= mxvecK.
=======
by rewrite valK /= !linearZ rmorphXn /= horner_mx_X rowK /= mxvecK.
>>>>>>> a3ddbb86
Qed.

End OneMatrix.

Lemma horner_mx_diag (d : 'rV[R]_n) (p : {poly R}) :
  horner_mx (diag_mx d) p = diag_mx (map_mx (horner p) d).
Proof.
apply/matrixP => i j; rewrite !mxE.
elim/poly_ind: p => [|p c ihp]; first by rewrite rmorph0 horner0 mxE mul0rn.
rewrite !hornerE mulrnDl rmorphD rmorphM /= horner_mx_X horner_mx_C !mxE.
rewrite (bigD1 j)//= ihp mxE ?eqxx mulr1n -mulrnAl big1 ?addr0//.
  by case: (altP (i =P j)) => [->|]; rewrite /= !(mulr1n, addr0, mul0r).
by move=> k /negPf nkF; rewrite mxE nkF mulr0.
Qed.

Lemma comm_mx_horner A B p : comm_mx A B -> comm_mx A (horner_mx B p).
Proof.
move=> fg; apply: commr_horner => // i.
by rewrite coef_map; apply/comm_scalar_mx.
Qed.

Lemma comm_horner_mx A B p : comm_mx A B -> comm_mx (horner_mx A p) B.
Proof. by move=> ?; apply/comm_mx_sym/comm_mx_horner/comm_mx_sym. Qed.

Lemma comm_horner_mx2 A p q : GRing.comm (horner_mx A p) (horner_mx A q).
Proof. exact/comm_mx_horner/comm_horner_mx. Qed.

End HornerMx.

Lemma horner_mx_stable (K : fieldType) m n p
    (V : 'M[K]_(n.+1, m.+1)) (f : 'M_m.+1) :
  stablemx V f -> stablemx V (horner_mx f p).
Proof.
move=> V_fstab; elim/poly_ind: p => [|p c]; first by rewrite rmorph0 stablemx0.
move=> fp_stable; rewrite rmorphD rmorphM/= horner_mx_X horner_mx_C.
by rewrite stablemxD ?stablemxM ?fp_stable ?stablemxC.
Qed.

Prenex Implicits horner_mx powers_mx.

Section CharPoly.

Variables (R : ringType) (n : nat) (A : 'M[R]_n).
Implicit Types p q : {poly R}.

Definition char_poly_mx := 'X%:M - map_mx (@polyC R) A.
Definition char_poly := \det char_poly_mx.

Let diagA := [seq A i i | i <- index_enum _ & true].
Let size_diagA : size diagA = n.
Proof. by rewrite -[n]card_ord size_map; have [e _ _ []] := big_enumP. Qed.

Let split_diagA :
  exists2 q, \prod_(x <- diagA) ('X - x%:P) + q = char_poly & size q <= n.-1.
Proof.
rewrite [char_poly](bigD1 1%g) //=; set q := \sum_(s | _) _; exists q.
  congr (_ + _); rewrite odd_perm1 mul1r big_map big_filter /=.
  by apply: eq_bigr => i _; rewrite !mxE perm1 eqxx.
apply: leq_trans {q}(size_sum _ _ _) _; apply/bigmax_leqP=> s nt_s.
have{nt_s} [i nfix_i]: exists i, s i != i.
  apply/existsP; rewrite -negb_forall; apply: contra nt_s => s_1.
  by apply/eqP/permP=> i; apply/eqP; rewrite perm1 (forallP s_1).
apply: leq_trans (_ : #|[pred j | s j == j]|.+1 <= n.-1).
  rewrite -sum1_card (@big_mkcond nat) /= size_Msign.
  apply: (big_ind2 (fun p m => size p <= m.+1)) => [| p mp q mq IHp IHq | j _].
  - by rewrite size_poly1.
  - apply: leq_trans (size_mul_leq _ _) _.
    by rewrite -subn1 -addnS leq_subLR addnA leq_add.
  rewrite !mxE eq_sym !inE; case: (s j == j); first by rewrite polyseqXsubC.
  by rewrite sub0r size_opp size_polyC leq_b1.
rewrite -[n in n.-1]card_ord -(cardC (pred2 (s i) i)) card2 nfix_i !ltnS.
apply/subset_leq_card/subsetP=> j /(_ =P j) fix_j.
rewrite !inE -{1}fix_j (inj_eq perm_inj) orbb.
by apply: contraNneq nfix_i => <-; rewrite fix_j.
Qed.

Lemma size_char_poly : size char_poly = n.+1.
Proof.
have [q <- lt_q_n] := split_diagA; have le_q_n := leq_trans lt_q_n (leq_pred n).
by rewrite size_addl size_prod_XsubC size_diagA.
Qed.

Lemma char_poly_monic : char_poly \is monic.
Proof.
rewrite monicE -(monicP (monic_prod_XsubC diagA xpredT id)).
rewrite !lead_coefE size_char_poly.
have [q <- lt_q_n] := split_diagA; have le_q_n := leq_trans lt_q_n (leq_pred n).
by rewrite size_prod_XsubC size_diagA coefD (nth_default 0 le_q_n) addr0.
Qed.

Lemma char_poly_trace : n > 0 -> char_poly`_n.-1 = - \tr A.
Proof.
move=> n_gt0; have [q <- lt_q_n] := split_diagA; set p := \prod_(x <- _) _.
rewrite coefD {q lt_q_n}(nth_default 0 lt_q_n) addr0.
have{n_gt0} ->: p`_n.-1 = ('X * p)`_n by rewrite coefXM eqn0Ngt n_gt0.
have ->: \tr A = \sum_(x <- diagA) x by rewrite big_map big_filter.
rewrite -size_diagA {}/p; elim: diagA => [|x d IHd].
  by rewrite !big_nil mulr1 coefX oppr0.
rewrite !big_cons coefXM mulrBl coefB IHd opprD addrC; congr (- _ + _).
rewrite mul_polyC coefZ [size _]/= -(size_prod_XsubC _ id) -lead_coefE.
by rewrite (monicP _) ?monic_prod_XsubC ?mulr1.
Qed.

Lemma char_poly_det : char_poly`_0 = (- 1) ^+ n * \det A.
Proof.
rewrite big_distrr coef_sum [0%N]lock /=; apply: eq_bigr => s _.
rewrite -{1}rmorphN -rmorphXn mul_polyC coefZ /=.
rewrite mulrA -exprD addnC exprD -mulrA -lock; congr (_ * _).
transitivity (\prod_(i < n) - A i (s i)); last by rewrite prodrN card_ord.
elim: (index_enum _) => [|i e IHe]; rewrite !(big_nil, big_cons) ?coef1 //.
by rewrite coefM big_ord1 IHe !mxE coefB coefC coefMn coefX mul0rn sub0r.
Qed.

End CharPoly.

Prenex Implicits char_poly_mx char_poly.

Lemma mx_poly_ring_isom (R : ringType) n' (n := n'.+1) :
  exists phi : {rmorphism 'M[{poly R}]_n -> {poly 'M[R]_n}},
  [/\ bijective phi,
      forall p, phi p%:M = map_poly scalar_mx p,
      forall A, phi (map_mx polyC A) = A%:P
    & forall A i j k, (phi A)`_k i j = (A i j)`_k].
Proof.
set M_RX := 'M[{poly R}]_n; set MR_X := ({poly 'M[R]_n}).
pose Msize (A : M_RX) := \max_i \max_j size (A i j).
pose phi (A : M_RX) := \poly_(k < Msize A) \matrix_(i, j) (A i j)`_k.
have coef_phi A i j k: (phi A)`_k i j = (A i j)`_k.
  rewrite coef_poly; case: (ltnP k _) => le_m_k; rewrite mxE // nth_default //.
  by apply: leq_trans (leq_trans (leq_bigmax i) le_m_k); apply: (leq_bigmax j).
have phi_is_additive : additive phi.
  move=> A B; apply/polyP => k; apply/matrixP => i j.
  by rewrite !(coef_phi, mxE, coefD, coefN).
have phi_is_multiplicative : multiplicative phi.
  split=> [A B|]; apply/polyP => k; apply/matrixP => i j; last first.
    by rewrite coef_phi mxE coefMn !coefC; case: (k == _); rewrite ?mxE ?mul0rn.
  rewrite !coef_phi !mxE !coefM summxE coef_sum.
  pose F k1 k2 := (A i k1)`_k2 * (B k1 j)`_(k - k2).
  transitivity (\sum_k1 \sum_(k2 < k.+1) F k1 k2); rewrite {}/F.
    by apply: eq_bigr=> k1 _; rewrite coefM.
  rewrite exchange_big /=; apply: eq_bigr => k2 _.
  by rewrite mxE; apply: eq_bigr => k1 _; rewrite !coef_phi.
have bij_phi: bijective phi.
  exists (fun P : MR_X => \matrix_(i, j) \poly_(k < size P) P`_k i j) => [A|P].
    apply/matrixP=> i j; rewrite mxE; apply/polyP=> k.
    rewrite coef_poly -coef_phi.
    by case: leqP => // P_le_k; rewrite nth_default ?mxE.
  apply/polyP=> k; apply/matrixP=> i j; rewrite coef_phi mxE coef_poly.
  by case: leqP => // P_le_k; rewrite nth_default ?mxE.
pose phiaM := GRing.isAdditive.Build _ _ phi phi_is_additive.
pose phimM := GRing.isMultiplicative.Build _ _ phi phi_is_multiplicative.
pose phiRM : GRing.RMorphism.type _ _ := HB.pack phi phiaM phimM.
exists phiRM; split=> // [p | A]; apply/polyP=> k; apply/matrixP=> i j.
  by rewrite coef_phi coef_map !mxE coefMn.
by rewrite coef_phi !mxE !coefC; case k; last rewrite /= mxE.
Qed.

Theorem Cayley_Hamilton (R : comRingType) n' (A : 'M[R]_n'.+1) :
  horner_mx A (char_poly A) = 0.
Proof.
have [phi [_ phiZ phiC _]] := mx_poly_ring_isom R n'.
apply/rootP/factor_theorem; rewrite -phiZ -mul_adj_mx rmorphM /=.
by move: (phi _) => q; exists q; rewrite rmorphB phiC phiZ map_polyX.
Qed.

Lemma eigenvalue_root_char (F : fieldType) n (A : 'M[F]_n) a :
  eigenvalue A a = root (char_poly A) a.
Proof.
transitivity (\det (a%:M - A) == 0).
  apply/eigenvalueP/det0P=> [[v Av_av v_nz] | [v v_nz Av_av]]; exists v => //.
    by rewrite mulmxBr Av_av mul_mx_scalar subrr.
  by apply/eqP; rewrite -mul_mx_scalar eq_sym -subr_eq0 -mulmxBr Av_av.
congr (_ == 0); rewrite horner_sum; apply: eq_bigr => s _.
rewrite hornerM horner_exp !hornerE; congr (_ * _).
rewrite (big_morph _ (fun p q => hornerM p q a) (hornerC 1 a)).
by apply: eq_bigr => i _; rewrite !mxE !(hornerE, hornerMn).
Qed.

Lemma char_poly_trig {R : comRingType} n (A : 'M[R]_n) : is_trig_mx A ->
  char_poly A = \prod_(i < n) ('X - (A i i)%:P).
Proof.
move=> /is_trig_mxP Atrig; rewrite /char_poly det_trig.
  by apply: eq_bigr => i; rewrite !mxE eqxx.
by apply/is_trig_mxP => i j lt_ij; rewrite !mxE -val_eqE ltn_eqF ?Atrig ?subrr.
Qed.

Definition companionmx {R : ringType} (p : seq R) (d := (size p).-1) :=
  \matrix_(i < d, j < d)
    if (i == d.-1 :> nat) then - p`_j else (i.+1 == j :> nat)%:R.

Lemma companionmxK {R : comRingType} (p : {poly R}) :
   p \is monic -> char_poly (companionmx p) = p.
Proof.
pose D n : 'M[{poly R}]_n := \matrix_(i, j)
   ('X *+ (i == j.+1 :> nat) - ((i == j)%:R)%:P).
have detD n : \det (D n) = (-1) ^+ n.
  elim: n => [|n IHn]; first by rewrite det_mx00.
  rewrite (expand_det_row _ ord0) big_ord_recl !mxE /= sub0r.
  rewrite big1 ?addr0; last by move=> i _; rewrite !mxE /= subrr mul0r.
  rewrite /cofactor mul1r [X in \det X](_ : _ = D _) ?IHn ?exprS//.
  by apply/matrixP=> i j; rewrite !mxE /= /bump !add1n eqSS.
elim/poly_ind: p => [|p c IHp].
  by rewrite monicE lead_coef0 eq_sym oner_eq0.
have [->|p_neq0] := eqVneq p 0.
  rewrite mul0r add0r monicE lead_coefC => /eqP->.
  by rewrite /companionmx /char_poly size_poly1 det_mx00.
rewrite monicE lead_coefDl ?lead_coefMX => [p_monic|]; last first.
  rewrite size_polyC size_mulX ?polyX_eq0// ltnS.
  by rewrite (leq_trans (leq_b1 _)) ?size_poly_gt0.
rewrite -[in RHS]IHp // /companionmx size_MXaddC (negPf p_neq0) /=.
rewrite /char_poly polySpred //.
have [->|spV1_gt0] := posnP (size p).-1.
  rewrite [X in \det X]mx11_scalar det_scalar1 !mxE ?eqxx det_mx00.
  by rewrite mul1r -horner_coef0 hornerMXaddC mulr0 add0r rmorphN opprK.
rewrite (expand_det_col _ ord0) /= -[(size p).-1]prednK //.
rewrite big_ord_recr big_ord_recl/= big1 ?add0r //=; last first.
  move=> i _; rewrite !mxE -val_eqE /= /bump leq0n add1n eqSS.
  by rewrite ltn_eqF ?subrr ?mul0r.
rewrite !mxE ?subnn -horner_coef0 /= hornerMXaddC.
rewrite !(eqxx, mulr0, add0r, addr0, subr0, rmorphN, opprK)/=.
rewrite mulrC /cofactor; congr (_ * 'X + _).
  rewrite /cofactor -signr_odd oddD addbb mul1r; congr (\det _).
  apply/matrixP => i j; rewrite !mxE -val_eqE coefD coefMX coefC.
  by rewrite /= /bump /= !add1n !eqSS addr0.
rewrite /cofactor [X in \det X](_ : _ = D _).
  by rewrite detD /= addn0 -signr_odd -signr_addb addbb mulr1.
apply/matrixP=> i j; rewrite !mxE -!val_eqE /= /bump /=.
by rewrite leqNgt ltn_ord add0n add1n [_ == _.-2.+1]ltn_eqF.
Qed.

Lemma mulmx_delta_companion (R : ringType) (p : seq R)
  (i: 'I_(size p).-1) (i_small : i.+1 < (size p).-1):
  delta_mx 0 i *m companionmx p = delta_mx 0 (Ordinal i_small) :> 'rV__.
Proof.
apply/rowP => j; rewrite !mxE (bigD1 i) //= ?(=^~val_eqE, mxE) /= eqxx mul1r.
rewrite ltn_eqF ?big1 ?addr0 1?eq_sym //; last first.
  by rewrite -ltnS prednK // (leq_trans  _ i_small).
by move=> k /negPf ki_eqF; rewrite !mxE eqxx ki_eqF mul0r.
Qed.

Lemma row'_col'_char_poly_mx {R : ringType} m i (M : 'M[R]_m) :
  row' i (col' i (char_poly_mx M)) = char_poly_mx (row' i (col' i M)).
Proof. by apply/matrixP => k l; rewrite !mxE (inj_eq lift_inj). Qed.

Lemma char_block_diag_mx {R : ringType} m n (A : 'M[R]_m) (B : 'M[R]_n) :
  char_poly_mx (block_mx A 0 0 B) =
  block_mx (char_poly_mx A) 0 0 (char_poly_mx B).
Proof.
rewrite /char_poly_mx map_block_mx/= !map_mx0.
by rewrite scalar_mx_block opp_block_mx add_block_mx !subr0.
Qed.

Section MinPoly.

Variables (F : fieldType) (n' : nat).
Local Notation n := n'.+1.
Variable A : 'M[F]_n.
Implicit Types p q : {poly F}.

Fact degree_mxminpoly_proof : exists d, \rank (powers_mx A d.+1) <= d.
Proof. by exists (n ^ 2)%N; rewrite rank_leq_col. Qed.
Definition degree_mxminpoly := ex_minn degree_mxminpoly_proof.
Local Notation d := degree_mxminpoly.
Local Notation Ad := (powers_mx A d).

Lemma mxminpoly_nonconstant : d > 0.
Proof.
rewrite /d; case: ex_minnP => -[] //; rewrite leqn0 mxrank_eq0; move/eqP.
by move/row_matrixP/(_ 0)/eqP; rewrite rowK row0 mxvec_eq0 -mxrank_eq0 mxrank1.
Qed.

Lemma minpoly_mx1 : (1%:M \in Ad)%MS.
Proof.
by apply: (eq_row_sub (Ordinal mxminpoly_nonconstant)); rewrite rowK.
Qed.

Lemma minpoly_mx_free : row_free Ad.
Proof.
have:= mxminpoly_nonconstant; rewrite /d; case: ex_minnP => -[] // d' _ /(_ d').
by move/implyP; rewrite ltnn implybF -ltnS ltn_neqAle rank_leq_row andbT negbK.
Qed.

Lemma horner_mx_mem p : (horner_mx A p \in Ad)%MS.
Proof.
elim/poly_ind: p => [|p a IHp]; first by rewrite rmorph0 // linear0 sub0mx.
rewrite rmorphD rmorphM /= horner_mx_C horner_mx_X.
rewrite addrC -scalemx1 linearP /= -(mul_vec_lin (mulmxr A)).
case/submxP: IHp => u ->{p}.
have: (powers_mx A (1 + d) <= Ad)%MS.
  rewrite -(geq_leqif (mxrank_leqif_sup _)).
    by rewrite (eqnP minpoly_mx_free) /d; case: ex_minnP.
  rewrite addnC; apply/row_subP=> i.
  by apply: eq_row_sub (lshift 1 i) _; rewrite !rowK.
apply: submx_trans; rewrite addmx_sub ?scalemx_sub //.
  by apply: (eq_row_sub 0); rewrite rowK.
rewrite -mulmxA mulmx_sub {u}//; apply/row_subP=> i.
rewrite row_mul rowK mul_vec_lin /= mulmxE -exprSr.
by apply: (eq_row_sub (rshift 1 i)); rewrite rowK.
Qed.

Definition mx_inv_horner B := rVpoly (mxvec B *m pinvmx Ad).

Lemma mx_inv_horner0 :  mx_inv_horner 0 = 0.
Proof. by rewrite /mx_inv_horner !(linear0, mul0mx). Qed.

Lemma mx_inv_hornerK B : (B \in Ad)%MS -> horner_mx A (mx_inv_horner B) = B.
Proof. by move=> sBAd; rewrite horner_rVpoly mulmxKpV ?mxvecK. Qed.

Lemma minpoly_mxM B C : (B \in Ad -> C \in Ad -> B * C \in Ad)%MS.
Proof.
move=> AdB AdC; rewrite -(mx_inv_hornerK AdB) -(mx_inv_hornerK AdC).
by rewrite -rmorphM ?horner_mx_mem.
Qed.

Lemma minpoly_mx_ring : mxring Ad.
Proof.
apply/andP; split; first exact/mulsmx_subP/minpoly_mxM.
apply/mxring_idP; exists 1%:M; split=> *; rewrite ?mulmx1 ?mul1mx //.
  by rewrite -mxrank_eq0 mxrank1.
exact: minpoly_mx1.
Qed.

Definition mxminpoly := 'X^d - mx_inv_horner (A ^+ d).
Local Notation p_A := mxminpoly.

Lemma size_mxminpoly : size p_A = d.+1.
Proof. by rewrite size_addl ?size_polyXn // size_opp ltnS size_poly. Qed.

Lemma mxminpoly_monic : p_A \is monic.
Proof.
rewrite monicE /lead_coef size_mxminpoly coefB coefXn eqxx /=.
by rewrite nth_default ?size_poly // subr0.
Qed.

Lemma size_mod_mxminpoly p : size (p %% p_A) <= d.
Proof.
by rewrite -ltnS -size_mxminpoly ltn_modp // -size_poly_eq0 size_mxminpoly.
Qed.

Lemma mx_root_minpoly : horner_mx A p_A = 0.
Proof.
rewrite rmorphB -{3}(horner_mx_X A) -rmorphXn /=.
by rewrite mx_inv_hornerK ?subrr ?horner_mx_mem.
Qed.

Lemma horner_rVpolyK (u : 'rV_d) :
  mx_inv_horner (horner_mx A (rVpoly u)) = rVpoly u.
Proof.
congr rVpoly; rewrite horner_rVpoly vec_mxK.
by apply: (row_free_inj minpoly_mx_free); rewrite mulmxKpV ?submxMl.
Qed.

Lemma horner_mxK p : mx_inv_horner (horner_mx A p) = p %% p_A.
Proof.
rewrite {1}(Pdiv.IdomainMonic.divp_eq mxminpoly_monic p) rmorphD rmorphM /=.
rewrite mx_root_minpoly mulr0 add0r.
by rewrite -(poly_rV_K (size_mod_mxminpoly _)) horner_rVpolyK.
Qed.

Lemma mxminpoly_min p : horner_mx A p = 0 -> p_A %| p.
Proof. by move=> pA0; rewrite /dvdp -horner_mxK pA0 mx_inv_horner0. Qed.

Lemma mxminpoly_minP p : reflect (horner_mx A p = 0) (p_A %| p).
Proof.
apply: (iffP idP); last exact: mxminpoly_min.
by move=> /Pdiv.Field.dvdpP[q ->]; rewrite rmorphM/= mx_root_minpoly mulr0.
Qed.

Lemma dvd_mxminpoly p : (p_A %| p) = (horner_mx A p == 0).
Proof. exact/mxminpoly_minP/eqP. Qed.

Lemma horner_rVpoly_inj : injective (horner_mx A \o rVpoly : 'rV_d -> 'M_n).
Proof.
apply: can_inj (poly_rV \o mx_inv_horner) _ => u /=.
by rewrite horner_rVpolyK rVpolyK.
Qed.

Lemma mxminpoly_linear_is_scalar : (d <= 1) = is_scalar_mx A.
Proof.
have scalP := has_non_scalar_mxP minpoly_mx1.
rewrite leqNgt -(eqnP minpoly_mx_free); apply/scalP/idP=> [|[[B]]].
  case scalA: (is_scalar_mx A); [by right | left].
  by exists A; rewrite ?scalA // -{1}(horner_mx_X A) horner_mx_mem.
move/mx_inv_hornerK=> <- nsB; case/is_scalar_mxP=> a defA; case/negP: nsB.
move: {B}(_ B); apply: poly_ind => [|p c].
  by rewrite rmorph0 ?mx0_is_scalar.
rewrite rmorphD ?rmorphM /= horner_mx_X defA; case/is_scalar_mxP=> b ->.
by rewrite -rmorphM horner_mx_C -rmorphD /= scalar_mx_is_scalar.
Qed.

Lemma mxminpoly_dvd_char : p_A %| char_poly A.
Proof. exact/mxminpoly_min/Cayley_Hamilton. Qed.

Lemma eigenvalue_root_min a : eigenvalue A a = root p_A a.
Proof.
apply/idP/idP=> Aa; last first.
  rewrite eigenvalue_root_char !root_factor_theorem in Aa *.
  exact: dvdp_trans Aa mxminpoly_dvd_char.
have{Aa} [v Av_av v_nz] := eigenvalueP Aa.
apply: contraR v_nz => pa_nz; rewrite -{pa_nz}(eqmx_eq0 (eqmx_scale _ pa_nz)).
apply/eqP; rewrite -(mulmx0 _ v) -mx_root_minpoly.
elim/poly_ind: p_A => [|p c IHp].
  by rewrite rmorph0 horner0 scale0r mulmx0.
rewrite !hornerE rmorphD rmorphM /= horner_mx_X horner_mx_C scalerDl.
by rewrite -scalerA mulmxDr mul_mx_scalar mulmxA -IHp -scalemxAl Av_av.
Qed.

Lemma root_mxminpoly a : root p_A a = root (char_poly A) a.
Proof. by rewrite -eigenvalue_root_min eigenvalue_root_char. Qed.

End MinPoly.

Lemma mxminpoly_diag {F : fieldType} {n} (d : 'rV[F]_n.+1)
    (u := undup [seq d 0 i | i <- enum 'I_n.+1]) :
  mxminpoly (diag_mx d) = \prod_(r <- u) ('X - r%:P).
Proof.
apply/eqP; rewrite -eqp_monic ?mxminpoly_monic ?monic_prod_XsubC// /eqp.
rewrite mxminpoly_min/=; last first.
  rewrite horner_mx_diag; apply/matrixP => i j; rewrite !mxE horner_prod.
  case: (altP (i =P j)) => [->|neq_ij//]; rewrite mulr1n.
  rewrite (bigD1_seq (d 0 j)) ?undup_uniq ?mem_undup ?map_f// /=.
  by rewrite hornerD hornerN hornerX hornerC subrr mul0r.
apply: uniq_roots_dvdp; last by rewrite uniq_rootsE undup_uniq.
apply/allP => x; rewrite mem_undup root_mxminpoly char_poly_trig//.
rewrite -(big_map _ predT (fun x => _ - x%:P)) root_prod_XsubC.
by move=> /mapP[i _ ->]; apply/mapP; exists i; rewrite ?(mxE, eqxx).
Qed.
Prenex Implicits degree_mxminpoly mxminpoly mx_inv_horner.

Arguments mx_inv_hornerK {F n' A} [B] AnB.
Arguments horner_rVpoly_inj {F n' A} [u1 u2] eq_u12A : rename.

(* Parametricity. *)
Section MapRingMatrix.

Variables (aR rR : ringType) (f : {rmorphism aR -> rR}).
Local Notation "A ^f" := (map_mx (GRing.RMorphism.sort f) A) : ring_scope.
Local Notation fp := (map_poly (GRing.RMorphism.sort f)).
Variables (d n : nat) (A : 'M[aR]_n).

Lemma map_rVpoly (u : 'rV_d) : fp (rVpoly u) = rVpoly u^f.
Proof.
apply/polyP=> k; rewrite coef_map !coef_rVpoly.
by case: (insub k) => [i|]; rewrite /=  ?rmorph0 // mxE.
Qed.

Lemma map_poly_rV p : (poly_rV p)^f = poly_rV (fp p) :> 'rV_d.
Proof. by apply/rowP=> j; rewrite !mxE coef_map. Qed.

Lemma map_char_poly_mx : map_mx fp (char_poly_mx A) = char_poly_mx A^f.
Proof.
rewrite raddfB /= map_scalar_mx /= map_polyX; congr (_ - _).
by apply/matrixP=> i j; rewrite !mxE map_polyC.
Qed.

Lemma map_char_poly : fp (char_poly A) = char_poly A^f.
Proof. by rewrite -det_map_mx map_char_poly_mx. Qed.

End MapRingMatrix.

Section MapResultant.

Lemma map_resultant (aR rR : ringType) (f : {rmorphism {poly aR} -> rR}) p q :
    f (lead_coef p) != 0 -> f (lead_coef q) != 0 ->
  f (resultant p q)= resultant (map_poly f p) (map_poly f q).
Proof.
move=> nz_fp nz_fq; rewrite /resultant /Sylvester_mx !size_map_poly_id0 //.
rewrite -det_map_mx /= map_col_mx; congr (\det (col_mx _ _));
  by apply: map_lin1_mx => v; rewrite map_poly_rV rmorphM /= map_rVpoly.
Qed.

End MapResultant.

Section MapComRing.

Variables (aR rR : comRingType) (f : {rmorphism aR -> rR}).
Local Notation "A ^f" := (map_mx f A) : ring_scope.
Local Notation fp := (map_poly f).
Variables (n' : nat) (A : 'M[aR]_n'.+1).

Lemma map_powers_mx e : (powers_mx A e)^f = powers_mx A^f e.
Proof. by apply/row_matrixP=> i; rewrite -map_row !rowK map_mxvec rmorphXn. Qed.

Lemma map_horner_mx p : (horner_mx A p)^f = horner_mx A^f (fp p).
Proof.
rewrite -[p](poly_rV_K (leqnn _)) map_rVpoly.
by rewrite !horner_rVpoly map_vec_mx map_mxM map_powers_mx.
Qed.

End MapComRing.

Section MapField.

Variables (aF rF : fieldType) (f : {rmorphism aF -> rF}).
Local Notation "A ^f" := (map_mx f A) : ring_scope.
Local Notation fp := (map_poly f).
Variables (n' : nat) (A : 'M[aF]_n'.+1) (p : {poly aF}).

Lemma map_mx_companion (e := congr1 predn (size_map_poly _ _)) :
  (companionmx p)^f = castmx (e, e) (companionmx (fp p)).
Proof.
apply/matrixP => i j; rewrite !(castmxE, mxE) /= (fun_if f).
by rewrite rmorphN coef_map size_map_poly rmorph_nat.
Qed.

Lemma companion_map_poly (e := esym (congr1 predn (size_map_poly _ _))) :
  companionmx (fp p) = castmx (e, e) (companionmx p)^f.
Proof. by rewrite map_mx_companion castmx_comp castmx_id. Qed.

Lemma degree_mxminpoly_map : degree_mxminpoly A^f = degree_mxminpoly A.
Proof. by apply: eq_ex_minn => e; rewrite -map_powers_mx mxrank_map. Qed.

Lemma mxminpoly_map : mxminpoly A^f = fp (mxminpoly A).
Proof.
rewrite rmorphB; congr (_ - _).
  by rewrite /= map_polyXn degree_mxminpoly_map.
rewrite degree_mxminpoly_map -rmorphXn /=.
apply/polyP=> i; rewrite coef_map //= !coef_rVpoly degree_mxminpoly_map.
case/insub: i => [i|]; last by rewrite rmorph0.
by rewrite -map_powers_mx -map_pinvmx // -map_mxvec -map_mxM // mxE.
Qed.

Lemma map_mx_inv_horner u : fp (mx_inv_horner A u) = mx_inv_horner A^f u^f.
Proof.
rewrite map_rVpoly map_mxM map_mxvec map_pinvmx map_powers_mx.
by rewrite /mx_inv_horner degree_mxminpoly_map.
Qed.

End MapField.

Section KernelLemmas.

Variable K : fieldType.

(* convertible to kermx (horner_mx g p) when n = n.+1 *)
Definition kermxpoly n (g : 'M_n) (p : {poly K}) : 'M_n :=
  kermx ((if n is n.+1 then horner_mx^~ p : 'M_n.+1 -> 'M_n.+1 else \0) g).

Lemma kermxpolyC n (g : 'M_n) c : c != 0 -> kermxpoly g c%:P = 0.
Proof.
move=> c_neq0; case: n => [|n] in g *; first by rewrite thinmx0.
apply/eqP; rewrite /kermxpoly horner_mx_C kermx_eq0 row_free_unit.
by rewrite -scalemx1 scaler_unit ?unitmx1// unitfE.
Qed.

Lemma kermxpoly1 n (g : 'M_n) : kermxpoly g 1 = 0.
Proof. by rewrite kermxpolyC ?oner_eq0. Qed.

Lemma kermxpolyX n (g : 'M_n) : kermxpoly g 'X = kermx g.
Proof.
case: n => [|n] in g *; first by rewrite !thinmx0.
by rewrite /kermxpoly horner_mx_X.
Qed.

Lemma kermxpoly_min n (g : 'M_n.+1) p :
  mxminpoly g %| p -> (kermxpoly g p :=: 1)%MS.
Proof. by rewrite /kermxpoly => /mxminpoly_minP ->; apply: kermx0. Qed.

Lemma comm_mx_stable_kermxpoly n (f g : 'M_n) (p : {poly K}) : comm_mx f g ->
  stablemx (kermxpoly f p) g.
Proof.
case: n => [|n] in f g *; first by rewrite !thinmx0.
move=> fg; rewrite /kermxpoly; apply: comm_mx_stable_ker.
by apply/comm_mx_sym/comm_mx_horner/comm_mx_sym.
Qed.

Lemma mxdirect_kermxpoly n (g : 'M_n) (p q : {poly K}) :
  coprimep p q -> (kermxpoly g p :&: kermxpoly g q = 0)%MS.
Proof.
case: n => [|n] in g *; first by rewrite thinmx0 ?cap0mx ?submx_refl.
move=> /Bezout_eq1_coprimepP [[/= u v]]; rewrite mulrC [v * _]mulrC => cpq.
apply/eqP/rowV0P => x.
rewrite sub_capmx => /andP[/sub_kermxP xgp0 /sub_kermxP xgq0].
move: cpq => /(congr1 (mulmx x \o horner_mx g))/=.
rewrite !(rmorphM, rmorphD, rmorph1, mulmx1, mulmxDr, mulmxA).
by rewrite xgp0 xgq0 !mul0mx add0r.
Qed.

Lemma kermxpolyM n (g : 'M_n) (p q : {poly K}) : coprimep p q ->
  (kermxpoly g (p * q) :=: kermxpoly g p + kermxpoly g q)%MS.
Proof.
case: n => [|n] in g *; first by rewrite !thinmx0.
move=> /Bezout_eq1_coprimepP [[/= u v]]; rewrite mulrC [v * _]mulrC => cpq.
apply/eqmxP/andP; split; last first.
  apply/sub_kermxP/eqmx0P; rewrite !addsmxMr [in X in (_ + X)%MS]mulrC.
  by rewrite !rmorphM/= !mulmxA !mulmx_ker !mul0mx !addsmx0 submx_refl.
move: cpq => /(congr1 (horner_mx g))/=; rewrite rmorph1 rmorphD/=.
rewrite -[X in (X <= _)%MS]mulr1 => <-; rewrite mulrDr [p * u]mulrC addrC.
rewrite addmx_sub_adds//; apply/sub_kermxP; rewrite mulmxE -mulrA -rmorphM.
  by rewrite mulrAC [q * p]mulrC rmorphM/= mulrA -!mulmxE mulmx_ker mul0mx.
rewrite -[_ * _ * q]mulrA [u * _]mulrC.
by rewrite rmorphM mulrA -!mulmxE mulmx_ker mul0mx.
Qed.

Lemma kermxpoly_prod n (g : 'M_n)
    (I : finType) (P : {pred I}) (p_ : I -> {poly K}) :
  {in P &, forall i j, j != i -> coprimep (p_ i) (p_ j)} ->
  (kermxpoly g (\prod_(i | P i) p_ i) :=: \sum_(i | P i) kermxpoly g (p_ i))%MS.
Proof.
move=> p_coprime; elim: index_enum (index_enum_uniq I).
  by rewrite !big_nil ?kermxpoly1 ?submx_refl//.
move=> j js ihjs /= /andP[jNjs js_uniq]; apply/eqmxP.
rewrite !big_cons; case: ifP => [Pj|PNj]; rewrite ?ihjs ?submx_refl//.
suff cjjs: coprimep (p_ j) (\prod_(i <- js | P i) p_ i).
  by rewrite !kermxpolyM// !(adds_eqmx (eqmx_refl _) (ihjs _)) ?submx_refl.
rewrite (@big_morph _ _ _ true andb) ?big_all_cond ?coprimep1//; last first.
  by move=> p q; rewrite coprimepMr.
apply/allP => i i_js; apply/implyP => Pi; apply: p_coprime => //.
by apply: contraNneq jNjs => <-.
Qed.

Lemma mxdirect_sum_kermx n (g : 'M_n)
    (I : finType) (P : {pred I}) (p_ : I -> {poly K}) :
  {in P &, forall i j, j != i -> coprimep (p_ i) (p_ j)} ->
  mxdirect (\sum_(i | P i) kermxpoly g (p_ i))%MS.
Proof.
move=> p_coprime; apply/mxdirect_sumsP => i Pi; apply/eqmx0P.
have cpNi : {in [pred j | P j && (j != i)] &,
    forall j k : I, k != j -> coprimep (p_ j) (p_ k)}.
  by move=> j k /andP[Pj _] /andP[Pk _]; apply: p_coprime.
rewrite -!(cap_eqmx (eqmx_refl _) (kermxpoly_prod g _))//.
rewrite mxdirect_kermxpoly ?submx_refl//.
rewrite (@big_morph _ _ _ true andb) ?big_all_cond ?coprimep1//; last first.
  by move=> p q; rewrite coprimepMr.
by apply/allP => j _; apply/implyP => /andP[Pj neq_ji]; apply: p_coprime.
Qed.

Lemma eigenspace_poly n a (f : 'M_n) :
  eigenspace f a = kermxpoly f ('X - a%:P).
Proof.
case: n => [|m] in a f *; first by rewrite !thinmx0.
by congr (kermx _); rewrite rmorphB /= ?horner_mx_X ?horner_mx_C.
Qed.

Definition geigenspace n (g : 'M_n) a := kermxpoly g (('X - a%:P) ^+ n).

Lemma geigenspaceE n' (g : 'M_n'.+1) a :
  geigenspace g a = kermx ((g - a%:M) ^+ n'.+1).
Proof.
<<<<<<< HEAD
by rewrite /geigenspace /kermxpoly rmorphXn rmorphB /= horner_mx_X horner_mx_C.
=======
by rewrite /geigenspace /kermxpoly rmorphXn/= rmorphB/= horner_mx_X horner_mx_C.
>>>>>>> a3ddbb86
Qed.

Lemma eigenspace_sub_geigen n (g : 'M_n) a :
  (eigenspace g a <= geigenspace g a)%MS.
Proof.
case: n => [|n] in g *; rewrite ?thinmx0 ?sub0mx// geigenspaceE.
by apply/sub_kermxP; rewrite exprS mulmxA mulmx_ker mul0mx.
Qed.

Lemma mxdirect_sum_geigenspace
    (I : finType) (n : nat) (g : 'M_n) (P : {pred I}) (a_ : I -> K) :
  {in P &, injective a_} -> mxdirect (\sum_(i | P i) geigenspace g (a_ i)).
Proof.
move=> /inj_in_eq eq_a; apply: mxdirect_sum_kermx => i j Pi Pj Nji.
by rewrite coprimep_expr ?coprimep_expl// coprimep_XsubC root_XsubC eq_a.
Qed.

Definition eigenpoly n (g : 'M_n) : pred {poly K} :=
  (fun p => kermxpoly g p != 0).

Lemma eigenpolyP n (g : 'M_n) (p : {poly K}) :
  reflect (exists2 v : 'rV_n, (v <= kermxpoly g p)%MS & v != 0) (eigenpoly g p).
Proof. exact: rowV0Pn. Qed.

Lemma eigenvalue_poly n a (f : 'M_n) : eigenvalue f a = eigenpoly f ('X - a%:P).
Proof. by rewrite /eigenpoly /eigenvalue eigenspace_poly. Qed.

Lemma comm_mx_stable_geigenspace n (f g : 'M_n) a : comm_mx f g ->
  stablemx (geigenspace f a) g.
Proof. exact: comm_mx_stable_kermxpoly. Qed.

End KernelLemmas.

Section MapKermxPoly.
Variables (aF rF : fieldType) (f : {rmorphism aF -> rF}).

Lemma map_kermxpoly (n : nat) (g : 'M_n) (p : {poly aF}) :
  map_mx f (kermxpoly g p) = kermxpoly (map_mx f g) (map_poly f p).
Proof.
by case: n => [|n] in g *; rewrite ?thinmx0// map_kermx map_horner_mx.
Qed.

Lemma map_geigenspace (n : nat) (g : 'M_n) (a : aF) :
  map_mx f (geigenspace g a) = geigenspace (map_mx f g) (f a).
<<<<<<< HEAD
Proof. by rewrite map_kermxpoly rmorphXn rmorphB /= map_polyX map_polyC. Qed.
=======
Proof. by rewrite map_kermxpoly rmorphXn/= rmorphB /= map_polyX map_polyC. Qed.
>>>>>>> a3ddbb86

Lemma eigenpoly_map n (g : 'M_n) (p : {poly aF}) :
  eigenpoly (map_mx f g) (map_poly f p) = eigenpoly g p.
Proof. by rewrite /eigenpoly -map_kermxpoly map_mx_eq0. Qed.

End MapKermxPoly.

Section IntegralOverRing.

Definition integralOver (R K : ringType) (RtoK : R -> K) (z : K) :=
  exists2 p, p \is monic & root (map_poly RtoK p) z.

Definition integralRange R K RtoK := forall z, @integralOver R K RtoK z.

Variables (B R K : ringType) (BtoR : B -> R) (RtoK : {rmorphism R -> K}).

Lemma integral_rmorph x :
  integralOver BtoR x -> integralOver (RtoK \o BtoR) (RtoK x).
Proof. by case=> p; exists p; rewrite // map_poly_comp rmorph_root. Qed.

Lemma integral_id x : integralOver RtoK (RtoK x).
Proof. by exists ('X - x%:P); rewrite ?monicXsubC ?rmorph_root ?root_XsubC. Qed.

Lemma integral_nat n : integralOver RtoK n%:R.
Proof. by rewrite -(rmorph_nat RtoK); apply: integral_id. Qed.

Lemma integral0 : integralOver RtoK 0. Proof. exact: (integral_nat 0). Qed.

Lemma integral1 : integralOver RtoK 1. Proof. exact: (integral_nat 1). Qed.

Lemma integral_poly (p : {poly K}) :
  (forall i, integralOver RtoK p`_i) <-> {in p : seq K, integralRange RtoK}.
Proof.
split=> intRp => [_ /(nthP 0)[i _ <-] // | i]; rewrite -[p]coefK coef_poly.
by case: ifP => [ltip | _]; [apply/intRp/mem_nth | apply: integral0].
Qed.

End IntegralOverRing.

Section IntegralOverComRing.

Variables (R K : comRingType) (RtoK : {rmorphism R -> K}).

Lemma integral_horner_root w (p q : {poly K}) :
    p \is monic -> root p w ->
    {in p : seq K, integralRange RtoK} -> {in q : seq K, integralRange RtoK} ->
  integralOver RtoK q.[w].
Proof.
move=> mon_p pw0 intRp intRq.
pose memR y := exists x, y = RtoK x.
have memRid x: memR (RtoK x) by exists x.
have memR_nat n: memR n%:R by rewrite -(rmorph_nat RtoK) /=.
have [memR0 memR1]: memR 0 * memR 1 := (memR_nat 0%N, memR_nat 1%N).
have memRN1: memR (- 1) by exists (- 1); rewrite rmorphN1.
pose rVin (E : K -> Prop) n (a : 'rV[K]_n) := forall i, E (a 0 i).
pose pXin (E : K -> Prop) (r : {poly K}) := forall i, E r`_i.
pose memM E n (X : 'rV_n) y := exists a, rVin E n a /\ y = (a *m X^T) 0 0.
pose finM E S := exists n, exists X, forall y, memM E n X y <-> S y.
have tensorM E n1 n2 X Y: finM E (memM (memM E n2 Y) n1 X).
  exists (n1 * n2)%N, (mxvec (X^T *m Y)) => y.
  split=> [[a [Ea Dy]] | [a1 [/fin_all_exists[a /all_and2[Ea Da1]] ->]]].
    exists (Y *m (vec_mx a)^T); split=> [i|].
      exists (row i (vec_mx a)); split=> [j|]; first by rewrite !mxE; apply: Ea.
      by rewrite -row_mul -{1}[Y]trmxK -trmx_mul !mxE.
    by rewrite -[Y]trmxK -!trmx_mul mulmxA -mxvec_dotmul trmx_mul trmxK vec_mxK.
  exists (mxvec (\matrix_i a i)); split.
    by case/mxvec_indexP=> i j; rewrite mxvecE mxE; apply: Ea.
  rewrite -[mxvec _]trmxK -trmx_mul mxvec_dotmul -mulmxA trmx_mul !mxE.
  apply: eq_bigr => i _; rewrite Da1 !mxE; congr (_ * _).
  by apply: eq_bigr => j _; rewrite !mxE.
suffices [m [X [[u [_ Du]] idealM]]]: exists m,
  exists X, let M := memM memR m X in M 1 /\ forall y, M y -> M (q.[w] * y).
- do [set M := memM _ m X; move: q.[w] => z] in idealM *.
  have MX i: M (X 0 i).
    by exists (delta_mx 0 i); split=> [j|]; rewrite -?rowE !mxE.
  have /fin_all_exists[a /all_and2[Fa Da1]] i := idealM _ (MX i).
  have /fin_all_exists[r Dr] i := fin_all_exists (Fa i).
  pose A := \matrix_(i, j) r j i; pose B := z%:M - map_mx RtoK A.
  have XB0: X *m B = 0.
    apply/eqP; rewrite mulmxBr mul_mx_scalar subr_eq0; apply/eqP/rowP=> i.
    by rewrite !mxE Da1 mxE; apply: eq_bigr=> j _; rewrite !mxE mulrC Dr.
  exists (char_poly A); first exact: char_poly_monic.
  have: (\det B *: (u *m X^T)) 0 0 == 0.
    rewrite scalemxAr -linearZ -mul_mx_scalar -mul_mx_adj mulmxA XB0 /=.
    by rewrite mul0mx trmx0 mulmx0 mxE.
  rewrite mxE -Du mulr1 rootE -horner_evalE -!det_map_mx; congr (\det _ == 0).
  rewrite !raddfB /= !map_scalar_mx /= map_polyX horner_evalE hornerX.
  by apply/matrixP=> i j; rewrite !mxE map_polyC /horner_eval hornerC.
pose gen1 x E y := exists2 r, pXin E r & y = r.[x]; pose gen := foldr gen1 memR.
have gen1S (E : K -> Prop) x y: E 0 -> E y -> gen1 x E y.
  by exists y%:P => [i|]; rewrite ?hornerC ?coefC //; case: ifP.
have genR S y: memR y -> gen S y.
  by elim: S => //= x S IH in y * => /IH; apply/gen1S/IH.
have gen0 := genR _ 0 memR0; have gen_1 := genR _ 1 memR1.
have{gen1S} genS S y: y \in S -> gen S y.
  elim: S => //= x S IH /predU1P[-> | /IH//]; last exact: gen1S.
  by exists 'X => [i|]; rewrite ?hornerX // coefX; apply: genR.
pose propD (R : K -> Prop) := forall x y, R x -> R y -> R (x + y).
have memRD: propD memR.
  by move=> _ _ [a ->] [b ->]; exists (a + b); rewrite rmorphD.
have genD S: propD (gen S).
  elim: S => //= x S IH _ _ [r1 Sr1 ->] [r2 Sr2 ->]; rewrite -hornerD.
  by exists (r1 + r2) => // i; rewrite coefD; apply: IH.
have gen_sum S := big_ind _ (gen0 S) (genD S).
pose propM (R : K -> Prop) := forall x y, R x -> R y -> R (x * y).
have memRM: propM memR.
  by move=> _ _ [a ->] [b ->]; exists (a * b); rewrite rmorphM.
have genM S: propM (gen S).
  elim: S => //= x S IH _ _ [r1 Sr1 ->] [r2 Sr2 ->]; rewrite -hornerM.
  by exists (r1 * r2) => // i; rewrite coefM; apply: gen_sum => j _; apply: IH.
have gen_horner S r y: pXin (gen S) r -> gen S y -> gen S r.[y].
  move=> Sq Sy; rewrite horner_coef; apply: gen_sum => [[i _] /= _].
  by elim: {2}i => [|n IHn]; rewrite ?mulr1 // exprSr mulrA; apply: genM.
pose S := w :: q ++ p; suffices [m [X defX]]: finM memR (gen S).
  exists m, X => M; split=> [|y /defX Xy]; first exact/defX.
  apply/defX/genM => //; apply: gen_horner => // [i|]; last exact/genS/mem_head.
  rewrite -[q]coefK coef_poly; case: ifP => // lt_i_q.
  by apply: genS; rewrite inE mem_cat mem_nth ?orbT.
pose intR R y := exists r, [/\ r \is monic, root r y & pXin R r].
pose fix genI s := if s is y :: s1 then intR (gen s1) y /\ genI s1 else True.
have{mon_p pw0 intRp intRq}: genI S.
  split; set S1 := _ ++ _; first exists p.
    split=> // i; rewrite -[p]coefK coef_poly; case: ifP => // lt_i_p.
    by apply: genS; rewrite mem_cat orbC mem_nth.
  set S2 := S1; have: all [in S1] S2 by apply/allP.
  elim: S2 => //= y S2 IH /andP[S1y S12]; split; last exact: IH.
  have{q S S1 IH S1y S12 intRp intRq} [q mon_q qx0]: integralOver RtoK y.
    by move: S1y; rewrite mem_cat => /orP[]; [apply: intRq | apply: intRp].
  exists (map_poly RtoK q); split=> // [|i]; first exact: monic_map.
  by rewrite coef_map /=; apply: genR.
elim: {w p q}S => /= [_|x S IH [[p [mon_p px0 Sp]] /IH{IH}[m2 [X2 defS]]]].
  exists 1%N, 1 => y; split=> [[a [Fa ->]] | Fy].
    by rewrite tr_scalar_mx mulmx1; apply: Fa.
  by exists y%:M; split=> [i|]; rewrite 1?ord1 ?tr_scalar_mx ?mulmx1 mxE.
pose m1 := (size p).-1; pose X1 := \row_(i < m1) x ^+ i.
have [m [X defM]] := tensorM memR m1 m2 X1 X2; set M := memM _ _ _ in defM.
exists m, X => y; rewrite -/M; split=> [/defM[a [M2a]] | [q Sq]] -> {y}.
  exists (rVpoly a) => [i|].
    by rewrite coef_rVpoly; case/insub: i => // i; apply/defS/M2a.
  rewrite mxE (horner_coef_wide _ (size_poly _ _)) -/(rVpoly a).
  by apply: eq_bigr => i _; rewrite coef_rVpoly_ord !mxE.
have M_0: M 0 by exists 0; split=> [i|]; rewrite ?mul0mx mxE.
have M_D: propD M.
  move=> _ _ [a [Fa ->]] [b [Fb ->]]; exists (a + b).
  by rewrite mulmxDl !mxE; split=> // i /[1!mxE]; apply: memRD.
have{M_0 M_D} Msum := big_ind _ M_0 M_D.
rewrite horner_coef; apply: (Msum) => i _; case: i q`_i {Sq}(Sq i) => /=.
elim: {q}(size q) => // n IHn i i_le_n y Sy.
have [i_lt_m1 | m1_le_i] := ltnP i m1.
  apply/defM; exists (y *: delta_mx 0 (Ordinal i_lt_m1)); split=> [j|].
    by apply/defS; rewrite !mxE /= mulr_natr; case: eqP.
  by rewrite -scalemxAl -rowE !mxE.
rewrite -(subnK m1_le_i) exprD -[x ^+ m1]subr0 -(rootP px0) horner_coef.
rewrite polySpred ?monic_neq0 // -/m1 big_ord_recr /= -lead_coefE.
rewrite opprD addrC (monicP mon_p) mul1r subrK !mulrN -mulNr !mulr_sumr.
apply: Msum => j _; rewrite mulrA mulrACA -exprD; apply: IHn.
  by rewrite -addnS addnC addnBA // leq_subLR leq_add.
by rewrite -mulN1r; do 2!apply: (genM) => //; apply: genR.
Qed.

Lemma integral_root_monic u p :
    p \is monic -> root p u -> {in p : seq K, integralRange RtoK} ->
  integralOver RtoK u.
Proof.
move=> mon_p pu0 intRp; rewrite -[u]hornerX.
apply: integral_horner_root mon_p pu0 intRp _.
by apply/integral_poly => i; rewrite coefX; apply: integral_nat.
Qed.

Let integral0_RtoK := integral0 RtoK.
Let integral1_RtoK := integral1 RtoK.
Let monicXsubC_K := @monicXsubC K.
Hint Resolve integral0_RtoK integral1_RtoK monicXsubC_K : core.

Let XsubC0 (u : K) : root ('X - u%:P) u. Proof. by rewrite root_XsubC. Qed.
Let intR_XsubC u :
  integralOver RtoK (- u) -> {in 'X - u%:P : seq K, integralRange RtoK}.
Proof. by move=> intRu v; rewrite polyseqXsubC !inE => /pred2P[]->. Qed.

Lemma integral_opp u : integralOver RtoK u -> integralOver RtoK (- u).
Proof. by rewrite -{1}[u]opprK => /intR_XsubC/integral_root_monic; apply. Qed.

Lemma integral_horner (p : {poly K}) u :
    {in p : seq K, integralRange RtoK} -> integralOver RtoK u ->
  integralOver RtoK p.[u].
Proof. by move=> ? /integral_opp/intR_XsubC/integral_horner_root; apply. Qed.

Lemma integral_sub u v :
  integralOver RtoK u -> integralOver RtoK v -> integralOver RtoK (u - v).
Proof.
move=> intRu /integral_opp/intR_XsubC/integral_horner/(_ intRu).
by rewrite !hornerE.
Qed.

Lemma integral_add u v :
  integralOver RtoK u -> integralOver RtoK v -> integralOver RtoK (u + v).
Proof. by rewrite -{2}[v]opprK => intRu /integral_opp; apply: integral_sub. Qed.

Lemma integral_mul u v :
  integralOver RtoK u -> integralOver RtoK v -> integralOver RtoK (u * v).
Proof.
rewrite -{2}[v]hornerX -hornerZ => intRu; apply: integral_horner.
by apply/integral_poly=> i; rewrite coefZ coefX mulr_natr mulrb; case: ifP.
Qed.

End IntegralOverComRing.

Section IntegralOverField.

Variables (F E : fieldType) (FtoE : {rmorphism F -> E}).

Definition algebraicOver (fFtoE : F -> E) u :=
  exists2 p, p != 0 & root (map_poly fFtoE p) u.

Notation mk_mon p := ((lead_coef p)^-1 *: p).

Lemma integral_algebraic u : algebraicOver FtoE u <-> integralOver FtoE u.
Proof.
split=> [] [p p_nz pu0]; last by exists p; rewrite ?monic_neq0.
exists (mk_mon p); first by rewrite monicE lead_coefZ mulVf ?lead_coef_eq0.
by rewrite linearZ rootE hornerZ (rootP pu0) mulr0.
Qed.

Lemma algebraic_id a : algebraicOver FtoE (FtoE a).
Proof. exact/integral_algebraic/integral_id. Qed.

Lemma algebraic0 : algebraicOver FtoE 0.
Proof. exact/integral_algebraic/integral0. Qed.

Lemma algebraic1 : algebraicOver FtoE 1.
Proof. exact/integral_algebraic/integral1. Qed.

Lemma algebraic_opp x : algebraicOver FtoE x -> algebraicOver FtoE (- x).
Proof. by move/integral_algebraic/integral_opp/integral_algebraic. Qed.

Lemma algebraic_add x y :
  algebraicOver FtoE x -> algebraicOver FtoE y -> algebraicOver FtoE (x + y).
Proof.
move/integral_algebraic=> intFx /integral_algebraic intFy.
exact/integral_algebraic/integral_add.
Qed.

Lemma algebraic_sub x y :
  algebraicOver FtoE x -> algebraicOver FtoE y -> algebraicOver FtoE (x - y).
Proof. by move=> algFx /algebraic_opp; apply: algebraic_add. Qed.

Lemma algebraic_mul x y :
  algebraicOver FtoE x -> algebraicOver FtoE y -> algebraicOver FtoE (x * y).
Proof.
move/integral_algebraic=> intFx /integral_algebraic intFy.
exact/integral_algebraic/integral_mul.
Qed.

Lemma algebraic_inv u : algebraicOver FtoE u -> algebraicOver FtoE u^-1.
Proof.
have [-> | /expf_neq0 nz_u_n] := eqVneq u 0; first by rewrite invr0.
case=> p nz_p pu0; exists (Poly (rev p)).
  apply/eqP=> /polyP/(_ 0%N); rewrite coef_Poly coef0 nth_rev ?size_poly_gt0 //.
  by apply/eqP; rewrite subn1 lead_coef_eq0.
apply/eqP/(mulfI (nz_u_n (size p).-1)); rewrite mulr0 -(rootP pu0).
rewrite (@horner_coef_wide _ (size p)); last first.
  by rewrite size_map_poly -(size_rev p) size_Poly.
rewrite horner_coef mulr_sumr size_map_poly.
rewrite [rhs in _ = rhs](reindex_inj rev_ord_inj) /=.
apply: eq_bigr => i _; rewrite !coef_map coef_Poly nth_rev // mulrCA.
by congr (_ * _); rewrite -{1}(subnKC (valP i)) addSn addnC exprD exprVn ?mulfK.
Qed.

Lemma algebraic_div x y :
  algebraicOver FtoE x -> algebraicOver FtoE y -> algebraicOver FtoE (x / y).
Proof. by move=> algFx /algebraic_inv; apply: algebraic_mul. Qed.

Lemma integral_inv x : integralOver FtoE x -> integralOver FtoE x^-1.
Proof. by move/integral_algebraic/algebraic_inv/integral_algebraic. Qed.

Lemma integral_div x y :
  integralOver FtoE x -> integralOver FtoE y -> integralOver FtoE (x / y).
Proof. by move=> algFx /integral_inv; apply: integral_mul. Qed.

Lemma integral_root p u :
    p != 0 -> root p u -> {in p : seq E, integralRange FtoE} ->
  integralOver FtoE u.
Proof.
move=> nz_p pu0 algFp.
have mon_p1: mk_mon p \is monic.
  by rewrite monicE lead_coefZ mulVf ?lead_coef_eq0.
have p1u0: root (mk_mon p) u by rewrite rootE hornerZ (rootP pu0) mulr0.
apply: integral_root_monic mon_p1 p1u0 _ => _ /(nthP 0)[i ltip <-].
rewrite coefZ mulrC; rewrite size_scale ?invr_eq0 ?lead_coef_eq0 // in ltip.
by apply: integral_div; apply/algFp/mem_nth; rewrite -?polySpred.
Qed.

End IntegralOverField.

(* Lifting term, formula, envs and eval to matrices. Wlog, and for the sake  *)
(* of simplicity, we only lift (tensor) envs to row vectors; we can always   *)
(* use mxvec/vec_mx to store and retrieve matrices.                          *)
(* We don't provide definitions for addition, subtraction, scaling, etc,     *)
(* because they have simple matrix expressions.                              *)
Module MatrixFormula.

Section MatrixFormula.

Variable F : fieldType.

Local Notation False := GRing.False.
Local Notation True := GRing.True.
Local Notation And := GRing.And (only parsing).
Local Notation Add := GRing.Add (only parsing).
Local Notation Bool b := (GRing.Bool b%bool).
Local Notation term := (GRing.term F).
Local Notation form := (GRing.formula F).
Local Notation eval := GRing.eval.
Local Notation holds := GRing.holds.
Local Notation qf_form := GRing.qf_form.
Local Notation qf_eval := GRing.qf_eval.

Definition eval_mx (e : seq F) := @map_mx term F (eval e).

Definition mx_term := @map_mx F term GRing.Const.

Lemma eval_mx_term e m n (A : 'M_(m, n)) : eval_mx e (mx_term A) = A.
Proof. by apply/matrixP=> i j; rewrite !mxE. Qed.

Definition mulmx_term m n p (A : 'M[term]_(m, n)) (B : 'M_(n, p)) :=
  \matrix_(i, k) (\big[Add/0]_j (A i j * B j k))%T.

Lemma eval_mulmx e m n p (A : 'M[term]_(m, n)) (B : 'M_(n, p)) :
  eval_mx e (mulmx_term A B) = eval_mx e A *m eval_mx e B.
Proof.
apply/matrixP=> i k; rewrite !mxE /= ((big_morph (eval e)) 0 +%R) //=.
by apply: eq_bigr => j _; rewrite /= !mxE.
Qed.

Local Notation morphAnd f := ((big_morph f) true andb).

Let Schur m n (A : 'M[term]_(1 + m, 1 + n)) (a := A 0 0) :=
  \matrix_(i, j) (drsubmx A i j - a^-1 * dlsubmx A i 0%R * ursubmx A 0%R j)%T.

Fixpoint mxrank_form (r m n : nat) : 'M_(m, n) -> form :=
  match m, n return 'M_(m, n) -> form with
  | m'.+1, n'.+1 => fun A : 'M_(1 + m', 1 + n') =>
    let nzA k := A k.1 k.2 != 0 in
    let xSchur k := Schur (xrow k.1 0%R (xcol k.2 0%R A)) in
    let recf k := Bool (r > 0) /\ mxrank_form r.-1 (xSchur k) in
    GRing.Pick nzA recf (Bool (r == 0%N))
  | _, _ => fun _ => Bool (r == 0%N)
  end%T.

Lemma mxrank_form_qf r m n (A : 'M_(m, n)) : qf_form (mxrank_form r A).
Proof.
by elim: m r n A => [|m IHm] r [|n] A //=; rewrite GRing.Pick_form_qf /=.
Qed.

Lemma eval_mxrank e r m n (A : 'M_(m, n)) :
  qf_eval e (mxrank_form r A) = (\rank (eval_mx e A) == r).
Proof.
elim: m r n A => [|m IHm] r [|n] A /=; try by case r; rewrite unlock.
rewrite GRing.eval_Pick !unlock /=; set pf := fun _ => _.
rewrite -(@eq_pick _ pf) => [|k]; rewrite {}/pf ?mxE // eq_sym.
case: pick => [[i j]|] //=; set B := _ - _; have:= mxrankE B.
case: (Gaussian_elimination_ B) r => [[_ _] _] [|r] //= <-; rewrite {}IHm eqSS.
by congr (\rank _ == r); apply/matrixP=> k l; rewrite !(mxE, big_ord1) !tpermR.
Qed.

Lemma eval_vec_mx e m n (u : 'rV_(m * n)) :
  eval_mx e (vec_mx u) = vec_mx (eval_mx e u).
Proof. by apply/matrixP=> i j; rewrite !mxE. Qed.

Lemma eval_mxvec e m n (A : 'M_(m, n)) :
  eval_mx e (mxvec A) = mxvec (eval_mx e A).
Proof. by rewrite -{2}[A]mxvecK eval_vec_mx vec_mxK. Qed.

Section Subsetmx.

Variables (m1 m2 n : nat) (A : 'M[term]_(m1, n)) (B : 'M[term]_(m2, n)).

Definition submx_form :=
  \big[And/True]_(r < n.+1) (mxrank_form r (col_mx A B) ==> mxrank_form r B)%T.

Lemma eval_col_mx e :
  eval_mx e (col_mx A B) = col_mx (eval_mx e A) (eval_mx e B).
Proof. by apply/matrixP=> i j; do 2![rewrite !mxE //; case: split => ?]. Qed.

Lemma submx_form_qf : qf_form submx_form.
Proof.
by rewrite (morphAnd (@qf_form _)) ?big1 //= => r _; rewrite !mxrank_form_qf.
Qed.

Lemma eval_submx e : qf_eval e submx_form = (eval_mx e A <= eval_mx e B)%MS.
Proof.
rewrite (morphAnd (qf_eval e)) //= big_andE /=.
apply/forallP/idP=> /= [|sAB d]; last first.
  rewrite !eval_mxrank eval_col_mx -addsmxE; apply/implyP=> /eqP <-.
  by rewrite mxrank_leqif_sup ?addsmxSr // addsmx_sub sAB /=.
move/(_ (inord (\rank (eval_mx e (col_mx A B))))).
rewrite inordK ?ltnS ?rank_leq_col // !eval_mxrank eqxx /= eval_col_mx.
by rewrite -addsmxE mxrank_leqif_sup ?addsmxSr // addsmx_sub; case/andP.
Qed.

End Subsetmx.

Section Env.

Variable d : nat.

Definition seq_of_rV (v : 'rV_d) : seq F := fgraph [ffun i => v 0 i].

Lemma size_seq_of_rV v : size (seq_of_rV v) = d.
Proof. by rewrite tuple.size_tuple card_ord. Qed.

Lemma nth_seq_of_rV x0 v (i : 'I_d) : nth x0 (seq_of_rV v) i = v 0 i.
Proof. by rewrite nth_fgraph_ord ffunE. Qed.

Definition row_var k : 'rV[term]_d := \row_i ('X_(k * d + i))%T.

Definition row_env (e : seq 'rV_d) := flatten (map seq_of_rV e).

Lemma nth_row_env e k (i : 'I_d) : (row_env e)`_(k * d + i) = e`_k 0 i.
Proof.
elim: e k => [|v e IHe] k; first by rewrite !nth_nil mxE.
rewrite /row_env /= nth_cat size_seq_of_rV.
case: k => [|k]; first by rewrite (valP i) nth_seq_of_rV.
by rewrite mulSn -addnA -if_neg -leqNgt leq_addr addKn IHe.
Qed.

Lemma eval_row_var e k : eval_mx (row_env e) (row_var k) = e`_k :> 'rV_d.
Proof. by apply/rowP=> i; rewrite !mxE /= nth_row_env. Qed.

Definition Exists_row_form k (f : form) :=
  foldr GRing.Exists f (codom (fun i : 'I_d => k * d + i)%N).

Lemma Exists_rowP e k f :
  d > 0 ->
   ((exists v : 'rV[F]_d, holds (row_env (set_nth 0 e k v)) f)
      <-> holds (row_env e) (Exists_row_form k f)).
Proof.
move=> d_gt0; pose i_ j := Ordinal (ltn_pmod j d_gt0).
have d_eq j: (j = j %/ d * d + i_ j)%N := divn_eq j d.
split=> [[v f_v] | ]; last case/GRing.foldExistsP=> e' ee' f_e'.
  apply/GRing.foldExistsP; exists (row_env (set_nth 0 e k v)) => {f f_v}// j.
  rewrite [j]d_eq !nth_row_env nth_set_nth /=; case: eqP => // ->.
  by case/imageP; exists (i_ j).
exists (\row_i e'`_(k * d + i)); apply: eq_holds f_e' => j /=.
move/(_ j): ee'; rewrite [j]d_eq !nth_row_env nth_set_nth /=.
case: eqP => [-> | ne_j_k -> //]; first by rewrite mxE.
apply/mapP=> [[r lt_r_d]]; rewrite -d_eq => def_j; case: ne_j_k.
by rewrite def_j divnMDl // divn_small ?addn0.
Qed.

End Env.

End MatrixFormula.

End MatrixFormula.

Section ConjMx.
Context {F : fieldType}.

Definition conjmx (m n : nat)
 (V : 'M_(m, n)) (f : 'M[F]_n) : 'M_m :=  V *m f *m pinvmx V.
Notation restrictmx V := (conjmx (row_base V)).

Lemma stablemx_comp (m n p : nat) (V : 'M[F]_(m, n)) (W : 'M_(n, p)) (f : 'M_p) :
  stablemx W f -> stablemx V (conjmx W f) -> stablemx (V *m W) f.
Proof. by move=> Wf /(submxMr W); rewrite -mulmxA mulmxKpV// mulmxA. Qed.

Lemma stablemx_restrict m n (A : 'M[F]_n) (V : 'M_n) (W : 'M_(m, \rank V)):
  stablemx V A -> stablemx W (restrictmx V A) = stablemx (W *m row_base V) A.
Proof.
move=> A_stabV; rewrite mulmxA -[in RHS]mulmxA.
rewrite -(submxMfree _ W (row_base_free V)) mulmxKpV //.
by rewrite mulmx_sub ?stablemx_row_base.
Qed.

Lemma conjmxM (m n : nat) (V : 'M[F]_(m, n)) :
   {in [pred f | stablemx V f] &, {morph conjmx V : f g / f *m g}}.
Proof.
move=> f g; rewrite !inE => Vf Vg /=.
by rewrite /conjmx 2!mulmxA mulmxA mulmxKpV ?stablemx_row_base.
Qed.

Lemma conjMmx (m n p : nat) (V : 'M[F]_(m, n)) (W : 'M_(n, p)) (f : 'M_p) :
  row_free (V *m W) -> stablemx W f -> stablemx V (conjmx W f) ->
  conjmx (V *m W) f = conjmx V (conjmx W f).
Proof.
move=> rfVW Wf VWf; apply: (row_free_inj rfVW); rewrite mulmxKpV ?stablemx_comp//.
by rewrite mulmxA mulmxKpV// -[RHS]mulmxA mulmxKpV ?mulmxA.
Qed.

Lemma conjuMmx (m n : nat) (V : 'M[F]_m) (W : 'M_(m, n)) (f : 'M_n) :
  V \in unitmx -> row_free W -> stablemx W f ->
  conjmx (V *m W) f = conjmx V (conjmx W f).
Proof.
move=> Vu rfW Wf; rewrite conjMmx ?stablemx_unit//.
by rewrite /row_free mxrankMfree// -/(row_free V) row_free_unit.
Qed.

Lemma conjMumx (m n : nat) (V : 'M[F]_(m, n)) (W f : 'M_n) :
  W \in unitmx -> row_free V -> stablemx V (conjmx W f) ->
  conjmx (V *m W) f = conjmx V (conjmx W f).
Proof.
move=> Wu rfW Wf; rewrite conjMmx ?stablemx_unit//.
by rewrite /row_free mxrankMfree ?row_free_unit.
Qed.

Lemma conjuMumx (n : nat) (V W f : 'M[F]_n) :
  V \in unitmx -> W \in unitmx ->
  conjmx (V *m W) f = conjmx V (conjmx W f).
Proof. by move=> Vu Wu; rewrite conjuMmx ?stablemx_unit ?row_free_unit. Qed.

Lemma conjmx_scalar (m n : nat) (V : 'M[F]_(m, n)) (a : F) :
  row_free V -> conjmx V a%:M = a%:M.
Proof. by move=> rfV; rewrite /conjmx scalar_mxC mulmxKp. Qed.

Lemma conj0mx (m n : nat) f : conjmx (0 : 'M[F]_(m, n)) f = 0.
Proof. by rewrite /conjmx !mul0mx. Qed.

Lemma conjmx0 (m n : nat) (V : 'M[F]_(m, n)) : conjmx V 0 = 0.
Proof. by rewrite /conjmx mulmx0 mul0mx. Qed.

Lemma conjumx (n : nat) (V : 'M_n) (f : 'M[F]_n) : V \in unitmx ->
  conjmx V f = V *m f *m invmx V.
Proof. by move=> uV; rewrite /conjmx pinvmxE. Qed.

Lemma conj1mx (n : nat) (f : 'M[F]_n) : conjmx 1%:M f = f.
Proof. by rewrite conjumx ?unitmx1// invmx1 mulmx1 mul1mx. Qed.

Lemma conjVmx (n : nat) (V : 'M_n) (f : 'M[F]_n) : V \in unitmx ->
  conjmx (invmx V) f = invmx V *m f *m V.
Proof. by move=> Vunit; rewrite conjumx ?invmxK ?unitmx_inv. Qed.

Lemma conjmxK (n : nat) (V f : 'M[F]_n) :
  V \in unitmx -> conjmx (invmx V) (conjmx V f) = f.
Proof. by move=> Vu; rewrite -conjuMumx ?unitmx_inv// mulVmx ?conj1mx. Qed.

Lemma conjmxVK (n : nat) (V f : 'M[F]_n) :
  V \in unitmx -> conjmx V (conjmx (invmx V) f) = f.
Proof. by move=> Vu; rewrite -conjuMumx ?unitmx_inv// mulmxV ?conj1mx. Qed.

Lemma horner_mx_conj m n p (V : 'M[F]_(n.+1, m.+1)) (f : 'M_m.+1) :
   row_free V -> stablemx V f ->
   horner_mx (conjmx V f) p = conjmx V (horner_mx f p).
Proof.
move=> V_free V_stab; rewrite/conjmx; elim/poly_ind: p => [|p c].
  by rewrite !rmorph0 mulmx0 mul0mx.
rewrite !(rmorphD, rmorphM)/= !(horner_mx_X, horner_mx_C) => ->.
rewrite [_ * _]mulmxA [_ *m (V *m _)]mulmxA mulmxKpV ?horner_mx_stable//.
apply: (row_free_inj V_free); rewrite [_ *m V]mulmxDl.
pose stablemxE := (stablemxD, stablemxM, stablemxC, horner_mx_stable).
by rewrite !mulmxKpV -?[V *m _ *m _]mulmxA ?stablemxE// mulmxDr -scalar_mxC.
Qed.

Lemma horner_mx_uconj n p (V : 'M[F]_(n.+1)) (f : 'M_n.+1) :
   V \is a GRing.unit ->
   horner_mx (V *m f *m invmx V) p = V *m horner_mx f p *m invmx V.
Proof.
move=> V_unit; rewrite -!conjumx//.
by rewrite horner_mx_conj ?row_free_unit ?stablemx_unit.
Qed.

Lemma horner_mx_uconjC n p (V : 'M[F]_(n.+1)) (f : 'M_n.+1) :
   V \is a GRing.unit ->
   horner_mx (invmx V *m f *m V) p = invmx V *m horner_mx f p *m V.
Proof.
move=> V_unit; rewrite -[X in _ *m X](invmxK V).
by rewrite horner_mx_uconj ?invmxK ?unitmx_inv.
Qed.

Lemma mxminpoly_conj m n (V : 'M[F]_(m.+1, n.+1)) (f : 'M_n.+1) :
  row_free V -> stablemx V f -> mxminpoly (conjmx V f) %| mxminpoly f.
Proof.
by move=> *; rewrite mxminpoly_min// horner_mx_conj// mx_root_minpoly conjmx0.
Qed.

Lemma mxminpoly_uconj n (V : 'M[F]_(n.+1)) (f : 'M_n.+1) :
  V \in unitmx -> mxminpoly (conjmx V f) = mxminpoly f.
Proof.
have simp := (row_free_unit, stablemx_unit, unitmx_inv, unitmx1).
move=> Vu; apply/eqP; rewrite -eqp_monic ?mxminpoly_monic// /eqp.
apply/andP; split; first by rewrite mxminpoly_conj ?simp.
by rewrite -[f in X in X %| _](conjmxK _ Vu) mxminpoly_conj ?simp.
Qed.

Section fixed_stablemx_space.

Variables (m n : nat).

Implicit Types (V : 'M[F]_(m, n)) (A : 'M[F]_n).
Implicit Types (a : F) (p : {poly F}).

Section Sub.
Variable (k : nat).
Implicit Types (W : 'M[F]_(k, m)).

Lemma sub_kermxpoly_conjmx V f p W : stablemx V f -> row_free V ->
  (W <= kermxpoly (conjmx V f) p)%MS = (W *m V <= kermxpoly f p)%MS.
Proof.
case: n m => [|n'] [|m'] in V f W * => fV rfV; rewrite ?thinmx0//.
  by rewrite /row_free mxrank.unlock in rfV.
  by rewrite mul0mx !sub0mx.
apply/sub_kermxP/sub_kermxP; rewrite horner_mx_conj//; last first.
  by move=> /(congr1 (mulmxr (pinvmx V)))/=; rewrite mul0mx !mulmxA.
move=> /(congr1 (mulmxr V))/=; rewrite ![W *m _]mulmxA ?mul0mx mulmxKpV//.
by rewrite -mulmxA mulmx_sub// horner_mx_stable//.
Qed.

Lemma sub_eigenspace_conjmx V f a W : stablemx V f -> row_free V ->
  (W <= eigenspace (conjmx V f) a)%MS = (W *m V <= eigenspace f a)%MS.
Proof. by move=> fV rfV; rewrite !eigenspace_poly sub_kermxpoly_conjmx. Qed.
End Sub.

Lemma eigenpoly_conjmx V f : stablemx V f -> row_free V ->
  {subset eigenpoly (conjmx V f) <= eigenpoly f}.
Proof.
move=> fV rfV a /eigenpolyP [x]; rewrite sub_kermxpoly_conjmx//.
move=> xV_le_fa x_neq0; apply/eigenpolyP.
by exists (x *m V); rewrite ?mulmx_free_eq0.
Qed.

Lemma eigenvalue_conjmx V f : stablemx V f -> row_free V ->
  {subset eigenvalue (conjmx V f) <= eigenvalue f}.
Proof.
by move=> fV rfV a; rewrite ![_ \in _]eigenvalue_poly; apply: eigenpoly_conjmx.
Qed.

Lemma conjmx_eigenvalue a V f : (V <= eigenspace f a)%MS -> row_free V ->
  conjmx V f = a%:M.
Proof.
by move=> /eigenspaceP Vfa rfV; rewrite /conjmx Vfa -mul_scalar_mx mulmxKp.
Qed.

End fixed_stablemx_space.
End ConjMx.
Notation restrictmx V := (conjmx (row_base V)).

Definition simmx_to_for {F : fieldType} {m n}
  (P : 'M_(m, n)) A (S : {pred 'M[F]_m}) := S (conjmx P A).
Notation "A ~_ P '{' 'in' S '}'" := (simmx_to_for P A S)
  (at level 70, P at level 0, format "A  ~_ P  '{' 'in'  S '}'") :
  ring_scope.

Notation simmx_for P A B := (A ~_P {in PredOfSimpl.coerce (pred1 B)}).
Notation "A ~_ P B" :=  (simmx_for P A B)
  (at level 70, P at level 0, format "A  ~_ P  B").

Notation simmx_in S A B := (exists2 P, P \in S & A ~_P B).
Notation "A '~_{in' S '}' B" := (simmx_in S A B)
  (at level 70, format "A '~_{in'  S '}'  B").

Notation simmx_in_to S A S' := (exists2 P, P \in S & A ~_P {in S'}).
Notation "A '~_{in' S '}' '{' 'in' S' '}'" := (simmx_in_to S A S')
  (at level 70, format "A '~_{in'  S '}'  '{' 'in'  S' '}'").

Notation all_simmx_in S As S' :=
  (exists2 P, P \in S & all [pred A | A ~_P {in S'}] As).

Notation diagonalizable_for P A := (A ~_P {in is_diag_mx}).
Notation diagonalizable_in S A := (A ~_{in S} {in is_diag_mx}).
Notation diagonalizable A := (diagonalizable_in unitmx A).
Notation codiagonalizable_in S As := (all_simmx_in S As is_diag_mx).
Notation codiagonalizable As := (codiagonalizable_in unitmx As).

Section Simmxity.
Context {F : fieldType}.

Lemma simmxPp m n {P : 'M[F]_(m, n)} {A B} :
  stablemx P A -> A ~_P B -> P *m A = B *m P.
Proof. by move=> stablemxPA /eqP <-; rewrite mulmxKpV. Qed.

Lemma simmxW m n {P : 'M[F]_(m, n)} {A B} : row_free P ->
  P *m A = B *m P -> A ~_P B.
Proof. by rewrite /(_ ~__ _)/= /conjmx => fP ->; rewrite mulmxKp. Qed.

Section Simmx.

Context {n : nat}.
Implicit Types (A B P : 'M[F]_n) (As : seq 'M[F]_n) (d : 'rV[F]_n).

Lemma simmxP {P A B} : P \in unitmx ->
  reflect (P *m A = B *m P) (A ~_P B).
Proof.
move=> p_unit; apply: (iffP idP); first exact/simmxPp/stablemx_unit.
by apply: simmxW; rewrite row_free_unit.
Qed.

Lemma simmxRL {P A B} : P \in unitmx ->
  reflect (B = P *m A *m invmx P) (A ~_P B).
Proof. by move=> ?; apply: (iffP eqP); rewrite conjumx. Qed.

Lemma simmxLR {P A B} : P \in unitmx ->
  reflect (A = conjmx (invmx P) B) (A ~_P B).
Proof.
by move=> Pu; rewrite conjVmx//; apply: (iffP (simmxRL Pu)) => ->;
   rewrite !mulmxA ?(mulmxK, mulmxKV, mulVmx, mulmxV, mul1mx, mulmx1).
Qed.

End Simmx.

Lemma simmx_minpoly {n} {P A B : 'M[F]_n.+1} : P \in unitmx ->
  A ~_P B -> mxminpoly A = mxminpoly B.
Proof. by move=> Pu /eqP<-; rewrite mxminpoly_uconj. Qed.

Lemma diagonalizable_for_row_base m n (P : 'M[F]_(m, n)) (A : 'M_n) :
  diagonalizable_for (row_base P) A = is_diag_mx (restrictmx P A).
Proof. by []. Qed.

Lemma diagonalizable_forPp m n (P : 'M[F]_(m, n)) A :
  reflect (forall i j : 'I__, i != j :> nat -> conjmx P A i j = 0)
          (diagonalizable_for P A).
Proof. exact: @is_diag_mxP. Qed.

Lemma diagonalizable_forP n (P : 'M[F]_n) A : P \in unitmx ->
  reflect (forall i j : 'I__, i != j :> nat -> (P *m A *m invmx P) i j = 0)
          (diagonalizable_for P A).
Proof. by move=> Pu; rewrite -conjumx//; exact: is_diag_mxP. Qed.

Lemma diagonalizable_forPex {m} {n} {P : 'M[F]_(m, n)} {A} :
  reflect (exists D, A ~_P (diag_mx D)) (diagonalizable_for P A).
Proof. by apply: (iffP (diag_mxP _)) => -[D]/eqP; exists D. Qed.

Lemma diagonalizable_forLR n {P : 'M[F]_n} {A} : P \in unitmx ->
  reflect (exists D, A = conjmx (invmx P) (diag_mx D)) (diagonalizable_for P A).
Proof.
by move=> Punit; apply: (iffP diagonalizable_forPex) => -[D /(simmxLR Punit)]; exists D.
Qed.

Lemma diagonalizable_for_mxminpoly {n} {P A : 'M[F]_n.+1}
  (rs := undup [seq conjmx P A i i | i <- enum 'I_n.+1]) :
  P \in unitmx -> diagonalizable_for P A ->
  mxminpoly A = \prod_(r <- rs) ('X - r%:P).
Proof.
rewrite /rs => pu /(diagonalizable_forLR pu)[d {A rs}->].
rewrite mxminpoly_uconj ?unitmx_inv// mxminpoly_diag.
by rewrite [in X in _ = X](@eq_map _ _ _ (d 0))// => i; rewrite conjmxVK// mxE eqxx.
Qed.

End Simmxity.

Lemma diagonalizable_for_sum (F : fieldType) (m n : nat) (p_ : 'I_n -> nat)
      (V_ : forall i, 'M[F]_(p_ i, m)) (A : 'M[F]_m) :
    mxdirect (\sum_i <<V_ i>>) ->
    (forall i, stablemx (V_ i) A) ->
    (forall i, row_free (V_ i)) ->
  diagonalizable_for (\mxcol_i V_ i) A = [forall i, diagonalizable_for (V_ i) A].
Proof.
move=> Vd VA rAV; have aVA : stablemx (\mxcol_i V_ i) A.
  rewrite (eqmx_stable _ (eqmx_col _)) stablemx_sums//.
  by move=> i; rewrite (eqmx_stable _ (genmxE _)).
apply/diagonalizable_forPex/'forall_diagonalizable_forPex => /=
    [[D /(simmxPp aVA) +] i|/(_ _)/sigW DoA].
  rewrite mxcol_mul -[D]submxrowK diag_mxrow mul_mxdiag_mxcol.
  move=> /eq_mxcolP/(_ i); set D0 := (submxrow _ _) => VMeq.
  by exists D0; apply/simmxW.
exists (\mxrow_i tag (DoA i)); apply/simmxW.
   rewrite -row_leq_rank eqmx_col (mxdirectP Vd)/=.
   by under [leqRHS]eq_bigr do rewrite genmxE (eqP (rAV _)).
rewrite mxcol_mul diag_mxrow mul_mxdiag_mxcol; apply: eq_mxcol => i.
by case: DoA => /= k /(simmxPp); rewrite VA => /(_ isT) ->.
Qed.

Section Diag.
Variable (F : fieldType).

Lemma codiagonalizable1 n (A : 'M[F]_n) :
  codiagonalizable [:: A] <-> diagonalizable A.
Proof. by split=> -[P Punit PA]; exists P; move: PA; rewrite //= andbT. Qed.

Definition codiagonalizablePfull n (As : seq 'M[F]_n) :
  codiagonalizable As
  <-> exists m, exists2 P : 'M_(m, n), row_full P &
        all [pred A | diagonalizable_for P A] As.
Proof.
split => [[P Punit SPA]|[m [P Pfull SPA]]].
  by exists n => //; exists P; rewrite ?row_full_unit.
have Qfull := fullrowsub_unit Pfull.
exists (rowsub (fullrankfun Pfull) P) => //; apply/allP => A AAs/=.
have /allP /(_ _ AAs)/= /diagonalizable_forPex[d /simmxPp] := SPA.
rewrite submx_full// => /(_ isT) PA_eq.
apply/diagonalizable_forPex; exists (colsub (fullrankfun Pfull) d).
apply/simmxP => //; apply/row_matrixP => i.
rewrite !row_mul row_diag_mx -scalemxAl -rowE !row_rowsub !mxE.
have /(congr1 (row (fullrankfun Pfull i))) := PA_eq.
by rewrite !row_mul row_diag_mx -scalemxAl -rowE => ->.
Qed.

Lemma codiagonalizable_on m n (V_ : 'I_n -> 'M[F]_m) (As : seq 'M[F]_m) :
    (\sum_i V_ i :=: 1%:M)%MS -> mxdirect (\sum_i V_ i) ->
    (forall i, all (fun A => stablemx (V_ i) A) As) ->
    (forall i, codiagonalizable (map (restrictmx (V_ i)) As)) ->
  codiagonalizable As.
Proof.
move=> V1 Vdirect /(_ _)/allP AV /(_ _) /sig2W/= Pof.
pose P_ i := tag (Pof i).
have P_unit i : P_ i \in unitmx by rewrite /P_; case: {+}Pof.
have P_diag i A : A \in As -> diagonalizable_for (P_ i *m row_base (V_ i)) A.
  move=> AAs; rewrite /P_; case: {+}Pof => /= P Punit.
  rewrite all_map => /allP/(_ A AAs); rewrite /= !/(diagonalizable_for _ _).
  by rewrite conjuMmx ?row_base_free ?stablemx_row_base ?AV.
pose P := \mxcol_i (P_ i *m row_base (V_ i)).
have P_full i : row_full (P_ i) by rewrite row_full_unit.
have PrV i : (P_ i *m row_base (V_ i) :=: V_ i)%MS.
  exact/(eqmx_trans _ (eq_row_base _))/eqmxMfull.
apply/codiagonalizablePfull; eexists _; last exists P; rewrite /=.
- rewrite -sub1mx eqmx_col.
  by under eq_bigr do rewrite (eq_genmx (PrV _)); rewrite -genmx_sums genmxE V1.
apply/allP => A AAs /=; rewrite diagonalizable_for_sum.
- by apply/forallP => i; apply: P_diag.
- rewrite mxdirectE/=.
  under eq_bigr do rewrite (eq_genmx (PrV _)); rewrite -genmx_sums genmxE V1.
  by under eq_bigr do rewrite genmxE PrV; rewrite  -(mxdirectP Vdirect)//= V1.
- by move=> i; rewrite (eqmx_stable _ (PrV _)) ?AV.
- by move=> i; rewrite /row_free eqmxMfull ?eq_row_base ?row_full_unit.
Qed.

Lemma diagonalizable_diag {n} (d : 'rV[F]_n) : diagonalizable (diag_mx d).
Proof.
exists 1%:M; rewrite ?unitmx1// /(diagonalizable_for _ _).
by rewrite conj1mx diag_mx_is_diag.
Qed.
Hint Resolve diagonalizable_diag : core.

Lemma diagonalizable_scalar {n} (a : F) : diagonalizable (a%:M : 'M_n).
Proof. by rewrite -diag_const_mx. Qed.
Hint Resolve diagonalizable_scalar : core.

Lemma diagonalizable0 {n} : diagonalizable (0 : 'M[F]_n).
Proof.
by rewrite (_ : 0 = 0%:M)//; apply/matrixP => i j; rewrite !mxE// mul0rn.
Qed.
Hint Resolve diagonalizable0 : core.

Lemma diagonalizablePeigen {n} {A : 'M[F]_n} :
  diagonalizable A <->
  exists2 rs, uniq rs & (\sum_(r <- rs) eigenspace A r :=: 1%:M)%MS.
Proof.
split=> [df|[rs urs rsP]].
  suff [rs rsP] : exists rs, (\sum_(r <- rs) eigenspace A r :=: 1%:M)%MS.
    exists (undup rs); rewrite ?undup_uniq//; apply: eqmx_trans rsP.
    elim: rs => //= r rs IHrs; rewrite big_cons.
    case: ifPn => in_rs; rewrite ?big_cons; last exact: adds_eqmx.
    apply/(eqmx_trans IHrs)/eqmx_sym/addsmx_idPr.
    have rrs : (index r rs < size rs)%N by rewrite index_mem.
    rewrite (big_nth 0) big_mkord (sumsmx_sup (Ordinal rrs)) ?nth_index//.
  move: df => [P Punit /(diagonalizable_forLR Punit)[d ->]].
  exists [seq d 0 i | i <- enum 'I_n]; rewrite big_image/=.
  apply: (@eqmx_trans _ _ _ _ _ _ P); apply/eqmxP;
    rewrite ?sub1mx ?submx1 ?row_full_unit//.
  rewrite submx_full ?row_full_unit//=.
  apply/row_subP => i; rewrite rowE (sumsmx_sup i)//.
  apply/eigenspaceP; rewrite conjVmx// !mulmxA mulmxK//.
  by rewrite -rowE row_diag_mx scalemxAl.
have mxdirect_eigenspaces : mxdirect (\sum_(i < size rs) eigenspace A rs`_i).
  apply: mxdirect_sum_eigenspace => i j _ _ rsij; apply/val_inj.
  by apply: uniqP rsij; rewrite ?inE.
rewrite (big_nth 0) big_mkord in rsP; rewrite -codiagonalizable1.
apply/(codiagonalizable_on _ mxdirect_eigenspaces) => // i/=.
  case: n => [|n] in A {mxdirect_eigenspaces} rsP *.
    by rewrite thinmx0 sub0mx.
  by rewrite comm_mx_stable_eigenspace.
rewrite codiagonalizable1.
by rewrite (@conjmx_eigenvalue _ _ _ rs`_i) ?eq_row_base ?row_base_free.
Qed.

Lemma diagonalizableP n' (n := n'.+1) (A : 'M[F]_n) :
  diagonalizable A <->
  exists2 rs, uniq rs & mxminpoly A %| \prod_(x <- rs) ('X - x%:P).
Proof.
split=> [[P Punit /diagonalizable_forPex[d /(simmxLR Punit)->]]|].
  rewrite mxminpoly_uconj ?unitmx_inv// mxminpoly_diag.
  by eexists; [|by []]; rewrite undup_uniq.
rewrite diagonalizablePeigen => -[rs rsu rsP].
exists rs; rewrite // !(big_nth 0) !big_mkord in rsP *.
rewrite (eq_bigr _ (fun _ _ => eigenspace_poly _ _)).
apply: (eqmx_trans (eqmx_sym (kermxpoly_prod _ _)) (kermxpoly_min _)) => //.
by move=> i j _ _; rewrite coprimep_XsubC root_XsubC nth_uniq.
Qed.

Lemma diagonalizable_conj_diag m n (V : 'M[F]_(m, n)) (d : 'rV[F]_n) :
  stablemx V (diag_mx d) -> row_free V -> diagonalizable (conjmx V (diag_mx d)).
Proof.
case: m n => [|m] [|n] in V d * => Vd rdV; rewrite ?thinmx0//=.
  by rewrite /row_free mxrank.unlock in rdV.
apply/diagonalizableP; pose u := undup [seq d 0 i | i <- enum 'I_n.+1].
exists u; first by rewrite undup_uniq.
by rewrite (dvdp_trans (mxminpoly_conj (f:=diag_mx d) _ _))// mxminpoly_diag.
Qed.

Lemma codiagonalizableP n (As : seq 'M[F]_n) :
  {in As &, forall A B, comm_mx A B} /\ {in As, forall A, diagonalizable A}
  <-> codiagonalizable As.
Proof.
split => [cdAs|[P Punit /allP/= AsD]]/=; last first.
  split; last by exists P; rewrite // AsD.
  move=> A B AAs BAs; move=> /(_ _ _)/diagonalizable_forPex/sigW in AsD.
  have [[dA /simmxLR->//] [dB /simmxLR->//]] := (AsD _ AAs, AsD _ BAs).
  by rewrite /comm_mx -!conjmxM 1?diag_mxC// inE stablemx_unit ?unitmx_inv.
move: cdAs; rewrite (rwP (all_comm_mxP _)) => cdAs.
have [k] := ubnP (size As); elim: k => [|k IHk]//= in n As cdAs *.
case: As cdAs => [|A As]//=; first by exists 1%:M; rewrite ?unitmx1.
rewrite ltnS all_comm_mx_cons => -[/andP[/allP/(_ _ _)/eqP AAsC AsC dAAs]] Ask.
have /diagonalizablePeigen [rs urs rs1] := dAAs _ (mem_head _ _).
rewrite (big_nth 0) big_mkord in rs1.
have eAB (i : 'I_(size rs)) B : B \in A :: As -> stablemx (eigenspace A rs`_i) B.
   case: n => [|n'] in B A As AAsC AsC {dAAs rs1 Ask} * => B_AAs.
      by rewrite thinmx0 sub0mx.
  rewrite comm_mx_stable_eigenspace//.
  by move: B_AAs; rewrite !inE => /predU1P [->//|/AAsC].
apply/(@codiagonalizable_on _ _ _ (_ :: _) rs1) => [|i|i /=].
- apply: mxdirect_sum_eigenspace => i j _ _ rsij; apply/val_inj.
  by apply: uniqP rsij; rewrite ?inE.
- by apply/allP => B B_AAs; rewrite eAB.
rewrite (@conjmx_eigenvalue _ _ _ rs`_i) ?eq_row_base ?row_base_free//.
set Bs := map _ _; suff [P Punit /= PBs] : codiagonalizable Bs.
  exists P; rewrite /= ?PBs ?andbT// /(diagonalizable_for _ _).
  by rewrite conjmx_scalar ?mx_scalar_is_diag// row_free_unit.
apply: IHk; rewrite ?size_map/= ?ltnS//; split.
  apply/all_comm_mxP => _ _ /mapP[/= B BAs ->] /mapP[/= h hAs ->].
  rewrite -!conjmxM ?inE ?stablemx_row_base ?eAB ?inE ?BAs ?hAs ?orbT//.
  by rewrite (all_comm_mxP _ AsC).
move=> _ /mapP[/= B BAs ->].
have: stablemx (row_base (eigenspace A rs`_i)) B.
  by rewrite stablemx_row_base eAB// inE BAs orbT.
have := dAAs B; rewrite inE BAs orbT => /(_ isT) [P Punit].
move=> /diagonalizable_forPex[D /(simmxLR Punit)->] sePD.
have rAeP : row_free (row_base (eigenspace A rs`_i) *m invmx P).
  by rewrite /row_free mxrankMfree ?row_free_unit ?unitmx_inv// eq_row_base.
rewrite -conjMumx ?unitmx_inv ?row_base_free//.
apply/diagonalizable_conj_diag => //.
by rewrite stablemx_comp// stablemx_unit ?unitmx_inv.
Qed.

End Diag.<|MERGE_RESOLUTION|>--- conflicted
+++ resolved
@@ -345,11 +345,7 @@
 Proof.
 rewrite mulmx_sum_row linear_sum [rVpoly u]poly_def rmorph_sum.
 apply: eq_bigr => i _.
-<<<<<<< HEAD
-by rewrite valK !linearZ rmorphXn /= horner_mx_X rowK /= mxvecK.
-=======
 by rewrite valK /= !linearZ rmorphXn /= horner_mx_X rowK /= mxvecK.
->>>>>>> a3ddbb86
 Qed.
 
 End OneMatrix.
@@ -989,11 +985,7 @@
 Lemma geigenspaceE n' (g : 'M_n'.+1) a :
   geigenspace g a = kermx ((g - a%:M) ^+ n'.+1).
 Proof.
-<<<<<<< HEAD
-by rewrite /geigenspace /kermxpoly rmorphXn rmorphB /= horner_mx_X horner_mx_C.
-=======
 by rewrite /geigenspace /kermxpoly rmorphXn/= rmorphB/= horner_mx_X horner_mx_C.
->>>>>>> a3ddbb86
 Qed.
 
 Lemma eigenspace_sub_geigen n (g : 'M_n) a :
@@ -1038,11 +1030,7 @@
 
 Lemma map_geigenspace (n : nat) (g : 'M_n) (a : aF) :
   map_mx f (geigenspace g a) = geigenspace (map_mx f g) (f a).
-<<<<<<< HEAD
-Proof. by rewrite map_kermxpoly rmorphXn rmorphB /= map_polyX map_polyC. Qed.
-=======
 Proof. by rewrite map_kermxpoly rmorphXn/= rmorphB /= map_polyX map_polyC. Qed.
->>>>>>> a3ddbb86
 
 Lemma eigenpoly_map n (g : 'M_n) (p : {poly aF}) :
   eigenpoly (map_mx f g) (map_poly f p) = eigenpoly g p.
