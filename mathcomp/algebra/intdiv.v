--- conflicted
+++ resolved
@@ -432,14 +432,8 @@
 split=> [|_ _ /dvdzP[p ->] /dvdzP[q ->]]; first exact: dvdz0.
 by rewrite -mulrBl dvdz_mull.
 Qed.
-<<<<<<< HEAD
-Canonical dvdz_addPred d := AddrPred (dvdz_zmod_closed d).
-Canonical dvdz_oppPred d := OpprPred (dvdz_zmod_closed d).
-Canonical dvdz_zmodPred d := ZmodPred (dvdz_zmod_closed d).
-=======
 HB.instance Definition _ d := GRing.isZmodClosed.Build int (dvdz d)
   (dvdz_zmod_closed d).
->>>>>>> a3ddbb86
 
 Lemma dvdz_exp k d m : (0 < k)%N -> (d %| m -> d %| m ^+ k)%Z.
 Proof. by case: k => // k _ d_dv_m; rewrite exprS dvdz_mulr. Qed.
