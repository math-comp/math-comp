(* (c) Copyright 2006-2016 Microsoft Corporation and Inria.                  *)
(* Distributed under the terms of CeCILL-B.                                  *)
From HB Require Import structures.
From mathcomp Require Import ssreflect ssrfun ssrbool eqtype ssrnat div seq.
From mathcomp Require Import choice fintype finfun bigop prime binomial.

(******************************************************************************)
(*            The algebraic part of the algebraic hierarchy                   *)
(*                                                                            *)
(* NB: See CONTRIBUTING.md for an introduction to HB concepts and commands.   *)
(*                                                                            *)
(* Reference: Francois Garillot, Georges Gonthier, Assia Mahboubi, Laurence   *)
(* Rideau, Packaging mathematical structures, TPHOLs 2009                     *)
(*                                                                            *)
(* This file defines the following algebraic structures:                      *)
(*                                                                            *)
(*        nmodType == additive abelian monoid                                 *)
(*                    The HB class is called Nmodule.                         *)
(*        zmodType == additive abelian group (Nmodule with an opposite)       *)
(*                    The HB class is called Zmodule.                         *)
(*    semiRingType == non-commutative semi rings                              *)
(*                    (NModule with a multiplication)                         *)
(*                    The HB class is called SemiRing.                        *)
(* comSemiringType == commutative semi rings                                  *)
(*                    The HB class is called ComSemiRing.                     *)
(*        ringType == non-commutative rings (semi rings with an opposite)     *)
(*                    The HB class is called Ring.                            *)
(*     comRingType == commutative rings                                       *)
(*                    The HB class is called ComRing.                         *)
(*      lmodType R == module with left multiplication by external scalars     *)
(*                    in the ring R                                           *)
(*                    The HB class is called Lmodule.                         *)
(*      lalgType R == left algebra, ring with scaling                         *)
(*                    that associates on the left                             *)
(*                    The HB class is called Lalgebra.                        *)
(*       algType R == ring with scaling that associates both left and right   *)
(*                    The HB class is called Algebra.                         *)
(*    comAlgType R == commutative algType                                     *)
(*                    The HB class is called ComAlgebra.                      *)
(*    unitRingType == Rings whose units have computable inverses              *)
(*                    The HB class is called UnitRing.                        *)
(* comUnitRingType == commutative UnitRing                                    *)
(*                    The HB class is called ComUnitRing.                     *)
(*   unitAlgType R == algebra with computable inverses                        *)
(*                    The HB class is called UnitAlgebra.                     *)
(*comUnitAlgType R == commutative UnitAlgebra                                 *)
(*                    The HB class is called ComUnitAlgebra.                  *)
(*     idomainType == integral, commutative, ring with partial inverses       *)
(*                    The HB class is called IntegralDomain.                  *)
(*       fieldType == commutative fields                                      *)
(*                    The HB class is called Field.                           *)
(*    decFieldType == fields with a decidable first order theory              *)
(*                    The HB class is called DecidableField.                  *)
(* closedFieldType == algebraically closed fields                             *)
(*                    The HB class is called ClosedField.                     *)
(*                                                                            *)
(* and their joins with subType:                                              *)
(*                                                                            *)
(*         subNmodType V P == join of nmodType and subType (P : pred V) such  *)
(*                            that val is semi_additive                       *)
(*                            The HB class is called SubNmodule.              *)
(*         subZmodType V P == join of zmodType and subType (P : pred V)       *)
(*                            such that val is additive                       *)
(*                            The HB class is called SubZmodule.              *)
(*     subSemiRingType R P == join of semiRingType and subType (P : pred R)   *)
(*                            such that val is a semiring morphism            *)
(*                            The HB class is called SubSemiRing.             *)
(*  subComSemiRingType R P == join of comSemiRingType and subType (P : pred R)*)
(*                            such that val is a morphism                     *)
(*                            The HB class is called SubComSemiRing.          *)
(*         subRingType R P == join of ringType and subType (P : pred R)       *)
(*                            such that val is a morphism                     *)
(*                            The HB class is called SubRing.                 *)
(*      subComRingType R P == join of comRingType and subType (P : pred R)    *)
(*                            such that val is a morphism                     *)
(*                            The HB class is called SubComRing.              *)
(*       subLmodType R V P == join of lmodType and subType (P : pred V)       *)
(*                            such that val is scalable                       *)
(*                            The HB class is called SubLmodule.              *)
(*       subLalgType R V P == join of lalgType and subType (P : pred V)       *)
(*                            such that val is linear                         *)
(*                            The HB class is called SubLalgebra.             *)
(*        subAlgType R V P == join of algType and subType (P : pred V)        *)
(*                            such that val is linear                         *)
(*                            The HB class is called SubAlgebra.              *)
(*     subUnitRingType R P == join of unitRingType and subType (P : pred R)   *)
(*                            such that val is a ring morphism                *)
(*                            The HB class is called SubUnitRing.             *)
(*  subComUnitRingType R P == join of comUnitRingType and subType (P : pred R)*)
(*                            such that val is a ring morphism                *)
(*                            The HB class is called SubComUnitRing.          *)
(*      subIdomainType R P == join of idomainType and subType (P : pred R)    *)
(*                            such that val is a ring morphism                *)
(*                            The HB class is called SubIntegralDomain.       *)
(*            subField R P == join of fieldType and subType (P : pred R)      *)
(*                            such that val is a ring morphism                *)
(*                            The HB class is called SubField.                *)
(*                                                                            *)
(* Morphisms between the above structures:                                    *)
(*                                                                            *)
(*     Additive.type U V == semi additive (resp. additive) functions between  *)
(*                          nmodType (resp. zmodType) instances U and V       *)
(*    RMorphism.type R S == semi ring (resp. ring) morphism between           *)
(*                          semiRingType (resp. ringType) instances R and S   *)
(*   GRing.Scale.law R V == scaling morphism : R -> V -> V                    *)
(*                          The HB class is called GRing.Scale.Law.           *)
(*     Linear.type R U V == linear functions : U -> V                         *)
(* LRMorphism.type R A B == linear ring morphisms, i.e., algebra morphisms    *)
(*                                                                            *)
(* Closedness predicates for the algebraic structures:                        *)
(*                                                                            *)
(*  opprClosed V == predicate closed under opposite on V : zmodType           *)
(*                  The HB class is called OppClosed.                         *)
(*  addrClosed V == predicate closed under addition on V : nmodType           *)
(*                  The HB class is called AddClosed.                         *)
(*  zmodClosed V == predicate closed under opposite and addition on V         *)
(*                  The HB class is called ZmodClosed.                        *)
(* mulr2Closed R == predicate closed under multiplication on R : semiRingType *)
(*                  The HB class is called Mul2Closed.                        *)
(*  mulrClosed R == predicate closed under multiplication and for 1           *)
(*                  The HB class is called MulClosed.                         *)
(*  smulClosed R == predicate closed under multiplication and for -1          *)
(*                  The HB class is called SmulClosed.                        *)
(* semiring2Closed R == predicate closed under addition and multiplication    *)
(*                  The HB class is called Semiring2Closed.                   *)
(* semiringClosed R == predicate closed under semiring operations             *)
(*                  The HB class is called SemiringClosed.                    *)
(* subringClosed R == predicate closed under ring operations                  *)
(*                  The HB class is called SubringClosed.                     *)
(*   divClosed R == predicate closed under division                           *)
(*                  The HB class is called DivClosed.                         *)
(*  sdivClosed R == predicate closed under division and opposite              *)
(*                  The HB class is called SdivClosed.                        *)
(* submodClosed R == predicate closed under lmodType operations               *)
(*                  The HB class is called SubmodClosed.                      *)
(* subalgClosed R == predicate closed under lalgType operations               *)
(*                  The HB class is called SubalgClosed.                      *)
(* divringClosed R == predicate closed under unitRing operations              *)
(*                  The HB class is called DivringClosed.                     *)
(* divalgClosed R S == predicate closed under (S : unitAlg R) operations      *)
(*                  The HB class is called DivalgClosed.                      *)
(*                                                                            *)
(* Canonical properties of the algebraic structures:                          *)
(*  * nmodType (additive abelian monoids):                                    *)
(*                     0 == the zero (additive identity) of a Nmodule         *)
(*                 x + y == the sum of x and y (in a Nmodule)                 *)
(*                x *+ n == n times x, with n in nat (non-negative), i.e.,    *)
(*                          x + (x + .. (x + x)..) (n terms); x *+ 1 is thus  *)
(*                          convertible to x, and x *+ 2 to x + x             *)
(*        \sum_<range> e == iterated sum for a Zmodule (cf bigop.v)           *)
(*                  e`_i == nth 0 e i, when e : seq M and M has a zmodType    *)
(*                          structure                                         *)
(*             support f == 0.-support f, i.e., [pred x | f x != 0]           *)
(*         addr_closed S <-> collective predicate S is closed under finite    *)
(*                           sums (0 and x + y in S, for x, y in S)           *)
(* [SubChoice_isSubNmodule of U by <:] == nmodType mixin for a subType whose  *)
(*                          base type is a nmodType and whose predicate's is  *)
(*                          a nmodClosed                                      *)
(*                                                                            *)
(*  * zmodType (additive abelian groups):                                     *)
(*                   - x == the opposite (additive inverse) of x              *)
(*                 x - y == the difference of x and y; this is only notation  *)
(*                          for x + (- y)                                     *)
(*                x *- n == notation for - (x *+ n), the opposite of x *+ n   *)
(*         oppr_closed S <-> collective predicate S is closed under opposite  *)
(*         zmod_closed S <-> collective predicate S is closed under zmodType  *)
(*                          operations (0 and x - y in S, for x, y in S)      *)
(*                          This property coerces to oppr_pred and addr_pred. *)
(* [SubChoice_isSubZmodule of U by <:] == zmodType mixin for a subType whose  *)
(*                          base type is a zmodType and whose predicate's     *)
(*                          is a zmodClosed                                   *)
(*                                                                            *)
(*  * SemiRing (non-commutative semirings):                                   *)
(*                    R^c == the converse Ring for R: R^c is convertible to R *)
(*                           but when R has a canonical ringType structure    *)
(*                           R^c has the converse one: if x y : R^c, then     *)
(*                           x * y = (y : R) * (x : R)                        *)
(*                      1 == the multiplicative identity element of a Ring    *)
(*                   n%:R == the ring image of an n in nat; this is just      *)
(*                           notation for 1 *+ n, so 1%:R is convertible to 1 *)
(*                           and 2%:R to 1 + 1                                *)
(*               <number> == <number>%:R with <number> a sequence of digits   *)
(*                  x * y == the ring product of x and y                      *)
(*        \prod_<range> e == iterated product for a ring (cf bigop.v)         *)
(*                 x ^+ n == x to the nth power with n in nat (non-negative), *)
(*                           i.e., x * (x * .. (x * x)..) (n factors); x ^+ 1 *)
(*                           is thus convertible to x, and x ^+ 2 to x * x    *)
(*         GRing.comm x y <-> x and y commute, i.e., x * y = y * x            *)
(*           GRing.lreg x <-> x if left-regular, i.e., *%R x is injective     *)
(*           GRing.rreg x <-> x if right-regular, i.e., *%R x is injective    *)
(*               [char R] == the characteristic of R, defined as the set of   *)
(*                           prime numbers p such that p%:R = 0 in R          *)
(*                           The set [char R] has at most one element, and is *)
(*                           implemented as a pred_nat collective predicate   *)
(*                           (see prime.v); thus the statement p \in [char R] *)
(*                           can be read as `R has characteristic p', while   *)
(*                           [char R] =i pred0 means `R has characteristic 0' *)
(*                           when R is a field.                               *)
(*     Frobenius_aut chRp == the Frobenius automorphism mapping x in R to     *)
(*                           x ^+ p, where chRp : p \in [char R] is a proof   *)
(*                           that R has (non-zero) characteristic p           *)
(*          mulr_closed S <-> collective predicate S is closed under finite   *)
(*                           products (1 and x * y in S for x, y in S)        *)
(*      semiring_closed S <-> collective predicate S is closed under semiring *)
(*                           operations (0, 1, x + y and x * y in S)          *)
(* [SubNmodule_isSubSemiRing of R by <:] ==                                   *)
(* [SubChoice_isSubSemiRing of R by <:] == semiRingType mixin for a           *)
(*                           subType whose base type is a semiRingType and    *)
(*                           whose predicate's is a semiringClosed            *)
(*                                                                            *)
(*  * Ring (non-commutative rings):                                           *)
(*         GRing.sign R b := (-1) ^+ b in R : ringType, with b : bool         *)
(*                           This is a parsing-only helper notation, to be    *)
(*                           used for defining more specific instances.       *)
(*         smulr_closed S <-> collective predicate S is closed under products *)
(*                           and opposite (-1 and x * y in S for x, y in S)   *)
(*       subring_closed S <-> collective predicate S is closed under ring     *)
(*                           operations (1, x - y and x * y in S)             *)
(* [SubZmodule_isSubRing of R by <:] ==                                       *)
(* [SubChoice_isSubRing of R by <:] == ringType mixin for a subType whose base*)
(*                           type is a ringType and whose predicate's is a    *)
(*                           subringClosed                                    *)
(*                                                                            *)
(*  * ComSemiRing (commutative SemiRings):                                    *)
(* [SubNmodule_isSubComSemiRing of R by <:] ==                                *)
(* [SubChoice_isSubComSemiRing of R by <:] == comSemiRingType mixin for a     *)
(*                           subType whose base type is a comSemiRingType and *)
(*                           whose predicate's is a semiringClosed            *)
(*                                                                            *)
(*  * ComRing (commutative Rings):                                            *)
(* [SubZmodule_isSubComRing of R by <:] ==                                    *)
(* [SubChoice_isSubComRing of R by <:] == comRingType mixin for a             *)
(*                           subType whose base type is a comRingType and     *)
(*                           whose predicate's is a subringClosed             *)
(*                                                                            *)
(*  * UnitRing (Rings whose units have computable inverses):                  *)
(*     x \is a GRing.unit <=> x is a unit (i.e., has an inverse)              *)
(*                   x^-1 == the ring inverse of x, if x is a unit, else x    *)
(*                  x / y == x divided by y (notation for x * y^-1)           *)
(*                 x ^- n := notation for (x ^+ n)^-1, the inverse of x ^+ n  *)
(*         invr_closed S <-> collective predicate S is closed under inverse   *)
(*         divr_closed S <-> collective predicate S is closed under division  *)
(*                           (1 and x / y in S)                               *)
(*        sdivr_closed S <-> collective predicate S is closed under division  *)
(*                           and opposite (-1 and x / y in S, for x, y in S)  *)
(*      divring_closed S <-> collective predicate S is closed under unitRing  *)
(*                           operations (1, x - y and x / y in S)             *)
(* [SubRing_isSubUnitRing of R by <:] ==                                      *)
(* [SubChoice_isSubUnitRing of R by <:] == unitRingType mixin for a subType   *)
(*                           whose base type is a unitRingType and whose      *)
(*                           predicate's is a divringClosed and whose ring    *)
(*                           structure is compatible with the base type's     *)
(*                                                                            *)
(*  * ComUnitRing (commutative rings with computable inverses):               *)
(* [SubChoice_isSubComUnitRing of R by <:] == comUnitRingType mixin for a     *)
(*                           subType whose base type is a comUnitRingType and *)
(*                           whose predicate's is a divringClosed and whose   *)
(*                           ring structure is compatible with the base       *)
(*                           type's                                           *)
(*                                                                            *)
(*  * IntegralDomain (integral, commutative, ring with partial inverses):     *)
(* [SubComUnitRing_isSubIntegralDomain R by <:] ==                            *)
(* [SubChoice_isSubIntegralDomain R by <:] == mixin axiom for a idomain       *)
(*                           subType                                          *)
(*                                                                            *)
(*  * Field (commutative fields):                                             *)
(*  GRing.Field.axiom inv == field axiom: x != 0 -> inv x * x = 1 for all x   *)
(*                           This is equivalent to the property above, but    *)
(*                           does not require a unitRingType as inv is an     *)
(*                           explicit argument.                               *)
(* [SubIntegralDomain_isSubField of R by <:] == mixin axiom for a field       *)
(*                           subType                                          *)
(*                                                                            *)
(*  * DecidableField (fields with a decidable first order theory):            *)
(*           GRing.term R == the type of formal expressions in a unit ring R  *)
(*                           with formal variables 'X_k, k : nat, and         *)
(*                           manifest constants x%:T, x : R                   *)
(*                           The notation of all the ring operations is       *)
(*                           redefined for terms, in scope %T.                *)
(*        GRing.formula R == the type of first order formulas over R; the %T  *)
(*                           scope binds the logical connectives /\, \/, ~,   *)
(*                           ==>, ==, and != to formulae; GRing.True/False    *)
(*                           and GRing.Bool b denote constant formulae, and   *)
(*                           quantifiers are written 'forall/'exists 'X_k, f  *)
(*                             GRing.Unit x tests for ring units              *)
(*                             GRing.If p_f t_f e_f emulates if-then-else     *)
(*                             GRing.Pick p_f t_f e_f emulates fintype.pick   *)
(*                             foldr GRing.Exists/Forall q_f xs can be used   *)
(*                               to write iterated quantifiers                *)
(*         GRing.eval e t == the value of term t with valuation e : seq R     *)
(*                           (e maps 'X_i to e`_i)                            *)
(*  GRing.same_env e1 e2 <-> environments e1 and e2 are extensionally equal   *)
(*        GRing.qf_form f == f is quantifier-free                             *)
(*        GRing.holds e f == the intuitionistic CiC interpretation of the     *)
(*                           formula f holds with valuation e                 *)
(*      GRing.qf_eval e f == the value (in bool) of a quantifier-free f       *)
(*          GRing.sat e f == valuation e satisfies f (only in a decField)     *)
(*          GRing.sol n f == a sequence e of size n such that e satisfies f,  *)
(*                           if one exists, or [::] if there is no such e     *)
(*        'exists 'X_i, u1 == 0 /\ ... /\ u_m == 0 /\ v1 != 0 ... /\ v_n != 0 *)
(*                                                                            *)
(*  * Lmodule (module with left multiplication by external scalars).          *)
(*                 a *: v == v scaled by a, when v is in an Lmodule V and a   *)
(*                           is in the scalar Ring of V                       *)
(*        scaler_closed S <-> collective predicate S is closed under scaling  *)
(*        linear_closed S <-> collective predicate S is closed under linear   *)
(*                           combinations (a *: u + v in S when u, v in S)    *)
(*        submod_closed S <-> collective predicate S is closed under lmodType *)
(*                           operations (0 and a *: u + v in S)               *)
(* [SubZmodule_isSubLmodule of V by <:] ==                                    *)
(* [SubChoice_isSubLmodule_isSubLmodule of V by <:] == mixin for a subType of *)
(*                           an lmodType, whose predicate's is a submodClosed *)
(*                                                                            *)
(*  * Lalgebra (left algebra, ring with scaling that associates on the left): *)
(*                    R^o == the regular algebra of R: R^o is convertible to  *)
(*                           R, but when R has a ringType structure then R^o  *)
(*                           extends it to an lalgType structure by letting R *)
(*                           act on itself: if x : R and y : R^o then         *)
(*                           x *: y = x * (y : R)                             *)
(*                   k%:A == the image of the scalar k in an L-algebra; this  *)
(*                           is simply notation for k *: 1                    *)
(*        subalg_closed S <-> collective predicate S is closed under lalgType *)
(*                           operations (1, a *: u + v and u * v in S)        *)
(* [lalgMixin of V by <:] == mixin axiom for a subType of an lalgType         *)
(* [SubRing_SubLmodule_isSubLalgebra of V by <:] ==                           *)
(* [SubChoice_isSubLalgebra of V by <:] == mixin axiom for a subType of an    *)
(*                           lalgType                                         *)
(*                                                                            *)
(*  * Algebra (ring with scaling that associates both left and right):        *)
(* [SubLalgebra_isSubAlgebra of V by <:] ==                                   *)
(* [SubChoice_isSubAlgebra of V by <:] == mixin axiom for a subType of an     *)
(*                           algType                                          *)
(*                                                                            *)
(*  * UnitAlgebra (algebra with computable inverses):                         *)
(*        divalg_closed S <-> collective predicate S is closed under all      *)
(*                           unitAlgType operations (1, a *: u + v and u / v  *)
(*                           are in S fo u, v in S)                           *)
(*                                                                            *)
(*   In addition to this structure hierarchy, we also develop a separate,     *)
(* parallel hierarchy for morphisms linking these structures:                 *)
(*                                                                            *)
(* * Additive (semi additive or additive functions):                          *)
(*        semi_additive f <-> f of type U -> V is semi additive, i.e., f maps *)
(*                           the Nmodule structure of U to that of V, 0 to 0  *)
(*                           and + to +                                       *)
(*                        := (f 0 = 0) * {morph f : x y / x + y}              *)
(*             additive f <-> f of type U -> V is additive, i.e., f maps the  *)
(*                           Zmodule structure of U to that of V, 0 to 0,     *)
(*                           - to - and + to + (equivalently, binary - to -)  *)
(*                        := {morph f : u v / u - v}                          *)
(*      {additive U -> V} == the interface type for a Structure (keyed on     *)
(*                           a function f : U -> V) that encapsulates the     *)
(*                           semi_additive property; both U and V must have   *)
(*                           canonical nmodType instances                     *)
(*                           When both U and V have zmodType instances, it is *)
(*                           an additive function.                            *)
(*                                                                            *)
(* * RMorphism (semiring or ring morphisms):                                  *)
(*       multiplicative f <-> f of type R -> S is multiplicative, i.e., f     *)
(*                           maps 1 and * in R to 1 and * in S, respectively  *)
(*                           R ans S must have canonical semiRingType         *)
(*                           instances                                        *)
(*     {rmorphism R -> S} == the interface type for semiring morphisms; both  *)
(*                           R and S must have semiRingType instances         *)
(*                           When both R and S have ringType instances, it is *)
(*                           a ring morphism.                                 *)
(*                                                                            *)
(*  -> If R and S are UnitRings the f also maps units to units and inverses   *)
(*     of units to inverses; if R is a field then f is a field isomorphism    *)
(*     between R and its image.                                               *)
(*  -> Additive properties (raddf_suffix, see below) are duplicated and       *)
(*     specialised for RMorphism (as rmorph_suffix). This allows more         *)
(*     precise rewriting and cleaner chaining: although raddf lemmas will     *)
(*     recognize RMorphism functions, the converse will not hold (we cannot   *)
(*     add reverse inheritance rules because of incomplete backtracking in    *)
(*     the Canonical Projection unification), so one would have to insert a   *)
(*     /= every time one switched from additive to multiplicative rules.      *)
(*                                                                            *)
(* * Linear (linear functions):                                               *)
(*             scalable f <-> f of type U -> V is scalable, i.e., f morphs    *)
(*                           scaling on U to scaling on V, a *: _ to a *: _   *)
(*                           U and V must both have lmodType R structures,    *)
(*                           for the same ringType R.                         *)
(*       scalable_for s f <-> f is scalable for scaling operator s, i.e.,     *)
(*                           f morphs a *: _ to s a _; the range of f only    *)
(*                           need to be a zmodType                            *)
(*                           The scaling operator s should be one of *:%R     *)
(*                           (see scalable, above), *%R or a combination      *)
(*                           nu \; *%R or nu \; *:%R with nu : {rmorphism _}; *)
(*                           otherwise some of the theory (e.g., the linearZ  *)
(*                           rule) will not apply.                            *)
(*               linear f <-> f of type U -> V is linear, i.e., f morphs      *)
(*                           linear combinations a *: u + v in U to similar   *)
(*                           linear combinations in V; U and V must both have *)
(*                           lmodType R structures, for the same ringType R   *)
(*                        := forall a, {morph f: u v / a *: u + v}            *)
(*               scalar f <-> f of type U -> R is a scalar function, i.e.,    *)
(*                           f (a *: u + v) = a * f u + f v                   *)
(*         linear_for s f <-> f is linear for the scaling operator s, i.e.,   *)
(*                           f (a *: u + v) = s a (f u) + f v                 *)
(*                           The range of f only needs to be a zmodType, but  *)
(*                           s MUST be of the form described in the           *)
(*                           scalable_for paragraph above for this predicate  *)
(*                           to type check.                                   *)
(*            lmorphism f <-> f is both additive and scalable                 *)
(*                           This is in fact equivalent to linear f, although *)
(*                           somewhat less convenient to prove.               *)
(*      lmorphism_for s f <-> f is both additive and scalable for s           *)
(*        {linear U -> V} == the interface type for linear functions, i.e., a *)
(*                           Structure that encapsulates the linear property  *)
(*                           for functions f : U -> V; both U and V must have *)
(*                           lmodType R structures, for the same R            *)
(*             {scalar U} == the interface type for scalar functions, of type *)
(*                           U -> R where U has an lmodType R structure       *)
(*    {linear U -> V | s} == the interface type for functions linear for s    *)
(*          (a *: u)%Rlin == transient forms that simplify to a *: u, a * u,  *)
(*           (a * u)%Rlin    nu a *: u, and nu a * u, respectively, and are   *)
(*       (a *:^nu u)%Rlin    created by rewriting with the linearZ lemma      *)
(*        (a *^nu u)%Rlin    The forms allows the RHS of linearZ to be matched*)
(*                           reliably, using the GRing.Scale.law structure.   *)
(* -> Similarly to Ring morphisms, additive properties are specialized for    *)
(*    linear functions.                                                       *)
(* -> Although {scalar U} is convertible to {linear U -> R^o}, it does not    *)
(*    actually use R^o, so that rewriting preserves the canonical structure   *)
(*    of the range of scalar functions.                                       *)
(* -> The generic linearZ lemma uses a set of bespoke interface structures to *)
(*    ensure that both left-to-right and right-to-left rewriting work even in *)
(*    the presence of scaling functions that simplify non-trivially (e.g.,    *)
(*    idfun \; *%R). Because most of the canonical instances and projections  *)
(*    are coercions the machinery will be mostly invisible (with only the     *)
(*    {linear ...} structure and %Rlin notations showing), but users should   *)
(*    beware that in (a *: f u)%Rlin, a actually occurs in the f u subterm.   *)
(* -> The simpler linear_LR, or more specialized linearZZ and scalarZ rules   *)
(*    should be used instead of linearZ if there are complexity issues, as    *)
(*    well as for explicit forward and backward application, as the main      *)
(*    parameter of linearZ is a proper sub-interface of {linear fUV | s}.     *)
(*                                                                            *)
(* * LRMorphism (linear ring morphisms, i.e., algebra morphisms):             *)
(*           lrmorphism f <-> f of type A -> B is a linear Ring (Algebra)     *)
(*                           morphism: f is both additive, multiplicative and *)
(*                           scalable; A and B must both have lalgType R      *)
(*                           canonical structures, for the same ringType R    *)
(*     lrmorphism_for s f <-> f a linear Ring morphism for the scaling        *)
(*                           operator s: f is additive, multiplicative and    *)
(*                           scalable for s; A must be an lalgType R, but B   *)
(*                           only needs to have a ringType structure          *)
(*    {lrmorphism A -> B} == the interface type for linear morphisms, i.e., a *)
(*                           Structure that encapsulates the lrmorphism       *)
(*                           property for functions f : A -> B; both A and B  *)
(*                           must have lalgType R structures, for the same R  *)
(* {lrmorphism A -> B | s} == the interface type for morphisms linear for s   *)
(*  -> Linear and rmorphism properties do not need to be specialized for      *)
(*     as we supply inheritance join instances in both directions.            *)
(* Finally we supply some helper notation for morphisms:                      *)
(*                    x^f == the image of x under some morphism               *)
(*                           This notation is only reserved (not defined)     *)
(*                           here; it is bound locally in sections where some *)
(*                           morphism is used heavily (e.g., the container    *)
(*                           morphism in the parametricity sections of poly   *)
(*                           and matrix, or the Frobenius section here)       *)
(*                     \0 == the constant null function, which has a          *)
(*                           canonical linear structure, and simplifies on    *)
(*                           application (see ssrfun.v)                       *)
(*                 f \+ g == the additive composition of f and g, i.e., the   *)
(*                           function x |-> f x + g x; f \+ g is canonically  *)
(*                           linear when f and g are, and simplifies on       *)
(*                           application (see ssrfun.v)                       *)
(*                 f \- g == the function x |-> f x - g x, canonically        *)
(*                           linear when f and g are, and simplifies on       *)
(*                           application                                      *)
(*                   \- g == the function x |-> - f x, canonically linear     *)
(*                           when f is, and simplifies on application         *)
(*                k \*: f == the function x |-> k *: f x, which is            *)
(*                           canonically linear when f is and simplifies on   *)
(*                           application (this is a shorter alternative to    *)
(*                           *:%R k \o f)                                     *)
(*         GRing.in_alg A == the ring morphism that injects R into A, where A *)
(*                           has an lalgType R structure; GRing.in_alg A k    *)
(*                           simplifies to k%:A                               *)
(*                a \*o f == the function x |-> a * f x, canonically linear   *)
(*                           when f is and its codomain is an algType         *)
(*                           and which simplifies on application              *)
(*                a \o* f == the function x |-> f x * a, canonically linear   *)
(*                           when f is and its codomain is an lalgType        *)
(*                           and which simplifies on application              *)
(*                 f \* g == the function x |-> f x * g x; f \* g             *)
(*                           simplifies on application                        *)
(* The Lemmas about these structures are contained in both the GRing module   *)
(* and in the submodule GRing.Theory, which can be imported when unqualified  *)
(* access to the theory is needed (GRing.Theory also allows the unqualified   *)
(* use of additive, linear, Linear, etc). The main GRing module should NOT be *)
(* imported.                                                                  *)
(*   Notations are defined in scope ring_scope (delimiter %R), except term    *)
(* and formula notations, which are in term_scope (delimiter %T).             *)
(*   This library also extends the conventional suffixes described in library *)
(* ssrbool.v with the following:                                              *)
<<<<<<< HEAD
(*   0 -- ring 0, as in addr0 : x + 0 = x.                                    *)
(*   1 -- ring 1, as in mulr1 : x * 1 = x.                                    *)
(*   D -- ring addition, as in linearD : f (u + v) = f u + f v.               *)
(*   B -- ring subtraction, as in opprB : - (x - y) = y - x.                  *)
(*   M -- ring multiplication, as in invfM : (x * y)^-1 = x^-1 * y^-1.        *)
(*  Mn -- ring by nat multiplication, as in raddfMn : f (x *+ n) = f x *+ n.  *)
(*   N -- ring opposite, as in mulNr : (- x) * y = - (x * y).                 *)
(*   V -- ring inverse, as in mulVr : x^-1 * x = 1.                           *)
(*   X -- ring exponentiation, as in rmorphXn : f (x ^+ n) = f x ^+ n.        *)
(*   Z -- (left) module scaling, as in linearZ : f (a *: v)  = s *: f v.      *)
=======
(*   0 -- ring 0, as in addr0 : x + 0 = x                                     *)
(*   1 -- ring 1, as in mulr1 : x * 1 = x                                     *)
(*   D -- ring addition, as in linearD : f (u + v) = f u + f v                *)
(*   B -- ring subtraction, as in opprB : - (x - y) = y - x                   *)
(*   M -- ring multiplication, as in invfM : (x * y)^-1 = x^-1 * y^-1         *)
(*  Mn -- ring by nat multiplication, as in raddfMn : f (x *+ n) = f x *+ n   *)
(*   N -- ring opposite, as in mulNr : (- x) * y = - (x * y)                  *)
(*   V -- ring inverse, as in mulVr : x^-1 * x = 1                            *)
(*   X -- ring exponentiation, as in rmorphXn : f (x ^+ n) = f x ^+ n         *)
(*   Z -- (left) module scaling, as in linearZ : f (a *: v)  = s *: f v       *)
>>>>>>> a3ddbb86
(* The operator suffixes D, B, M and X are also used for the corresponding    *)
(* operations on nat, as in natrX : (m ^ n)%:R = m%:R ^+ n. For the binary    *)
(* power operator, a trailing "n" suffix is used to indicate the operator     *)
(* suffix applies to the left-hand ring argument, as in                       *)
(*   expr1n : 1 ^+ n = 1 vs. expr1 : x ^+ 1 = x.                              *)
(******************************************************************************)

Set Implicit Arguments.
Unset Strict Implicit.
Unset Printing Implicit Defensive.

Declare Scope ring_scope.
Declare Scope term_scope.
Declare Scope linear_ring_scope.

Reserved Notation "+%R" (at level 0).
Reserved Notation "-%R" (at level 0).
Reserved Notation "*%R" (at level 0, format " *%R").
Reserved Notation "*:%R" (at level 0, format " *:%R").
Reserved Notation "n %:R" (at level 2, left associativity, format "n %:R").
Reserved Notation "k %:A" (at level 2, left associativity, format "k %:A").
Reserved Notation "[ 'char' F ]" (at level 0, format "[ 'char'  F ]").

Reserved Notation "x %:T" (at level 2, left associativity, format "x %:T").
Reserved Notation "''X_' i" (at level 8, i at level 2, format "''X_' i").
(* Patch for recurring Coq parser bug: Coq seg faults when a level 200 *)
(* notation is used as a pattern.                                      *)
Reserved Notation "''exists' ''X_' i , f"
  (at level 199, i at level 2, right associativity,
   format "'[hv' ''exists'  ''X_' i , '/ '  f ']'").
Reserved Notation "''forall' ''X_' i , f"
  (at level 199, i at level 2, right associativity,
   format "'[hv' ''forall'  ''X_' i , '/ '  f ']'").

Reserved Notation "x ^f" (at level 2, left associativity, format "x ^f").

Reserved Notation "\0" (at level 0).
Reserved Notation "f \+ g" (at level 50, left associativity).
Reserved Notation "f \- g" (at level 50, left associativity).
Reserved Notation "\- f" (at level 35, f at level 35).
Reserved Notation "a \*o f" (at level 40).
Reserved Notation "a \o* f" (at level 40).
Reserved Notation "a \*: f" (at level 40).
Reserved Notation "f \* g" (at level 40, left associativity).

Reserved Notation "'{' 'additive' U '->' V '}'"
  (at level 0, U at level 98, V at level 99,
   format "{ 'additive'  U  ->  V }").
Reserved Notation "'{' 'rmorphism' U '->' V '}'"
  (at level 0, U at level 98, V at level 99,
   format "{ 'rmorphism'  U  ->  V }").
Reserved Notation "'{' 'lrmorphism' U '->' V '|' s '}'"
  (at level 0, U at level 98, V at level 99,
   format "{ 'lrmorphism'  U  ->  V  |  s }").
Reserved Notation "'{' 'lrmorphism' U '->' V '}'"
  (at level 0, U at level 98, V at level 99,
   format "{ 'lrmorphism'  U  ->  V }").
Reserved Notation "'{' 'linear' U '->' V '|' s '}'"
  (at level 0, U at level 98, V at level 99,
   format "{ 'linear'  U  ->  V  |  s }").
Reserved Notation "'{' 'linear' U '->' V '}'"
  (at level 0, U at level 98, V at level 99,
   format "{ 'linear'  U  ->  V }").

Declare Scope ring_scope.
Delimit Scope ring_scope with R.
Declare Scope term_scope.
Delimit Scope term_scope with T.
Local Open Scope ring_scope.

Module Import GRing.

Import Monoid.Theory.

HB.mixin Record isNmodule V := {
  zero : V;
  add : V -> V -> V;
  addrA : associative add;
  addrC : commutative add;
  add0r : left_id zero add;
}.

#[short(type="nmodType")]
HB.structure Definition Nmodule := {V of isNmodule V & Choice V}.

Module NmodExports.
Bind Scope ring_scope with Nmodule.sort.
#[deprecated(since="mathcomp 2.0.0",
  note="Use GRing.Nmodule.clone instead.")]
Notation "[ 'nmodType' 'of' T 'for' cT ]" := (Nmodule.clone T cT)
  (at level 0, format "[ 'nmodType'  'of'  T  'for'  cT ]") : form_scope.
#[deprecated(since="mathcomp 2.0.0",
  note="Use GRing.Nmodule.clone instead.")]
Notation "[ 'nmodType' 'of' T ]" :=  (Nmodule.clone T _)
  (at level 0, format "[ 'nmodType'  'of'  T ]") : form_scope.
End NmodExports.
HB.export NmodExports.

Local Notation "0" := (@zero _) : ring_scope.
Local Notation "+%R" := (@add _) : fun_scope.
Local Notation "x + y" := (add x y) : ring_scope.

Definition natmul V x n := nosimpl iterop _ n +%R x (@zero V).

Local Notation "x *+ n" := (natmul x n) : ring_scope.

Local Notation "\sum_ ( i <- r | P ) F" := (\big[+%R/0]_(i <- r | P) F).
Local Notation "\sum_ ( m <= i < n ) F" := (\big[+%R/0]_(m <= i < n) F).
Local Notation "\sum_ ( i < n ) F" := (\big[+%R/0]_(i < n) F).
Local Notation "\sum_ ( i 'in' A ) F" := (\big[+%R/0]_(i in A) F).

Local Notation "s `_ i" := (nth 0 s i) : ring_scope.

Section NmoduleTheory.

Variable V : nmodType.
Implicit Types x y : V.

Lemma addr0 : @right_id V V 0 +%R.
Proof. by move=> x; rewrite addrC add0r. Qed.

#[export]
HB.instance Definition _ := Monoid.isComLaw.Build V 0 +%R addrA addrC add0r.

Lemma addrCA : @left_commutative V V +%R. Proof. exact: mulmCA. Qed.
Lemma addrAC : @right_commutative V V +%R. Proof. exact: mulmAC. Qed.
Lemma addrACA : @interchange V +%R +%R. Proof. exact: mulmACA. Qed.

Lemma mulr0n x : x *+ 0 = 0. Proof. by []. Qed.
Lemma mulr1n x : x *+ 1 = x. Proof. by []. Qed.
Lemma mulr2n x : x *+ 2 = x + x. Proof. by []. Qed.

Lemma mulrS x n : x *+ n.+1 = x + x *+ n.
Proof. by case: n => //=; rewrite addr0. Qed.

Lemma mulrSr x n : x *+ n.+1 = x *+ n + x.
Proof. by rewrite addrC mulrS. Qed.

Lemma mulrb x (b : bool) : x *+ b = (if b then x else 0).
Proof. by case: b. Qed.

Lemma mul0rn n : 0 *+ n = 0 :> V.
Proof. by elim: n => // n IHn; rewrite mulrS add0r. Qed.

Lemma mulrnDl n : {morph (fun x => x *+ n) : x y / x + y}.
Proof.
move=> x y; elim: n => [|n IHn]; rewrite ?addr0 // !mulrS.
by rewrite addrCA -!addrA -IHn -addrCA.
Qed.

Lemma mulrnDr x m n : x *+ (m + n) = x *+ m + x *+ n.
Proof.
elim: m => [|m IHm]; first by rewrite add0r.
by rewrite !mulrS IHm addrA.
Qed.

Lemma mulrnA x m n : x *+ (m * n) = x *+ m *+ n.
Proof.
by rewrite mulnC; elim: n => //= n IHn; rewrite mulrS mulrnDr IHn.
Qed.

Lemma mulrnAC x m n : x *+ m *+ n = x *+ n *+ m.
Proof. by rewrite -!mulrnA mulnC. Qed.

Lemma iter_addr n x y : iter n (+%R x) y = x *+ n + y.
Proof. by elim: n => [|n ih]; rewrite ?add0r //= ih mulrS addrA. Qed.

Lemma iter_addr_0 n x : iter n (+%R x) 0 = x *+ n.
Proof. by rewrite iter_addr addr0. Qed.

Lemma sumrMnl I r P (F : I -> V) n :
  \sum_(i <- r | P i) F i *+ n = (\sum_(i <- r | P i) F i) *+ n.
Proof. by rewrite (big_morph _ (mulrnDl n) (mul0rn _)). Qed.

Lemma sumrMnr x I r P (F : I -> nat) :
  \sum_(i <- r | P i) x *+ F i = x *+ (\sum_(i <- r | P i) F i).
Proof. by rewrite (big_morph _ (mulrnDr x) (erefl _)). Qed.

Lemma sumr_const (I : finType) (A : pred I) x : \sum_(i in A) x = x *+ #|A|.
Proof. by rewrite big_const -iteropE. Qed.

Lemma sumr_const_nat m n x : \sum_(n <= i < m) x = x *+ (m - n).
Proof. by rewrite big_const_nat iter_addr_0. Qed.

Section ClosedPredicates.

Variable S : {pred V}.

Definition addr_closed := 0 \in S /\ {in S &, forall u v, u + v \in S}.

End ClosedPredicates.

End NmoduleTheory.

HB.mixin Record Nmodule_isZmodule V of Nmodule V := {
  opp : V -> V;
  addNr : left_inverse zero opp add
}.

#[short(type="zmodType")]
HB.structure Definition Zmodule := {V of Nmodule_isZmodule V & Nmodule V}.

HB.factory Record isZmodule V of Choice V := {
  zero : V;
  opp : V -> V;
  add : V -> V -> V;
  addrA : associative add;
  addrC : commutative add;
  add0r : left_id zero add;
  addNr : left_inverse zero opp add
}.

HB.builders Context V of isZmodule V.

HB.instance Definition _ := isNmodule.Build V addrA addrC add0r.
HB.instance Definition _ := Nmodule_isZmodule.Build V addNr.

HB.end.

Module ZmodExports.
Bind Scope ring_scope with Zmodule.sort.
#[deprecated(since="mathcomp 2.0.0", note="use GRing.isZmodule.Build instead")]
Notation ZmodMixin V := (isZmodule.Build V).
#[deprecated(since="mathcomp 2.0.0", note="Use GRing.Zmodule.clone instead.")]
Notation "[ 'zmodType' 'of' T 'for' cT ]" := (Zmodule.clone T cT)
  (at level 0, format "[ 'zmodType'  'of'  T  'for'  cT ]") : form_scope.
#[deprecated(since="mathcomp 2.0.0", note="Use GRing.Zmodule.clone instead.")]
Notation "[ 'zmodType' 'of' T ]" :=  (Zmodule.clone T _)
  (at level 0, format "[ 'zmodType'  'of'  T ]") : form_scope.
End ZmodExports.
HB.export ZmodExports.

Local Notation "-%R" := (@opp _) : ring_scope.
Local Notation "- x" := (opp x) : ring_scope.
Local Notation "x - y" := (x + - y) : ring_scope.

Local Notation "x *- n" := (- (x *+ n)) : ring_scope.

Section ZmoduleTheory.

Variable V : zmodType.
Implicit Types x y : V.

Lemma addrN : @right_inverse V V V 0 -%R +%R.
Proof. by move=> x; rewrite addrC addNr. Qed.
Definition subrr := addrN.

Lemma addKr : @left_loop V V -%R +%R.
Proof. by move=> x y; rewrite addrA addNr add0r. Qed.
Lemma addNKr : @rev_left_loop V V -%R +%R.
Proof. by move=> x y; rewrite addrA addrN add0r. Qed.
Lemma addrK : @right_loop V V -%R +%R.
Proof. by move=> x y; rewrite -addrA addrN addr0. Qed.
Lemma addrNK : @rev_right_loop V V -%R +%R.
Proof. by move=> x y; rewrite -addrA addNr addr0. Qed.
Definition subrK := addrNK.
Lemma subKr x : involutive (fun y => x - y).
Proof. by move=> y; apply: (canLR (addrK _)); rewrite addrC subrK. Qed.
Lemma addrI : @right_injective V V V +%R.
Proof. by move=> x; apply: can_inj (addKr x). Qed.
Lemma addIr : @left_injective V V V +%R.
Proof. by move=> y; apply: can_inj (addrK y). Qed.
Lemma subrI : right_injective (fun x y => x - y).
Proof. by move=> x; apply: can_inj (subKr x). Qed.
Lemma subIr : left_injective (fun x y => x - y).
Proof. by move=> y; apply: addIr. Qed.
Lemma opprK : @involutive V -%R.
Proof. by move=> x; apply: (@subIr x); rewrite addNr addrN. Qed.
Lemma oppr_inj : @injective V V -%R.
Proof. exact: inv_inj opprK. Qed.
Lemma oppr0 : -0 = 0 :> V.
Proof. by rewrite -[-0]add0r subrr. Qed.
Lemma oppr_eq0 x : (- x == 0) = (x == 0).
Proof. by rewrite (inv_eq opprK) oppr0. Qed.

Lemma subr0 x : x - 0 = x. Proof. by rewrite oppr0 addr0. Qed.
Lemma sub0r x : 0 - x = - x. Proof. by rewrite add0r. Qed.

Lemma opprB x y : - (x - y) = y - x.
Proof. by apply: (canRL (addrK x)); rewrite addrC subKr. Qed.

Lemma opprD : {morph -%R: x y / x + y : V}.
Proof. by move=> x y; rewrite -[y in LHS]opprK opprB addrC. Qed.

Lemma addrKA z x y : (x + z) - (z + y) = x - y.
Proof. by rewrite opprD addrA addrK. Qed.

Lemma subrKA z x y : (x - z) + (z + y) = x + y.
Proof. by rewrite addrA addrNK. Qed.

Lemma addr0_eq x y : x + y = 0 -> - x = y.
Proof. by rewrite -[-x]addr0 => <-; rewrite addKr. Qed.

Lemma subr0_eq x y : x - y = 0 -> x = y. Proof. by move/addr0_eq/oppr_inj. Qed.

Lemma subr_eq x y z : (x - z == y) = (x == y + z).
Proof. exact: can2_eq (subrK z) (addrK z) x y. Qed.

Lemma subr_eq0 x y : (x - y == 0) = (x == y).
Proof. by rewrite subr_eq add0r. Qed.

Lemma addr_eq0 x y : (x + y == 0) = (x == - y).
Proof. by rewrite -[y in LHS]opprK subr_eq0. Qed.

Lemma eqr_opp x y : (- x == - y) = (x == y).
Proof. exact: can_eq opprK x y. Qed.

Lemma eqr_oppLR x y : (- x == y) = (x == - y).
Proof. exact: inv_eq opprK x y. Qed.

Lemma mulNrn x n : (- x) *+ n = x *- n.
Proof. by elim: n => [|n IHn]; rewrite ?oppr0 // !mulrS opprD IHn. Qed.

Lemma mulrnBl n : {morph (fun x => x *+ n) : x y / x - y}.
Proof.
move=> x y; elim: n => [|n IHn]; rewrite ?subr0 // !mulrS -!addrA; congr(_ + _).
by rewrite addrC IHn -!addrA opprD [_ - y]addrC.
Qed.

Lemma mulrnBr x m n : n <= m -> x *+ (m - n) = x *+ m - x *+ n.
Proof.
elim: m n => [|m IHm] [|n le_n_m]; rewrite ?subr0 // {}IHm //.
by rewrite mulrSr mulrS opprD addrA addrK.
Qed.

Lemma sumrN I r P (F : I -> V) :
  (\sum_(i <- r | P i) - F i = - (\sum_(i <- r | P i) F i)).
Proof. by rewrite (big_morph _ opprD oppr0). Qed.

Lemma sumrB I r (P : pred I) (F1 F2 : I -> V) :
  \sum_(i <- r | P i) (F1 i - F2 i)
     = \sum_(i <- r | P i) F1 i - \sum_(i <- r | P i) F2 i.
Proof. by rewrite -sumrN -big_split /=. Qed.

Lemma telescope_sumr n m (f : nat -> V) : n <= m ->
  \sum_(n <= k < m) (f k.+1 - f k) = f m - f n.
Proof.
move=> nm; rewrite (telescope_big (fun i j => f j - f i)).
  by case: ltngtP nm => // ->; rewrite subrr.
by move=> k /andP[nk km]/=; rewrite addrC subrKA.
Qed.

Lemma telescope_sumr_eq n m (f u : nat -> V) : n <= m ->
    (forall k, (n <= k < m)%N -> u k = f k.+1 - f k) ->
  \sum_(n <= k < m) u k = f m - f n.
Proof.
by move=> ? uE; under eq_big_nat do rewrite uE //=; exact: telescope_sumr.
Qed.

Section ClosedPredicates.

Variable S : {pred V}.

Definition oppr_closed := {in S, forall u, - u \in S}.
Definition subr_2closed := {in S &, forall u v, u - v \in S}.
Definition zmod_closed := 0 \in S /\ subr_2closed.

Lemma zmod_closedN : zmod_closed -> oppr_closed.
Proof. by case=> S0 SB y Sy; rewrite -sub0r !SB. Qed.

Lemma zmod_closedD : zmod_closed -> addr_closed S.
Proof.
by case=> S0 SB; split=> // y z Sy Sz; rewrite -[z]opprK -[- z]sub0r !SB.
Qed.

End ClosedPredicates.

End ZmoduleTheory.

Arguments addrI {V} y [x1 x2].
Arguments addIr {V} x [x1 x2].
Arguments opprK {V}.
Arguments oppr_inj {V} [x1 x2].
Arguments telescope_sumr_eq {V n m} f u.

HB.mixin Record Nmodule_isSemiRing R of Nmodule R := {
  one : R;
  mul : R -> R -> R;
  mulrA : associative mul;
  mul1r : left_id one mul;
  mulr1 : right_id one mul;
  mulrDl : left_distributive mul +%R;
  mulrDr : right_distributive mul +%R;
  mul0r : left_zero zero mul;
  mulr0 : right_zero zero mul;
  oner_neq0 : one != 0
}.

#[short(type="semiRingType")]
HB.structure Definition SemiRing := { R of Nmodule_isSemiRing R & Nmodule R }.

HB.factory Record isSemiRing R of Choice R := {
  zero : R;
  add : R -> R -> R;
  one : R;
  mul : R -> R -> R;
  addrA : associative add;
  addrC : commutative add;
  add0r : left_id zero add;
  mulrA : associative mul;
  mul1r : left_id one mul;
  mulr1 : right_id one mul;
  mulrDl : left_distributive mul add;
  mulrDr : right_distributive mul add;
  mul0r : left_zero zero mul;
  mulr0 : right_zero zero mul;
  oner_neq0 : one != zero
}.
HB.builders Context R of isSemiRing R.
  HB.instance Definition _ := @isNmodule.Build R
    zero add addrA addrC add0r.
  HB.instance Definition _ := @Nmodule_isSemiRing.Build R
    one mul mulrA mul1r mulr1 mulrDl mulrDr mul0r mulr0 oner_neq0.
HB.end.

Module SemiRingExports.
Bind Scope ring_scope with SemiRing.sort.
#[deprecated(since="mathcomp 2.0.0", note="Use GRing.SemiRing.clone instead.")]
Notation "[ 'semiRingType' 'of' T 'for' cT ]" := (SemiRing.clone T cT)
  (at level 0, format "[ 'semiRingType'  'of'  T  'for'  cT ]") : form_scope.
#[deprecated(since="mathcomp 2.0.0", note="Use GRing.SemiRing.clone instead.")]
Notation "[ 'semiRingType' 'of' T ]" := (SemiRing.clone T _)
  (at level 0, format "[ 'semiRingType'  'of'  T ]") : form_scope.
End SemiRingExports.
HB.export SemiRingExports.

Definition exp R x n := nosimpl iterop _ n (@mul R) x (@one R).
Definition comm R x y := @mul R x y = mul y x.
Definition lreg R x := injective (@mul R x).
Definition rreg R x := injective ((@mul R)^~ x).

Local Notation "1" := (@one _) : ring_scope.
Local Notation "n %:R" := (1 *+ n) : ring_scope.
Local Notation "*%R" := (@mul _) : fun_scope.
Local Notation "x * y" := (mul x y) : ring_scope.
Local Notation "x ^+ n" := (exp x n) : ring_scope.

Local Notation "\prod_ ( i <- r | P ) F" := (\big[*%R/1]_(i <- r | P) F).
Local Notation "\prod_ ( i | P ) F" := (\big[*%R/1]_(i | P) F).
Local Notation "\prod_ ( i 'in' A ) F" := (\big[*%R/1]_(i in A) F).
Local Notation "\prod_ ( m <= i < n ) F" := (\big[*%R/1%R]_(m <= i < n) F%R).

(* The ``field'' characteristic; the definition, and many of the theorems,   *)
(* has to apply to rings as well; indeed, we need the Frobenius automorphism *)
(* results for a non commutative ring in the proof of Gorenstein 2.6.3.      *)
Definition char (R : semiRingType) of phant R : nat_pred :=
  [pred p | prime p & p%:R == 0 :> R].

Local Notation "[ 'char' R ]" := (char (Phant R)) : ring_scope.

(* Converse ring tag. *)
Definition converse R : Type := R.
Local Notation "R ^c" := (converse R) (at level 2, format "R ^c") : type_scope.

Section SemiRingTheory.

Variable R : semiRingType.
Implicit Types x y : R.

Lemma oner_eq0 : (1 == 0 :> R) = false. Proof. exact: negbTE oner_neq0. Qed.

#[export]
HB.instance Definition _ := Monoid.isLaw.Build R 1 *%R mulrA mul1r mulr1.
#[export]
HB.instance Definition _ := Monoid.isMulLaw.Build R 0 *%R mul0r mulr0.
#[export]
HB.instance Definition _ := Monoid.isAddLaw.Build R *%R +%R mulrDl mulrDr.

Lemma mulr_suml I r P (F : I -> R) x :
  (\sum_(i <- r | P i) F i) * x = \sum_(i <- r | P i) F i * x.
Proof. exact: big_distrl. Qed.

Lemma mulr_sumr I r P (F : I -> R) x :
  x * (\sum_(i <- r | P i) F i) = \sum_(i <- r | P i) x * F i.
Proof. exact: big_distrr. Qed.

Lemma mulrnAl x y n : (x *+ n) * y = (x * y) *+ n.
Proof. by elim: n => [|n IHn]; rewrite ?mul0r // !mulrS mulrDl IHn. Qed.

Lemma mulrnAr x y n : x * (y *+ n) = (x * y) *+ n.
Proof. by elim: n => [|n IHn]; rewrite ?mulr0 // !mulrS mulrDr IHn. Qed.

Lemma mulr_natl x n : n%:R * x = x *+ n.
Proof. by rewrite mulrnAl mul1r. Qed.

Lemma mulr_natr x n : x * n%:R = x *+ n.
Proof. by rewrite mulrnAr mulr1. Qed.

Lemma natrD m n : (m + n)%:R = m%:R + n%:R :> R.
Proof. exact: mulrnDr. Qed.

Lemma natr1 n : n%:R + 1 = n.+1%:R :> R. Proof. by rewrite mulrSr. Qed.

Lemma nat1r n : 1 + n%:R = n.+1%:R :> R. Proof. by rewrite mulrS. Qed.

Definition natr_sum := big_morph (natmul 1) natrD (mulr0n 1).

Lemma natrM m n : (m * n)%:R = m%:R * n%:R :> R.
Proof. by rewrite mulrnA mulr_natr. Qed.

Lemma expr0 x : x ^+ 0 = 1. Proof. by []. Qed.
Lemma expr1 x : x ^+ 1 = x. Proof. by []. Qed.
Lemma expr2 x : x ^+ 2 = x * x. Proof. by []. Qed.

Lemma exprS x n : x ^+ n.+1 = x * x ^+ n.
Proof. by case: n => //; rewrite mulr1. Qed.

Lemma expr0n n : 0 ^+ n = (n == 0%N)%:R :> R.
Proof. by case: n => // n; rewrite exprS mul0r. Qed.

Lemma expr1n n : 1 ^+ n = 1 :> R.
Proof. by elim: n => // n IHn; rewrite exprS mul1r. Qed.

Lemma exprD x m n : x ^+ (m + n) = x ^+ m * x ^+ n.
Proof. by elim: m => [|m IHm]; rewrite ?mul1r // !exprS -mulrA -IHm. Qed.

Lemma exprSr x n : x ^+ n.+1 = x ^+ n * x.
Proof. by rewrite -addn1 exprD expr1. Qed.

Lemma expr_sum x (I : Type) (s : seq I) (P : pred I) F :
  x ^+ (\sum_(i <- s | P i) F i) = \prod_(i <- s | P i) x ^+ F i :> R.
Proof. exact: (big_morph _ (exprD _)). Qed.

Lemma commr_sym x y : comm x y -> comm y x. Proof. by []. Qed.
Lemma commr_refl x : comm x x. Proof. by []. Qed.

Lemma commr0 x : comm x 0.
Proof. by rewrite /comm mulr0 mul0r. Qed.

Lemma commr1 x : comm x 1.
Proof. by rewrite /comm mulr1 mul1r. Qed.

Lemma commrD x y z : comm x y -> comm x z -> comm x (y + z).
Proof. by rewrite /comm mulrDl mulrDr => -> ->. Qed.

Lemma commr_sum (I : Type) (s : seq I) (P : pred I) (F : I -> R) x :
  (forall i, P i -> comm x (F i)) -> comm x (\sum_(i <- s | P i) F i).
Proof.
move=> comm_x_F; rewrite /comm mulr_suml mulr_sumr.
by apply: eq_bigr => i /comm_x_F.
Qed.

Lemma commrMn x y n : comm x y -> comm x (y *+ n).
Proof.
rewrite /comm => com_xy.
by elim: n => [|n IHn]; rewrite ?commr0 // mulrS commrD.
Qed.

Lemma commrM x y z : comm x y -> comm x z -> comm x (y * z).
Proof. by move=> com_xy; rewrite /comm mulrA com_xy -!mulrA => ->. Qed.

Lemma commr_prod (I : Type) (s : seq I) (P : pred I) (F : I -> R) x :
  (forall i, P i -> comm x (F i)) -> comm x (\prod_(i <- s | P i) F i).
Proof. exact: (big_ind _ (commr1 x) (@commrM x)). Qed.

Lemma commr_nat x n : comm x n%:R.
Proof. exact/commrMn/commr1. Qed.

Lemma commrX x y n : comm x y -> comm x (y ^+ n).
Proof.
rewrite /comm => com_xy.
by elim: n => [|n IHn]; rewrite ?commr1 // exprS commrM.
Qed.

Lemma exprMn_comm x y n : comm x y -> (x * y) ^+ n = x ^+ n * y ^+ n.
Proof.
move=> com_xy; elim: n => /= [|n IHn]; first by rewrite mulr1.
by rewrite !exprS IHn !mulrA; congr (_ * _); rewrite -!mulrA -commrX.
Qed.

Lemma exprMn_n x m n : (x *+ m) ^+ n = x ^+ n *+ (m ^ n) :> R.
Proof.
elim: n => [|n IHn]; first by rewrite mulr1n.
rewrite exprS IHn -mulr_natr -mulrA -commr_nat mulr_natr -mulrnA -expnSr.
by rewrite -mulr_natr mulrA -exprS mulr_natr.
Qed.

Lemma exprM x m n : x ^+ (m * n) = x ^+ m ^+ n.
Proof.
elim: m => [|m IHm]; first by rewrite expr1n.
by rewrite mulSn exprD IHm exprS exprMn_comm //; apply: commrX.
Qed.

Lemma exprAC x m n : (x ^+ m) ^+ n = (x ^+ n) ^+ m.
Proof. by rewrite -!exprM mulnC. Qed.

Lemma expr_mod n x i : x ^+ n = 1 -> x ^+ (i %% n) = x ^+ i.
Proof.
move=> xn1; rewrite {2}(divn_eq i n) exprD mulnC exprM xn1.
by rewrite expr1n mul1r.
Qed.

Lemma expr_dvd n x i : x ^+ n = 1 -> n %| i -> x ^+ i = 1.
Proof.
by move=> xn1 dvd_n_i; rewrite -(expr_mod i xn1) (eqnP dvd_n_i).
Qed.

Lemma natrX n k : (n ^ k)%:R = n%:R ^+ k :> R.
Proof. by rewrite exprMn_n expr1n. Qed.

Lemma lastr_eq0 (s : seq R) x : x != 0 -> (last x s == 0) = (last 1 s == 0).
Proof. by case: s => [|y s] /negPf // ->; rewrite oner_eq0. Qed.

Lemma mulrI_eq0 x y : lreg x -> (x * y == 0) = (y == 0).
Proof. by move=> reg_x; rewrite -{1}(mulr0 x) (inj_eq reg_x). Qed.

Lemma lreg_neq0 x : lreg x -> x != 0.
Proof. by move=> reg_x; rewrite -[x]mulr1 mulrI_eq0 ?oner_eq0. Qed.

Lemma lreg1 : lreg (1 : R).
Proof. by move=> x y; rewrite !mul1r. Qed.

Lemma lregM x y : lreg x -> lreg y -> lreg (x * y).
Proof. by move=> reg_x reg_y z t; rewrite -!mulrA => /reg_x/reg_y. Qed.

Lemma lregMl (a b: R) : lreg (a * b) -> lreg b.
Proof. by move=> rab c c' eq_bc; apply/rab; rewrite -!mulrA eq_bc. Qed.

Lemma rregMr (a b: R) : rreg (a * b) -> rreg a.
Proof. by move=> rab c c' eq_ca; apply/rab; rewrite !mulrA eq_ca. Qed.

Lemma lregX x n : lreg x -> lreg (x ^+ n).
Proof.
by move=> reg_x; elim: n => [|n]; [apply: lreg1 | rewrite exprS; apply: lregM].
Qed.

Lemma iter_mulr n x y : iter n ( *%R x) y = x ^+ n * y.
Proof. by elim: n => [|n ih]; rewrite ?expr0 ?mul1r //= ih exprS -mulrA. Qed.

Lemma iter_mulr_1 n x : iter n ( *%R x) 1 = x ^+ n.
Proof. by rewrite iter_mulr mulr1. Qed.

Lemma prodr_const (I : finType) (A : pred I) x : \prod_(i in A) x = x ^+ #|A|.
Proof. by rewrite big_const -iteropE. Qed.

Lemma prodr_const_nat n m x : \prod_(n <= i < m) x = x ^+ (m - n).
Proof. by rewrite big_const_nat -iteropE. Qed.

Lemma prodrXr x I r P (F : I -> nat) :
  \prod_(i <- r | P i) x ^+ F i = x ^+ (\sum_(i <- r | P i) F i).
Proof. by rewrite (big_morph _ (exprD _) (erefl _)). Qed.

Lemma prodrMn (I : Type) (s : seq I) (P : pred I) (F : I -> R) (g : I -> nat) :
  \prod_(i <- s | P i) (F i *+ g i) =
  \prod_(i <- s | P i) (F i) *+ \prod_(i <- s | P i) g i.
Proof.
by elim/big_rec3: _ => // i y1 y2 y3 _ ->; rewrite mulrnAr mulrnAl -mulrnA.
Qed.

Lemma prodrMn_const n (I : finType) (A : pred I) (F : I -> R) :
  \prod_(i in A) (F i *+ n) = \prod_(i in A) F i *+ n ^ #|A|.
Proof. by rewrite prodrMn prod_nat_const. Qed.

Lemma natr_prod I r P (F : I -> nat) :
  (\prod_(i <- r | P i) F i)%:R = \prod_(i <- r | P i) (F i)%:R :> R.
Proof. exact: (big_morph _ natrM). Qed.

Lemma exprDn_comm x y n (cxy : comm x y) :
  (x + y) ^+ n = \sum_(i < n.+1) (x ^+ (n - i) * y ^+ i) *+ 'C(n, i).
Proof.
elim: n => [|n IHn]; rewrite big_ord_recl mulr1 ?big_ord0 ?addr0 //=.
rewrite exprS {}IHn /= mulrDl !big_distrr /= big_ord_recl mulr1 subn0.
rewrite !big_ord_recr /= !binn !subnn !mul1r !subn0 bin0 !exprS -addrA.
congr (_ + _); rewrite addrA -big_split /=; congr (_ + _).
apply: eq_bigr => i _; rewrite !mulrnAr !mulrA -exprS -subSn ?(valP i) //.
by rewrite subSS (commrX _ (commr_sym cxy)) -mulrA -exprS -mulrnDr.
Qed.

Lemma exprD1n x n : (x + 1) ^+ n = \sum_(i < n.+1) x ^+ i *+ 'C(n, i).
Proof.
rewrite addrC (exprDn_comm n (commr_sym (commr1 x))).
by apply: eq_bigr => i _; rewrite expr1n mul1r.
Qed.

Lemma sqrrD1 x : (x + 1) ^+ 2 = x ^+ 2 + x *+ 2 + 1.
Proof.
rewrite exprD1n !big_ord_recr big_ord0 /= add0r.
by rewrite addrC addrA addrAC.
Qed.

Definition Frobenius_aut p of p \in [char R] := fun x => x ^+ p.

Section FrobeniusAutomorphism.

Variable p : nat.
Hypothesis charFp : p \in [char R].

Lemma charf0 : p%:R = 0 :> R. Proof. by apply/eqP; case/andP: charFp. Qed.
Lemma charf_prime : prime p. Proof. by case/andP: charFp. Qed.
Hint Resolve charf_prime : core.

Lemma mulrn_char x : x *+ p = 0. Proof. by rewrite -mulr_natl charf0 mul0r. Qed.

Lemma natr_mod_char n : (n %% p)%:R = n%:R :> R.
Proof. by rewrite {2}(divn_eq n p) natrD mulrnA mulrn_char add0r. Qed.

Lemma dvdn_charf n : (p %| n)%N = (n%:R == 0 :> R).
Proof.
apply/idP/eqP=> [/dvdnP[n' ->]|n0]; first by rewrite natrM charf0 mulr0.
apply/idPn; rewrite -prime_coprime // => /eqnP pn1.
have [a _ /dvdnP[b]] := Bezoutl n (prime_gt0 charf_prime).
move/(congr1 (fun m => m%:R : R))/eqP.
by rewrite natrD !natrM charf0 n0 !mulr0 pn1 addr0 oner_eq0.
Qed.

Lemma charf_eq : [char R] =i (p : nat_pred).
Proof.
move=> q; apply/andP/eqP=> [[q_pr q0] | ->]; last by rewrite charf0.
by apply/eqP; rewrite eq_sym -dvdn_prime2 // dvdn_charf.
Qed.

Lemma bin_lt_charf_0 k : 0 < k < p -> 'C(p, k)%:R = 0 :> R.
Proof. by move=> lt0kp; apply/eqP; rewrite -dvdn_charf prime_dvd_bin. Qed.

Local Notation "x ^f" := (Frobenius_aut charFp x).

Lemma Frobenius_autE x : x^f = x ^+ p. Proof. by []. Qed.
Local Notation fE := Frobenius_autE.

Lemma Frobenius_aut0 : 0^f = 0.
Proof. by rewrite fE -(prednK (prime_gt0 charf_prime)) exprS mul0r. Qed.

Lemma Frobenius_aut1 : 1^f = 1.
Proof. by rewrite fE expr1n. Qed.

Lemma Frobenius_autD_comm x y (cxy : comm x y) : (x + y)^f = x^f + y^f.
Proof.
have defp := prednK (prime_gt0 charf_prime).
rewrite !fE exprDn_comm // big_ord_recr subnn -defp big_ord_recl /= defp.
rewrite subn0 mulr1 mul1r bin0 binn big1 ?addr0 // => i _.
by rewrite -mulr_natl bin_lt_charf_0 ?mul0r //= -{2}defp ltnS (valP i).
Qed.

Lemma Frobenius_autMn x n : (x *+ n)^f = x^f *+ n.
Proof.
elim: n => [|n IHn]; first exact: Frobenius_aut0.
by rewrite !mulrS Frobenius_autD_comm ?IHn //; apply: commrMn.
Qed.

Lemma Frobenius_aut_nat n : (n%:R)^f = n%:R.
Proof. by rewrite Frobenius_autMn Frobenius_aut1. Qed.

Lemma Frobenius_autM_comm x y : comm x y -> (x * y)^f = x^f * y^f.
Proof. exact: exprMn_comm. Qed.

Lemma Frobenius_autX x n : (x ^+ n)^f = x^f ^+ n.
Proof. by rewrite !fE -!exprM mulnC. Qed.

End FrobeniusAutomorphism.

Section Char2.

Hypothesis charR2 : 2 \in [char R].

Lemma addrr_char2 x : x + x = 0. Proof. by rewrite -mulr2n mulrn_char. Qed.

End Char2.

Section ClosedPredicates.

Variable S : {pred R}.

Definition mulr_2closed := {in S &, forall u v, u * v \in S}.
Definition mulr_closed := 1 \in S /\ mulr_2closed.
Definition semiring_closed := addr_closed S /\ mulr_closed.

Lemma semiring_closedD : semiring_closed -> addr_closed S. Proof. by case. Qed.

Lemma semiring_closedM : semiring_closed -> mulr_closed. Proof. by case. Qed.

End ClosedPredicates.

End SemiRingTheory.

#[short(type="ringType")]
HB.structure Definition Ring := { R of SemiRing R & Zmodule R }.

HB.factory Record Zmodule_isRing R of Zmodule R := {
  one : R;
  mul : R -> R -> R;
  mulrA : associative mul;
  mul1r : left_id one mul;
  mulr1 : right_id one mul;
  mulrDl : left_distributive mul +%R;
  mulrDr : right_distributive mul +%R;
  oner_neq0 : one != 0
}.
HB.builders Context R of Zmodule_isRing R.
  Local Notation "1" := one.
  Local Notation "x * y" := (mul x y).
  Lemma mul0r : @left_zero R R 0 mul.
  Proof. by move=> x; apply: (addIr (1 * x)); rewrite -mulrDl !add0r mul1r. Qed.
  Lemma mulr0 : @right_zero R R 0 mul.
  Proof. by move=> x; apply: (addIr (x * 1)); rewrite -mulrDr !add0r mulr1. Qed.
  HB.instance Definition _ := Nmodule_isSemiRing.Build R
    mulrA mul1r mulr1 mulrDl mulrDr mul0r mulr0 oner_neq0.
HB.end.

HB.factory Record isRing R of Choice R := {
  zero : R;
  opp : R -> R;
  add : R -> R -> R;
  one : R;
  mul : R -> R -> R;
  addrA : associative add;
  addrC : commutative add;
  add0r : left_id zero add;
  addNr : left_inverse zero opp add;
  mulrA : associative mul;
  mul1r : left_id one mul;
  mulr1 : right_id one mul;
  mulrDl : left_distributive mul add;
  mulrDr : right_distributive mul add;
  oner_neq0 : one != zero
}.
HB.builders Context R of isRing R.
  HB.instance Definition _ := @isZmodule.Build R
    zero opp add addrA addrC add0r addNr.
  HB.instance Definition _ := @Zmodule_isRing.Build R
    one mul mulrA mul1r mulr1 mulrDl mulrDr oner_neq0.
HB.end.

Module RingExports.
Bind Scope ring_scope with Ring.sort.
#[deprecated(since="mathcomp 2.0.0", note="Use GRing.Ring.clone instead.")]
Notation "[ 'ringType' 'of' T 'for' cT ]" := (Ring.clone T cT)
  (at level 0, format "[ 'ringType'  'of'  T  'for'  cT ]") : form_scope.
#[deprecated(since="mathcomp 2.0.0", note="Use GRing.Ring.clone instead.")]
Notation "[ 'ringType' 'of' T ]" := (Ring.clone T _)
  (at level 0, format "[ 'ringType'  'of'  T ]") : form_scope.
End RingExports.
HB.export RingExports.

Notation sign R b := (exp (- @one R) (nat_of_bool b)) (only parsing).

Local Notation "- 1" := (- (1)) : ring_scope.

Section RingTheory.

Variable R : ringType.
Implicit Types x y : R.

Lemma mulrN x y : x * (- y) = - (x * y).
Proof. by apply: (addrI (x * y)); rewrite -mulrDr !subrr mulr0. Qed.
Lemma mulNr x y : (- x) * y = - (x * y).
Proof. by apply: (addrI (x * y)); rewrite -mulrDl !subrr mul0r. Qed.
Lemma mulrNN x y : (- x) * (- y) = x * y.
Proof. by rewrite mulrN mulNr opprK. Qed.
Lemma mulN1r x : -1 * x = - x.
Proof. by rewrite mulNr mul1r. Qed.
Lemma mulrN1 x : x * -1 = - x.
Proof. by rewrite mulrN mulr1. Qed.

Lemma mulrBl x y z : (y - z) * x = y * x - z * x.
Proof. by rewrite mulrDl mulNr. Qed.

Lemma mulrBr x y z : x * (y - z) = x * y - x * z.
Proof. by rewrite mulrDr mulrN. Qed.

Lemma natrB m n : n <= m -> (m - n)%:R = m%:R - n%:R :> R.
Proof. exact: mulrnBr. Qed.

Lemma commrN x y : comm x y -> comm x (- y).
Proof. by move=> com_xy; rewrite /comm mulrN com_xy mulNr. Qed.

Lemma commrN1 x : comm x (-1).
Proof. exact/commrN/commr1. Qed.

Lemma commrB x y z : comm x y -> comm x z -> comm x (y - z).
Proof. by move=> com_xy com_xz; apply: commrD => //; apply: commrN. Qed.

Lemma commr_sign x n : comm x ((-1) ^+ n).
Proof. exact: (commrX n (commrN1 x)). Qed.

Lemma signr_odd n : (-1) ^+ (odd n) = (-1) ^+ n :> R.
Proof.
elim: n => //= n IHn; rewrite exprS -{}IHn.
by case/odd: n; rewrite !mulN1r ?opprK.
Qed.

Lemma signr_eq0 n : ((-1) ^+ n == 0 :> R) = false.
Proof. by rewrite -signr_odd; case: odd; rewrite ?oppr_eq0 oner_eq0. Qed.

Lemma mulr_sign (b : bool) x : (-1) ^+ b * x = (if b then - x else x).
Proof. by case: b; rewrite ?mulNr mul1r. Qed.

Lemma signr_addb b1 b2 : (-1) ^+ (b1 (+) b2) = (-1) ^+ b1 * (-1) ^+ b2 :> R.
Proof. by rewrite mulr_sign; case: b1 b2 => [] []; rewrite ?opprK. Qed.

Lemma signrE (b : bool) : (-1) ^+ b = 1 - b.*2%:R :> R.
Proof. by case: b; rewrite ?subr0 // opprD addNKr. Qed.

Lemma signrN b : (-1) ^+ (~~ b) = - (-1) ^+ b :> R.
Proof. by case: b; rewrite ?opprK. Qed.

Lemma mulr_signM (b1 b2 : bool) x1 x2 :
  ((-1) ^+ b1 * x1) * ((-1) ^+ b2 * x2) = (-1) ^+ (b1 (+) b2) * (x1 * x2).
Proof.
by rewrite signr_addb -!mulrA; congr (_ * _); rewrite !mulrA commr_sign.
Qed.

Lemma exprNn x n : (- x) ^+ n = (-1) ^+ n * x ^+ n :> R.
Proof. by rewrite -mulN1r exprMn_comm // /comm mulN1r mulrN mulr1. Qed.

Lemma sqrrN x : (- x) ^+ 2 = x ^+ 2.
Proof. exact: mulrNN. Qed.

Lemma sqrr_sign n : ((-1) ^+ n) ^+ 2 = 1 :> R.
Proof. by rewrite exprAC sqrrN !expr1n. Qed.

Lemma signrMK n : @involutive R ( *%R ((-1) ^+ n)).
Proof. by move=> x; rewrite mulrA -expr2 sqrr_sign mul1r. Qed.

Lemma mulrI0_lreg x : (forall y, x * y = 0 -> y = 0) -> lreg x.
Proof.
move=> reg_x y z eq_xy_xz; apply/eqP; rewrite -subr_eq0 [y - z]reg_x //.
by rewrite mulrBr eq_xy_xz subrr.
Qed.

Lemma lregN x : lreg x -> lreg (- x).
Proof. by move=> reg_x y z; rewrite !mulNr => /oppr_inj/reg_x. Qed.

Lemma lreg_sign n : lreg ((-1) ^+ n : R). Proof. exact/lregX/lregN/lreg1. Qed.

Lemma prodrN (I : finType) (A : pred I) (F : I -> R) :
  \prod_(i in A) - F i = (- 1) ^+ #|A| * \prod_(i in A) F i.
Proof.
rewrite -sum1_card; elim/big_rec3: _ => [|i x n _ _ ->]; first by rewrite mulr1.
by rewrite exprS !mulrA mulN1r !mulNr commrX //; apply: commrN1.
Qed.

Lemma exprBn_comm x y n (cxy : comm x y) :
  (x - y) ^+ n =
    \sum_(i < n.+1) ((-1) ^+ i * x ^+ (n - i) * y ^+ i) *+ 'C(n, i).
Proof.
rewrite exprDn_comm; last exact: commrN.
by apply: eq_bigr => i _; congr (_ *+ _); rewrite -commr_sign -mulrA -exprNn.
Qed.

Lemma subrXX_comm x y n (cxy : comm x y) :
  x ^+ n - y ^+ n = (x - y) * (\sum_(i < n) x ^+ (n.-1 - i) * y ^+ i).
Proof.
case: n => [|n]; first by rewrite big_ord0 mulr0 subrr.
rewrite mulrBl !big_distrr big_ord_recl big_ord_recr /= subnn mulr1 mul1r.
rewrite subn0 -!exprS opprD -!addrA; congr (_ + _); rewrite addrA -sumrB.
rewrite big1 ?add0r // => i _; rewrite !mulrA -exprS -subSn ?(valP i) //.
by rewrite subSS (commrX _ (commr_sym cxy)) -mulrA -exprS subrr.
Qed.

Lemma subrX1 x n : x ^+ n - 1 = (x - 1) * (\sum_(i < n) x ^+ i).
Proof.
rewrite -!(opprB 1) mulNr -{1}(expr1n _ n).
rewrite (subrXX_comm _ (commr_sym (commr1 x))); congr (- (_ * _)).
by apply: eq_bigr => i _; rewrite expr1n mul1r.
Qed.

Lemma sqrrB1 x : (x - 1) ^+ 2 = x ^+ 2 - x *+ 2 + 1.
Proof. by rewrite -sqrrN opprB addrC sqrrD1 sqrrN mulNrn. Qed.

Lemma subr_sqr_1 x : x ^+ 2 - 1 = (x - 1) * (x + 1).
Proof. by rewrite subrX1 !big_ord_recr big_ord0 /= addrAC add0r. Qed.

Section FrobeniusAutomorphism.

Variable p : nat.
Hypothesis charFp : p \in [char R].

Hint Resolve charf_prime : core.

Local Notation "x ^f" := (Frobenius_aut charFp x).

Lemma Frobenius_autN x : (- x)^f = - x^f.
Proof.
apply/eqP; rewrite -subr_eq0 opprK addrC.
by rewrite -(Frobenius_autD_comm _ (commrN _)) // subrr Frobenius_aut0.
Qed.

Lemma Frobenius_autB_comm x y : comm x y -> (x - y)^f = x^f - y^f.
Proof.
by move/commrN/Frobenius_autD_comm->; rewrite Frobenius_autN.
Qed.

End FrobeniusAutomorphism.

Lemma exprNn_char x n : [char R].-nat n -> (- x) ^+ n = - (x ^+ n).
Proof.
pose p := pdiv n; have [|n_gt1 charRn] := leqP n 1; first by case: (n) => [|[]].
have charRp: p \in [char R] by rewrite (pnatPpi charRn) // pi_pdiv.
have /p_natP[e ->]: p.-nat n by rewrite -(eq_pnat _ (charf_eq charRp)).
elim: e => // e IHe; rewrite expnSr !exprM {}IHe.
by rewrite -Frobenius_autE Frobenius_autN.
Qed.

Section Char2.

Hypothesis charR2 : 2 \in [char R].

Lemma oppr_char2 x : - x = x.
Proof. by apply/esym/eqP; rewrite -addr_eq0 addrr_char2. Qed.

Lemma subr_char2 x y : x - y = x + y. Proof. by rewrite oppr_char2. Qed.

Lemma addrK_char2 x : involutive (+%R^~ x).
Proof. by move=> y; rewrite /= -subr_char2 addrK. Qed.

Lemma addKr_char2 x : involutive (+%R x).
Proof. by move=> y; rewrite -{1}[x]oppr_char2 addKr. Qed.

End Char2.

Section ClosedPredicates.

Variable S : {pred R}.

Definition smulr_closed := -1 \in S /\ mulr_2closed S.
Definition subring_closed := [/\ 1 \in S, subr_2closed S & mulr_2closed S].

Lemma smulr_closedM : smulr_closed -> mulr_closed S.
Proof. by case=> SN1 SM; split=> //; rewrite -[1]mulr1 -mulrNN SM. Qed.

Lemma smulr_closedN : smulr_closed -> oppr_closed S.
Proof. by case=> SN1 SM x Sx; rewrite -mulN1r SM. Qed.

Lemma subring_closedB : subring_closed -> zmod_closed S.
Proof. by case=> S1 SB _; split; rewrite // -(subrr 1) SB. Qed.

Lemma subring_closedM : subring_closed -> smulr_closed.
Proof.
by case=> S1 SB SM; split; rewrite ?(zmod_closedN (subring_closedB _)).
Qed.

Lemma subring_closed_semi : subring_closed -> semiring_closed S.
Proof.
by move=> ringS; split; [apply/zmod_closedD/subring_closedB | case: ringS].
Qed.

End ClosedPredicates.

End RingTheory.

Module ConverseRingExports.

HB.instance Definition _ (T : eqType) := Equality.copy T^c T.

HB.instance Definition _ (T : choiceType) := Choice.copy T^c T.

HB.instance Definition _ (U : nmodType) := Nmodule.copy U^c U.

HB.instance Definition _ (U : zmodType) := Zmodule.copy U^c U.

HB.instance Definition _ (R : semiRingType) :=
  let mul' (x y : R) := y * x in
  let mulrA' x y z := esym (mulrA z y x) in
  let mulrDl' x y z := mulrDr z x y in
  let mulrDr' x y z := mulrDl y z x in
  Nmodule_isSemiRing.Build R^c
    mulrA' mulr1 mul1r mulrDl' mulrDr' mulr0 mul0r oner_neq0.

HB.instance Definition _ (R : ringType) := SemiRing.copy R^c R.

End ConverseRingExports.
HB.export ConverseRingExports.

Section SemiRightRegular.

Variable R : semiRingType.
Implicit Types x y : R.

Lemma mulIr_eq0 x y : rreg x -> (y * x == 0) = (y == 0).
Proof. exact: (@mulrI_eq0 R^c). Qed.

Lemma rreg_neq0 x : rreg x -> x != 0.
Proof. exact: (@lreg_neq0 R^c). Qed.

Lemma rreg1 : rreg (1 : R).
Proof. exact: (@lreg1 R^c). Qed.

Lemma rregM x y : rreg x -> rreg y -> rreg (x * y).
Proof. by move=> reg_x reg_y; apply: (@lregM R^c). Qed.

Lemma revrX x n : (x : R^c) ^+ n = (x : R) ^+ n.
Proof. by elim: n => // n IHn; rewrite exprS exprSr IHn. Qed.

Lemma rregX x n : rreg x -> rreg (x ^+ n).
Proof. by move/(@lregX R^c x n); rewrite revrX. Qed.

End SemiRightRegular.

Section RightRegular.

Variable R : ringType.
Implicit Types x y : R.

Lemma mulIr0_rreg x : (forall y, y * x = 0 -> y = 0) -> rreg x.
Proof. exact: (@mulrI0_lreg R^c). Qed.

Lemma rregN x : rreg x -> rreg (- x).
Proof. exact: (@lregN R^c). Qed.

End RightRegular.

HB.mixin Record Zmodule_isLmodule (R : ringType) V of Zmodule V := {
  scale : R -> V -> V;
  scalerA' : forall a b v, scale a (scale b v) = scale (a * b) v;
  scale1r : left_id 1 scale;
  scalerDr : right_distributive scale +%R;
  scalerDl : forall v, {morph scale^~ v: a b / a + b}
}.
#[infer(R), short(type="lmodType")]
HB.structure Definition Lmodule (R : ringType) :=
  {M of Zmodule M & Zmodule_isLmodule R M}.

Module LmodExports.
Bind Scope ring_scope with Lmodule.sort.
#[deprecated(since="mathcomp 2.0.0", note="Use GRing.Lmodule.clone instead.")]
Notation "[ 'lmodType' R 'of' T 'for' cT ]" := (Lmodule.clone R T%type cT)
  (at level 0, format "[ 'lmodType'  R  'of'  T  'for'  cT ]") : form_scope.
#[deprecated(since="mathcomp 2.0.0", note="Use GRing.Lmodule.clone instead.")]
Notation "[ 'lmodType' R 'of' T ]" := (Lmodule.clone R T%type _)
  (at level 0, format "[ 'lmodType'  R  'of'  T ]") : form_scope.
End LmodExports.
HB.export LmodExports.

Local Notation "*:%R" := (@scale _ _) : fun_scope.
Local Notation "a *: v" := (scale a v) : ring_scope.

Section LmoduleTheory.

Variables (R : ringType) (V : lmodType R).
Implicit Types (a b c : R) (u v : V).

(* TODO: fix the type for the exported operation *)
Lemma scalerA a b v : scale a (scale b v) = scale (a * b) v.
Proof. exact: scalerA'. Qed.

Lemma scale0r v : 0 *: v = 0.
Proof. by apply: (addIr (1 *: v)); rewrite -scalerDl !add0r. Qed.

Lemma scaler0 a : a *: 0 = 0 :> V.
Proof. by rewrite -{1}(scale0r 0) scalerA mulr0 scale0r. Qed.

Lemma scaleNr a v : - a *: v = - (a *: v).
Proof. by apply: (addIr (a *: v)); rewrite -scalerDl !addNr scale0r. Qed.

Lemma scaleN1r v : (- 1) *: v = - v.
Proof. by rewrite scaleNr scale1r. Qed.

Lemma scalerN a v : a *: (- v) = - (a *: v).
Proof. by apply: (addIr (a *: v)); rewrite -scalerDr !addNr scaler0. Qed.

Lemma scalerBl a b v : (a - b) *: v = a *: v - b *: v.
Proof. by rewrite scalerDl scaleNr. Qed.

Lemma scalerBr a u v : a *: (u - v) = a *: u - a *: v.
Proof. by rewrite scalerDr scalerN. Qed.

Lemma scaler_nat n v : n%:R *: v = v *+ n.
Proof.
elim: n => /= [|n ]; first by rewrite scale0r.
by rewrite !mulrS scalerDl ?scale1r => ->.
Qed.

Lemma scaler_sign (b : bool) v: (-1) ^+ b *: v = (if b then - v else v).
Proof. by case: b; rewrite ?scaleNr scale1r. Qed.

Lemma signrZK n : @involutive V ( *:%R ((-1) ^+ n)).
Proof. by move=> u; rewrite scalerA -expr2 sqrr_sign scale1r. Qed.

Lemma scalerMnl a v n : a *: v *+ n = (a *+ n) *: v.
Proof.
elim: n => [|n IHn]; first by rewrite !mulr0n scale0r.
by rewrite !mulrSr IHn scalerDl.
Qed.

Lemma scalerMnr a v n : a *: v *+ n = a *: (v *+ n).
Proof.
elim: n => [|n IHn]; first by rewrite !mulr0n scaler0.
by rewrite !mulrSr IHn scalerDr.
Qed.

Lemma scaler_suml v I r (P : pred I) F :
  (\sum_(i <- r | P i) F i) *: v = \sum_(i <- r | P i) F i *: v.
Proof. exact: (big_morph _ (scalerDl v) (scale0r v)). Qed.

Lemma scaler_sumr a I r (P : pred I) (F : I -> V) :
  a *: (\sum_(i <- r | P i) F i) = \sum_(i <- r | P i) a *: F i.
Proof. exact: big_endo (scalerDr a) (scaler0 a) I r P F. Qed.

Section ClosedPredicates.

Variable S : {pred V}.

Definition scaler_closed := forall a, {in S, forall v, a *: v \in S}.
Definition linear_closed := forall a, {in S &, forall u v, a *: u + v \in S}.
Definition submod_closed := 0 \in S /\ linear_closed.

Lemma linear_closedB : linear_closed -> subr_2closed S.
Proof. by move=> Slin u v Su Sv; rewrite addrC -scaleN1r Slin. Qed.

Lemma submod_closedB : submod_closed -> zmod_closed S.
Proof. by case=> S0 /linear_closedB. Qed.

Lemma submod_closedZ : submod_closed -> scaler_closed.
Proof. by case=> S0 Slin a v Sv; rewrite -[a *: v]addr0 Slin. Qed.

End ClosedPredicates.

End LmoduleTheory.

HB.mixin Record Lmodule_isLalgebra R V of Ring V & Lmodule R V := {
  scalerAl : forall (a : R) (u v : V), a *: (u * v) = (a *: u) * v
}.
#[infer(R), short(type="lalgType")]
HB.structure Definition Lalgebra R :=
  {A of Lmodule_isLalgebra R A & Ring A & Lmodule R A}.

Module LalgExports.
Bind Scope ring_scope with Lalgebra.sort.
#[deprecated(since="mathcomp 2.0.0", note="Use GRing.Lalgebra.clone instead.")]
Notation "[ 'lalgType' R 'of' T 'for' cT ]" := (Lalgebra.clone R T%type cT)
  (at level 0, format "[ 'lalgType'  R  'of'  T  'for'  cT ]") : form_scope.
#[deprecated(since="mathcomp 2.0.0", note="Use GRing.Lalgebra.clone instead.")]
Notation "[ 'lalgType' R 'of' T ]" := (Lalgebra.clone R T%type _)
  (at level 0, format "[ 'lalgType'  R  'of'  T ]") : form_scope.
End LalgExports.
HB.export LalgExports.

(* Scalar injection (see the definition of in_alg A below). *)
Local Notation "k %:A" := (k *: 1) : ring_scope.

(* Regular ring algebra tag. *)
Definition regular R : Type := R.
Local Notation "R ^o" := (regular R) (at level 2, format "R ^o") : type_scope.

Module RegularLalgExports.
Section LalgebraTheory.

Variables (R : ringType) (A : lalgType R).
Implicit Types x y : A.

HB.instance Definition _ := Ring.on R^o.

HB.instance Definition _ := @Zmodule_isLmodule.Build R R^o
  (@mul R) (@mulrA R) (@mul1r R) (@mulrDr R) (fun v a b => mulrDl a b v).

HB.instance Definition _ : Lmodule_isLalgebra R R^o :=
  Lmodule_isLalgebra.Build R R^o mulrA.

End LalgebraTheory.
End RegularLalgExports.
HB.export RegularLalgExports.

Section LalgebraTheory.

Variables (R : ringType) (A : lalgType R).
Implicit Types x y : A.

Lemma mulr_algl a x : (a *: 1) * x = a *: x.
Proof. by rewrite -scalerAl mul1r. Qed.

Section ClosedPredicates.

Variable S : {pred A}.

Definition subalg_closed := [/\ 1 \in S, linear_closed S & mulr_2closed S].

Lemma subalg_closedZ : subalg_closed -> submod_closed S.
Proof. by case=> S1 Slin _; split; rewrite // -(subrr 1) linear_closedB. Qed.

Lemma subalg_closedBM : subalg_closed -> subring_closed S.
Proof. by case=> S1 Slin SM; split=> //; apply: linear_closedB. Qed.

End ClosedPredicates.

End LalgebraTheory.

(* Morphism hierarchy. *)

Definition semi_additive (U V : nmodType) (f : U -> V) : Prop :=
  (f 0 = 0) * {morph f : x y / x + y}.

HB.mixin Record isSemiAdditive (U V : nmodType) (apply : U -> V) := {
  semi_additive_subproof : semi_additive apply;
}.

#[infer(U,V),mathcomp(axiom="semi_additive")]
HB.structure Definition Additive (U V : nmodType) :=
  {f of isSemiAdditive U V f}.

Definition additive (U V : zmodType) (f : U -> V) := {morph f : x y / x - y}.

HB.factory Record isAdditive (U V : zmodType) (apply : U -> V) := {
  additive_subproof : additive apply;
}.

HB.builders Context U V apply of isAdditive U V apply.
Local Lemma raddf0 : apply 0 = 0.
Proof. by rewrite -[0]subr0 additive_subproof subrr. Qed.

Local Lemma raddfD : {morph apply : x y / x + y}.
Proof.
move=> x y; rewrite -[y in LHS]opprK -[- y]add0r.
by rewrite !additive_subproof raddf0 sub0r opprK.
Qed.

HB.instance Definition _ := isSemiAdditive.Build U V apply (conj raddf0 raddfD).

HB.end.

Module AdditiveExports.
Module Additive.
Definition apply_deprecated (U V : nmodType) (phUV : phant (U -> V)) :=
  @Additive.sort U V.
#[deprecated(since="mathcomp 2.0", note="Use Additive.sort instead.")]
Notation apply := apply_deprecated.
End Additive.
Notation "{ 'additive' U -> V }" := (Additive.type U%type V%type) : type_scope.
#[deprecated(since="mathcomp 2.0.0", note="Use GRing.Additive.clone instead.")]
Notation "[ 'additive' 'of' f 'as' g ]" := (Additive.clone _ _ f%function g)
  (at level 0, format "[ 'additive'  'of'  f  'as'  g ]") : form_scope.
#[deprecated(since="mathcomp 2.0.0", note="Use GRing.Additive.clone instead.")]
Notation "[ 'additive' 'of' f ]" := (Additive.clone _ _ f%function _)
  (at level 0, format "[ 'additive'  'of'  f ]") : form_scope.
End AdditiveExports.
HB.export AdditiveExports.

(* Lifted additive operations. *)
Section LiftedNmod.
Variables (U : Type) (V : nmodType).
Definition null_fun_head (phV : phant V) of U : V := let: Phant := phV in 0.
Definition add_fun (f g : U -> V) x := f x + g x.
End LiftedNmod.
Section LiftedZmod.
Variables (U : Type) (V : zmodType).
Definition sub_fun (f g : U -> V) x := f x - g x.
Definition opp_fun (f : U -> V) x := - f x.
End LiftedZmod.

(* Lifted multiplication. *)
Section LiftedSemiRing.
Variables (R : semiRingType) (T : Type).
Implicit Type f : T -> R.
Definition mull_fun a f x := a * f x.
Definition mulr_fun a f x := f x * a.
Definition mul_fun f g x := f x * g x.
End LiftedSemiRing.

(* Lifted linear operations. *)
Section LiftedScale.
Variables (R : ringType) (U : Type) (V : lmodType R) (A : lalgType R).
Definition scale_fun a (f : U -> V) x := a *: f x.
Definition in_alg_head (phA : phant A) k : A := let: Phant := phA in k%:A.
End LiftedScale.

Notation null_fun V := (null_fun_head (Phant V)) (only parsing).
(* The real in_alg notation is declared after GRing.Theory so that at least *)
(* in Coq 8.2 it gets precedence when GRing.Theory is not imported.         *)
Local Notation in_alg_loc A := (in_alg_head (Phant A)) (only parsing).

Local Notation "\0" := (null_fun _) : ring_scope.
Local Notation "f \+ g" := (add_fun f g) : ring_scope.
Local Notation "f \- g" := (sub_fun f g) : ring_scope.
Local Notation "\- f" := (opp_fun f) : ring_scope.
Local Notation "a \*: f" := (scale_fun a f) : ring_scope.
Local Notation "x \*o f" := (mull_fun x f) : ring_scope.
Local Notation "x \o* f" := (mulr_fun x f) : ring_scope.
Local Notation "f \* g" := (mul_fun f g) : ring_scope.

Arguments add_fun {_ _} f g _ /.
Arguments sub_fun {_ _} f g _ /.
Arguments opp_fun {_ _} f _ /.
Arguments mull_fun {_ _}  a f _ /.
Arguments mulr_fun {_ _} a f _ /.
Arguments scale_fun {_ _ _} a f _ /.
Arguments mul_fun {_ _} f g _ /.

Section AdditiveTheory.

Section Properties.

Variables (U V : nmodType) (k : unit) (f : {additive U -> V}).

Lemma raddf0 : f 0 = 0.
Proof. exact: semi_additive_subproof.1. Qed.

Lemma raddf_eq0 x : injective f -> (f x == 0) = (x == 0).
Proof. by move=> /inj_eq <-; rewrite raddf0. Qed.

Lemma raddfD : {morph f : x y / x + y}.
Proof. exact: semi_additive_subproof.2. Qed.

Lemma raddfMn n : {morph f : x / x *+ n}.
Proof. by elim: n => [|n IHn] x /=; rewrite ?raddf0 // !mulrS raddfD IHn. Qed.

Lemma raddf_sum I r (P : pred I) E :
  f (\sum_(i <- r | P i) E i) = \sum_(i <- r | P i) f (E i).
Proof. exact: (big_morph f raddfD raddf0). Qed.

Lemma can2_semi_additive f' : cancel f f' -> cancel f' f -> semi_additive f'.
Proof.
move=> fK f'K.
by split=> [|x y]; apply: (canLR fK); rewrite ?raddf0// raddfD !f'K.
Qed.

End Properties.

Section SemiRingProperties.

Variables (R S : semiRingType) (f : {additive R -> S}).

Lemma raddfMnat n x : f (n%:R * x) = n%:R * f x.
Proof. by rewrite !mulr_natl raddfMn. Qed.

End SemiRingProperties.

Section AddFun.

Variables (U V W : nmodType).
Variables (f g : {additive V -> W}) (h : {additive U -> V}).

Fact idfun_is_semi_additive : semi_additive (@idfun U).
Proof. by []. Qed.
#[export]
HB.instance Definition _ := isSemiAdditive.Build U U idfun
  idfun_is_semi_additive.

Fact comp_is_semi_additive : semi_additive (f \o h).
Proof. by split=> [|x y]; rewrite /= ?raddf0// !raddfD. Qed.
#[export]
HB.instance Definition _ := isSemiAdditive.Build U W (f \o h)
  comp_is_semi_additive.

Fact null_fun_is_semi_additive : semi_additive (\0 : U -> V).
Proof. by split=> // x y /=; rewrite addr0. Qed.
#[export]
HB.instance Definition _ := isSemiAdditive.Build U V \0
  null_fun_is_semi_additive.

Fact add_fun_is_semi_additive : semi_additive (f \+ g).
Proof.
by split=> [|x y]; rewrite /= ?raddf0 ?addr0// !raddfD addrCA -!addrA addrCA.
Qed.
#[export]
HB.instance Definition _ := isSemiAdditive.Build V W (f \+ g)
  add_fun_is_semi_additive.

End AddFun.

Section MulFun.

Variables (R : semiRingType) (U : nmodType) (a : R) (f : {additive U -> R}).

Fact mull_fun_is_semi_additive : semi_additive (a \*o f).
Proof. by split=> [|x y]; rewrite /= ?raddf0 ?mulr0// raddfD mulrDr. Qed.
#[export]
HB.instance Definition _ := isSemiAdditive.Build U R (a \*o f)
  mull_fun_is_semi_additive.

Fact mulr_fun_is_semi_additive : semi_additive (a \o* f).
Proof. by split=> [|x y]; rewrite /= ?raddf0 ?mul0r// raddfD mulrDl. Qed.
#[export]
HB.instance Definition _ := isSemiAdditive.Build U R (a \o* f)
  mulr_fun_is_semi_additive.

End MulFun.

Section Properties.

Variables (U V : zmodType) (k : unit) (f : {additive U -> V}).

Lemma raddfN : {morph f : x / - x}.
Proof.
move=> x.
by rewrite -[LHS]addr0 -(subrr (f x)) addrA -raddfD addNr raddf0 sub0r.
Qed.

Lemma raddfB : {morph f : x y / x - y}.
Proof. by move=> x y; rewrite raddfD -raddfN. Qed.

Lemma raddf_inj : (forall x, f x = 0 -> x = 0) -> injective f.
Proof. by move=> fI x y eqxy; apply/subr0_eq/fI; rewrite raddfB eqxy subrr. Qed.

Lemma raddfMNn n : {morph f : x / x *- n}.
Proof. by move=> x /=; rewrite raddfN raddfMn. Qed.

Lemma can2_additive f' : cancel f f' -> cancel f' f -> additive f'.
Proof. by move=> fK f'K x y /=; apply: (canLR fK); rewrite raddfB !f'K. Qed.

End Properties.

Section RingProperties.

Variables (R S : ringType) (f : {additive R -> S}).

Lemma raddfMsign n x : f ((-1) ^+ n * x) = (-1) ^+ n * f x.
Proof. by rewrite !(mulr_sign, =^~ signr_odd) (fun_if f) raddfN. Qed.

Variables (U : lmodType R) (V : lmodType S) (h : {additive U -> V}).

Lemma raddfZnat n u : h (n%:R *: u) = n%:R *: h u.
Proof. by rewrite !scaler_nat raddfMn. Qed.

Lemma raddfZsign n u : h ((-1) ^+ n *: u) = (-1) ^+ n *: h u.
Proof. by rewrite !(scaler_sign, =^~ signr_odd) (fun_if h) raddfN. Qed.

End RingProperties.

Section AddFun.

Variables (U V W : zmodType) (f g : {additive V -> W}) (h : {additive U -> V}).

Fact opp_is_additive : additive (-%R : U -> U).
Proof. by move=> x y; rewrite /= opprD. Qed.
#[export]
HB.instance Definition _ := isAdditive.Build U U -%R opp_is_additive.

Fact sub_fun_is_additive : additive (f \- g).
Proof.
by move=> x y /=; rewrite !raddfB addrAC -!addrA -!opprD addrAC addrA.
Qed.
#[export]
HB.instance Definition _ := isAdditive.Build V W (f \- g) sub_fun_is_additive.

Fact opp_fun_is_additive : additive (\- g).
Proof. by move=> x y /=; rewrite !raddfB opprB addrC opprK. Qed.
#[export]
HB.instance Definition _ := isAdditive.Build V W (\- g) opp_fun_is_additive.

End AddFun.

Section ScaleFun.

Variables (R : ringType) (U : zmodType) (V : lmodType R).
Variables (a : R) (f : {additive U -> V}).

#[export]
HB.instance Definition _ := isAdditive.Build V V ( *:%R a) (@scalerBr R V a).
#[export]
HB.instance Definition _ := Additive.copy (a \*: f) (f \; *:%R a).

End ScaleFun.

End AdditiveTheory.

Definition multiplicative (R S : semiRingType) (f : R -> S) : Prop :=
  {morph f : x y / x * y}%R * (f 1 = 1).

HB.mixin Record isMultiplicative (R S : semiRingType) (f : R -> S) := {
  rmorphism_subproof : multiplicative f
}.

#[infer(R,S)]
HB.structure Definition RMorphism (R S : semiRingType) :=
  {f of @Additive R S f & isMultiplicative R S f}.
(* FIXME: remove the @ once
   https://github.com/math-comp/hierarchy-builder/issues/319 is fixed *)

Module RMorphismExports.
Notation "{ 'rmorphism' U -> V }" := (RMorphism.type U%type V%type)
  : type_scope.
#[deprecated(since="mathcomp 2.0.0", note="Use GRing.RMorphism.clone instead.")]
Notation "[ 'rmorphism' 'of' f 'as' g ]" := (RMorphism.clone _ _ f%function g)
  (at level 0, format "[ 'rmorphism'  'of'  f  'as'  g ]") : form_scope.
#[deprecated(since="mathcomp 2.0.0",
  note="Use GRing.RMorphism.clone instead.")]
Notation "[ 'rmorphism' 'of' f ]" := (RMorphism.clone _ _ f%function _)
  (at level 0, format "[ 'rmorphism'  'of'  f ]") : form_scope.
End RMorphismExports.
HB.export RMorphismExports.

Section RmorphismTheory.

Section Properties.

Variables (R S : semiRingType) (k : unit) (f : {rmorphism R -> S}).

Lemma rmorph0 : f 0 = 0. Proof. exact: raddf0. Qed.
Lemma rmorphD : {morph f : x y / x + y}. Proof. exact: raddfD. Qed.
Lemma rmorphMn n : {morph f : x / x *+ n}. Proof. exact: raddfMn. Qed.
Lemma rmorph_sum I r (P : pred I) E :
  f (\sum_(i <- r | P i) E i) = \sum_(i <- r | P i) f (E i).
Proof. exact: raddf_sum. Qed.

Lemma rmorphismMP : multiplicative f. Proof. exact: rmorphism_subproof. Qed.
Lemma rmorph1 : f 1 = 1. Proof. by case: rmorphismMP. Qed.
Lemma rmorphM : {morph f: x y  / x * y}. Proof. by case: rmorphismMP. Qed.

Lemma rmorph_prod I r (P : pred I) E :
  f (\prod_(i <- r | P i) E i) = \prod_(i <- r | P i) f (E i).
Proof. exact: (big_morph f rmorphM rmorph1). Qed.

Lemma rmorphXn n : {morph f : x / x ^+ n}.
Proof. by elim: n => [|n IHn] x; rewrite ?rmorph1 // !exprS rmorphM IHn. Qed.

Lemma rmorph_nat n : f n%:R = n%:R. Proof. by rewrite rmorphMn rmorph1. Qed.
<<<<<<< HEAD
Lemma rmorphN1 : f (- 1) = (- 1). Proof. by rewrite rmorphN rmorph1. Qed.

Lemma rmorph_sign n : f ((- 1) ^+ n) = (- 1) ^+ n.
Proof. by rewrite rmorphXn rmorphN1. Qed.
=======
>>>>>>> a3ddbb86

Lemma rmorph_char p : p \in [char R] -> p \in [char S].
Proof. by rewrite !inE -rmorph_nat => /andP[-> /= /eqP->]; rewrite rmorph0. Qed.

Lemma rmorph_eq_nat x n : injective f -> (f x == n%:R) = (x == n%:R).
Proof. by move/inj_eq <-; rewrite rmorph_nat. Qed.

Lemma rmorph_eq1 x : injective f -> (f x == 1) = (x == 1).
Proof. exact: rmorph_eq_nat 1%N. Qed.

Lemma can2_rmorphism f' : cancel f f' -> cancel f' f -> multiplicative f'.
Proof.
move=> fK f'K.
by split=> [x y|]; apply: (canLR fK); rewrite /= (rmorphM, rmorph1) ?f'K.
Qed.

End Properties.

Section Projections.

Variables (R S T : semiRingType).
Variables (f : {rmorphism S -> T}) (g : {rmorphism R -> S}).

Fact idfun_is_multiplicative : multiplicative (@idfun R).
Proof. by []. Qed.
#[export]
HB.instance Definition _ := isMultiplicative.Build R R idfun
  idfun_is_multiplicative.

Fact comp_is_multiplicative : multiplicative (f \o g).
Proof. by split=> [x y|] /=; rewrite ?rmorph1 ?rmorphM. Qed.
#[export]
HB.instance Definition _ := isMultiplicative.Build R T (f \o g)
  comp_is_multiplicative.

End Projections.

Section Properties.

Variables (R S : ringType) (k : unit) (f : {rmorphism R -> S}).

Lemma rmorphN : {morph f : x / - x}. Proof. exact: raddfN. Qed.
Lemma rmorphB : {morph f: x y / x - y}. Proof. exact: raddfB. Qed.
Lemma rmorphMNn n : {morph f : x / x *- n}. Proof. exact: raddfMNn. Qed.
Lemma rmorphMsign n : {morph f : x / (- 1) ^+ n * x}.
Proof. exact: raddfMsign. Qed.

Lemma rmorphN1 : f (- 1) = (- 1). Proof. by rewrite rmorphN rmorph1. Qed.

Lemma rmorph_sign n : f ((- 1) ^+ n) = (- 1) ^+ n.
Proof. by rewrite rmorphXn /= rmorphN1. Qed.

End Properties.

Section InAlgebra.

Variables (R : ringType) (A : lalgType R).

Fact in_alg_is_additive : additive (in_alg_loc A).
Proof. move=> x y; exact: scalerBl. Qed.
#[export]
HB.instance Definition _ := isAdditive.Build R A (in_alg_loc A)
  in_alg_is_additive.

Fact in_alg_is_rmorphism : multiplicative (in_alg_loc A).
Proof. by split=> [x y|] /=; rewrite ?scale1r // -scalerAl mul1r scalerA. Qed.
#[export]
HB.instance Definition _ := isMultiplicative.Build R A (in_alg_loc A)
  in_alg_is_rmorphism.

Lemma in_algE a : in_alg_loc A a = a%:A. Proof. by []. Qed.

End InAlgebra.

End RmorphismTheory.

Module Scale.

HB.mixin Record isLaw (R : ringType) (V : zmodType) (op : R -> V -> V) := {
  N1op_subproof : op (-1) =1 -%R;
  op_additive_subproof : forall a, additive (op a);
}.

#[export]
HB.structure Definition Law R V := {op of isLaw R V op}.
Definition law := Law.type.

Section ScaleLaw.

Variables (R : ringType) (V : zmodType) (s_law : law R V).
Local Notation s_op := (Law.sort s_law).

Lemma N1op : s_op (-1) =1 -%R. Proof. exact: N1op_subproof. Qed.
Fact opB a : additive (s_op a). Proof. exact: op_additive_subproof. Qed.

Variables (aR : ringType) (nu : {rmorphism aR -> R}).
Fact compN1op : (nu \; s_op) (-1) =1 -%R.
Proof. by move=> v; rewrite /= rmorphN1 N1op. Qed.

End ScaleLaw.

Module Exports. HB.reexport. End Exports.

End Scale.
Export Scale.Exports.

#[export]
HB.instance Definition _ (R : ringType) := Scale.isLaw.Build R R *%R
  (@mulN1r R) (@mulrBr R).

#[export]
HB.instance Definition _ (R : ringType) (U : lmodType R) :=
  Scale.isLaw.Build R U *:%R (@scaleN1r R U) (@scalerBr R U).

#[export]
HB.instance Definition _ (R : ringType) (V : zmodType) (s : Scale.law R V)
    (aR : ringType) (nu : {rmorphism aR -> R}) :=
  Scale.isLaw.Build aR V (nu \; s)
    (@Scale.compN1op _ _ s _ nu) (fun a => Scale.opB _ _).

#[export, non_forgetful_inheritance]
HB.instance Definition _ (R : ringType) (V : zmodType) (s : Scale.law R V) a :=
 isAdditive.Build V V (s a) (Scale.opB s a).

Definition scalable_for (R : ringType) (U : lmodType R) (V : zmodType)
    (s : R -> V -> V) (f : U -> V) :=
  forall a, {morph f : u / a *: u >-> s a u}.

HB.mixin Record isScalable (R : ringType) (U : lmodType R) (V : zmodType)
    (s : R -> V -> V) (f : U -> V) := {
  linear_subproof : scalable_for s f;
}.

#[infer(R,U,V)]
HB.structure Definition Linear (R : ringType) (U : lmodType R) (V : zmodType)
    (s : R -> V -> V) :=
  {f of @Additive U V f & isScalable R U V s f}.

Definition linear_for (R : ringType) (U : lmodType R) (V : zmodType)
    (s : R -> V -> V) (f : U -> V) :=
  forall a, {morph f : u v / a *: u + v >-> s a u + v}.

Lemma additive_linear (R : ringType) (U : lmodType R) V
  (s : Scale.law R V) (f : U -> V) : linear_for s f -> additive f.
Proof. by move=> Lsf x y; rewrite -scaleN1r addrC Lsf Scale.N1op addrC. Qed.

Lemma scalable_linear (R : ringType) (U : lmodType R) V
  (s : Scale.law R V) (f : U -> V) : linear_for s f -> scalable_for s f.
Proof.
by move=> Lsf a v; rewrite -[a *:v](addrK v) (additive_linear Lsf) Lsf addrK.
Qed.

HB.factory Record isLinear (R : ringType) (U : lmodType R) (V : zmodType)
    (s : Scale.law R V) (f : U -> V) := {
  linear_subproof : linear_for s f;
}.
HB.builders Context R U V s f of isLinear R U V s f.
HB.instance Definition _ := isAdditive.Build U V f
  (additive_linear linear_subproof).
HB.instance Definition _ := isScalable.Build R U V s f
  (scalable_linear linear_subproof).
HB.end.

Module LinearExports.
Notation scalable f := (scalable_for *:%R f).
Notation linear f := (linear_for *:%R f).
Notation scalar f := (linear_for *%R f).
Module Linear.
Section Linear.
Variables (R : ringType) (U : lmodType R) (V : zmodType) (s : R -> V -> V).
Definition apply_deprecated (phUV : phant (U -> V)) := @Linear.sort R U V s.
#[deprecated(since="mathcomp 2.0", note="Use Linear.sort instead.")]
Notation apply := apply_deprecated.
(* Support for right-to-left rewriting with the generic linearZ rule. *)
Local Notation mapUV := (Linear.type R U V s).
Definition map_class := mapUV.
Definition map_at (a : R) := mapUV.
Structure map_for a s_a := MapFor {map_for_map : mapUV; _ : s a = s_a}.
Definition unify_map_at a (f : map_at a) := MapFor f (erefl (s a)).
Structure wrapped := Wrap {unwrap : mapUV}.
Definition wrap (f : map_class) := Wrap f.
End Linear.
End Linear.
Notation "{ 'linear' U -> V | s }" := (@Linear.type _ U%type V%type s)
  : type_scope.
Notation "{ 'linear' U -> V }" := {linear U%type -> V%type | *:%R}
  : type_scope.
Notation "{ 'scalar' U }" := {linear U -> _ | *%R}
  (at level 0, format "{ 'scalar'  U }") : type_scope.
#[deprecated(since="mathcomp 2.0.0", note="Use GRing.Linear.clone instead.")]
Notation "[ 'linear' 'of' f 'as' g ]" := (Linear.clone _ _ _ _ f%function g)
  (at level 0, format "[ 'linear'  'of'  f  'as'  g ]") : form_scope.
#[deprecated(since="mathcomp 2.0.0", note="Use GRing.Linear.clone instead.")]
Notation "[ 'linear' 'of' f ]" := (Linear.clone _ _ _ _ f%function _)
  (at level 0, format "[ 'linear'  'of'  f ]") : form_scope.
(* Support for right-to-left rewriting with the generic linearZ rule. *)
Identity Coercion lineratype_id : Linear.type >-> Linear.type_.
Coercion Linear.map_for_map : Linear.map_for >-> Linear.type.
Coercion Linear.unify_map_at : Linear.map_at >-> Linear.map_for.
Canonical Linear.unify_map_at.
Coercion Linear.unwrap : Linear.wrapped >-> Linear.type.
Coercion Linear.wrap : Linear.map_class >-> Linear.wrapped.
Canonical Linear.wrap.
End LinearExports.
HB.export LinearExports.

Section LinearTheory.

Variable R : ringType.

Section GenericProperties.

Variables (U : lmodType R) (V : zmodType) (s : R -> V -> V) (k : unit).
Variable f : {linear U -> V | s}.

Lemma linear0 : f 0 = 0. Proof. exact: raddf0. Qed.
Lemma linearN : {morph f : x / - x}. Proof. exact: raddfN. Qed.
Lemma linearD : {morph f : x y / x + y}. Proof. exact: raddfD. Qed.
Lemma linearB : {morph f : x y / x - y}. Proof. exact: raddfB. Qed.
Lemma linearMn n : {morph f : x / x *+ n}. Proof. exact: raddfMn. Qed.
Lemma linearMNn n : {morph f : x / x *- n}. Proof. exact: raddfMNn. Qed.
Lemma linear_sum I r (P : pred I) E :
  f (\sum_(i <- r | P i) E i) = \sum_(i <- r | P i) f (E i).
Proof. exact: raddf_sum. Qed.

Lemma linearZ_LR : scalable_for s f. Proof. exact: linear_subproof. Qed.
Lemma linearP a : {morph f : u v / a *: u + v >-> s a u + v}.
Proof. by move=> u v /=; rewrite linearD linearZ_LR. Qed.

End GenericProperties.

Section BidirectionalLinearZ.

Variables (U : lmodType R) (V : zmodType) (s : R -> V -> V).

(*   The general form of the linearZ lemma uses some bespoke interfaces to   *)
(* allow right-to-left rewriting when a composite scaling operation such as  *)
(* conjC \; *%R has been expanded, say in a^* * f u. This redex is matched   *)
(* by using the Scale.law interface to recognize a "head" scaling operation  *)
(* h (here *%R), stow away its "scalar" c, then reconcile h c and s a, once  *)
(* s is known, that is, once the Linear.map structure for f has been found.  *)
(* In general, s and a need not be equal to h and c; indeed they need not    *)
(* have the same type! The unification is performed by the unify_map_at      *)
(* default instance for the Linear.map_for U s a h_c sub-interface of        *)
(* Linear.map; the h_c pattern uses the Scale.law structure to insure it is  *)
(* inferred when rewriting right-to-left.                                    *)
(*   The wrap on the rhs allows rewriting f (a *: b *: u) into a *: b *: f u *)
(* with rewrite !linearZ /= instead of rewrite linearZ /= linearZ /=.        *)
(* Without it, the first rewrite linearZ would produce                       *)
(*    (a *: apply (map_for_map (@check_map_at .. a f)) (b *: u)%R)%Rlin      *)
(* and matching the second rewrite LHS would bypass the unify_map_at default *)
(* instance for b, reuse the one for a, and subsequently fail to match the   *)
(* b *: u argument. The extra wrap / unwrap ensures that this can't happen.  *)
(* In the RL direction, the wrap / unwrap will be inserted on the redex side *)
(* as needed, without causing unnecessary delta-expansion: using an explicit *)
(* identity function would have Coq normalize the redex to head normal, then *)
(* reduce the identity to expose the map_for_map projection, and the         *)
(* expanded Linear.map structure would then be exposed in the result.        *)
(*   Most of this machinery will be invisible to a casual user, because all  *)
(* the projections and default instances involved are declared as coercions. *)

Variables (S : ringType) (h : Scale.law S V).

Lemma linearZ c a (h_c := h c) (f : Linear.map_for U s a h_c) u :
  f (a *: u) = h_c (Linear.wrap f u).
Proof. by rewrite linearZ_LR; case: f => f /= ->. Qed.

End BidirectionalLinearZ.

Section LmodProperties.

Variables (U V : lmodType R) (f : {linear U -> V}).

Lemma linearZZ : scalable f. Proof. exact: linearZ_LR. Qed.
Lemma linearPZ : linear f. Proof. exact: linearP. Qed.

Lemma can2_scalable f' : cancel f f' -> cancel f' f -> scalable f'.
Proof. by move=> fK f'K a x; apply: (canLR fK); rewrite linearZ_LR f'K. Qed.

Lemma can2_linear f' : cancel f f' -> cancel f' f -> linear f'.
Proof. by move=> fK f'K a x y /=; apply: (canLR fK); rewrite linearP !f'K. Qed.

End LmodProperties.

Section ScalarProperties.

Variable (U : lmodType R) (f : {scalar U}).

Lemma scalarZ : scalable_for *%R f. Proof. exact: linearZ_LR. Qed.
Lemma scalarP : scalar f. Proof. exact: linearP. Qed.

End ScalarProperties.

Section LinearLmod.

Variables (W U : lmodType R) (V : zmodType).

Section Plain.

Variable (s : R -> V -> V).
Variables (f : {linear U -> V | s}) (h : {linear W -> U}).

Lemma idfun_is_scalable : scalable (@idfun U). Proof. by []. Qed.
#[export]
HB.instance Definition _ := isScalable.Build R U U *:%R idfun idfun_is_scalable.

Lemma opp_is_scalable : scalable (-%R : U -> U).
Proof. by move=> a v /=; rewrite scalerN. Qed.
#[export]
HB.instance Definition _ := isScalable.Build R U U *:%R -%R opp_is_scalable.

Lemma comp_is_scalable : scalable_for s (f \o h).
Proof. by move=> a v /=; rewrite !linearZ_LR. Qed.
#[export]
HB.instance Definition _ := isScalable.Build R W V s (f \o h) comp_is_scalable.

End Plain.

Section Scale.

Variable (s : Scale.law R V).
Variables (f : {linear U -> V | s}) (g : {linear U -> V | s}).

Lemma null_fun_is_scalable : scalable_for s (\0 : U -> V).
Proof. by move=> a v /=; rewrite raddf0. Qed.
#[export]
HB.instance Definition _ := isScalable.Build R U V s \0 null_fun_is_scalable.

Lemma add_fun_is_scalable : scalable_for s (f \+ g).
Proof. by move=> a u; rewrite /= !linearZ_LR raddfD. Qed.
#[export]
HB.instance Definition _ := isScalable.Build R U V s (f \+ g) add_fun_is_scalable.

Lemma sub_fun_is_scalable : scalable_for s (f \- g).
Proof. by move=> a u; rewrite /= !linearZ_LR raddfB. Qed.
#[export]
HB.instance Definition _ := isScalable.Build R U V s (f \- g) sub_fun_is_scalable.

Lemma opp_fun_is_scalable : scalable_for s (\- g).
Proof. by move=> a u; rewrite /= linearZ_LR raddfN. Qed.
#[export]
HB.instance Definition _ := isScalable.Build R U V s (\- g) opp_fun_is_scalable.

End Scale.

End LinearLmod.

Section LinearLalg.

Variables (A : lalgType R) (U : lmodType R).

Variables (a : A) (f : {linear U -> A}).

Fact mulr_fun_is_scalable : scalable (a \o* f).
Proof. by move=> k x /=; rewrite linearZ scalerAl. Qed.
#[export]
HB.instance Definition _ := isScalable.Build R U A *:%R (a \o* f)
  mulr_fun_is_scalable.

End LinearLalg.

End LinearTheory.

#[infer(R,A,B)]
HB.structure Definition LRMorphism (R : ringType) (A : lalgType R) (B : ringType)
    (s : R -> B -> B) :=
  {f of @RMorphism A B f & isScalable R A B s f}.
(* FIXME: remove the @ once
   https://github.com/math-comp/hierarchy-builder/issues/319 is fixed *)

Module LRMorphismExports.
Module LRMorphism.
Definition apply_deprecated (R : ringType) (A : lalgType R) (B : ringType)
  (s : R -> B -> B) (phAB : phant (A -> B)) := @LRMorphism.sort R A B s.
#[deprecated(since="mathcomp 2.0", note="Use LRMorphism.sort instead.")]
Notation apply := apply_deprecated.
End LRMorphism.
Notation "{ 'lrmorphism' A -> B | s }" := (@LRMorphism.type _ A%type B%type s)
  : type_scope.
Notation "{ 'lrmorphism' A -> B }" := {lrmorphism A%type -> B%type | *:%R}
  : type_scope.
#[deprecated(since="mathcomp 2.0.0",
  note="Use GRing.LRMorphism.clone instead.")]
Notation "[ 'lrmorphism' 'of' f ]" := (LRMorphism.clone _ _ _ _ f%function _)
  (at level 0, format "[ 'lrmorphism'  'of'  f ]") : form_scope.
End LRMorphismExports.
HB.export LRMorphismExports.

Section LRMorphismTheory.

Variables (R : ringType) (A B : lalgType R) (C : ringType) (s : R -> C -> C).
Variables (k : unit) (f : {lrmorphism A -> B}) (g : {lrmorphism B -> C | s}).

#[export] HB.instance Definition _ := RMorphism.on (@idfun A).
#[export] HB.instance Definition _ := RMorphism.on (g \o f).

Lemma rmorph_alg a : f a%:A = a%:A.
Proof. by rewrite linearZ rmorph1. Qed.

End LRMorphismTheory.

HB.mixin Record SemiRing_hasCommutativeMul R of SemiRing R := {
  mulrC : commutative (@mul R)
}.
#[short(type="comSemiRingType")]
HB.structure Definition ComSemiRing :=
  {R of SemiRing R & SemiRing_hasCommutativeMul R}.

Module ComSemiRingExports.
Bind Scope ring_scope with ComSemiRing.sort.
#[deprecated(since="mathcomp 2.0.0",
  note="Use GRing.ComSemiRing.clone instead.")]
Notation "[ 'comSemiRingType' 'of' T 'for' cT ]" := (ComSemiRing.clone T cT)
  (at level 0, format "[ 'comSemiRingType'  'of'  T  'for'  cT ]") : form_scope.
#[deprecated(since="mathcomp 2.0.0",
  note="Use GRing.ComSemiRing.clone instead.")]
Notation "[ 'comSemiRingType' 'of' T ]" := (ComSemiRing.clone T _)
  (at level 0, format "[ 'comSemiRingType'  'of'  T ]") : form_scope.
End ComSemiRingExports.
HB.export ComSemiRingExports.

HB.factory Record Nmodule_isComSemiRing R of Nmodule R := {
  one : R;
  mul : R -> R -> R;
  mulrA : associative mul;
  mulrC : commutative mul;
  mul1r : left_id one mul;
  mulrDl : left_distributive mul add;
  mul0r : left_zero zero mul;
  oner_neq0 : one != zero
}.
HB.builders Context R of Nmodule_isComSemiRing R.
  Definition mulr1 := Monoid.mulC_id mulrC mul1r.
  Definition mulrDr := Monoid.mulC_dist mulrC mulrDl.
  Lemma mulr0 : right_zero zero mul.
  Proof. by move=> x; rewrite mulrC mul0r. Qed.
  HB.instance Definition _ := Nmodule_isSemiRing.Build R
    mulrA mul1r mulr1 mulrDl mulrDr mul0r mulr0 oner_neq0.
  HB.instance Definition _ := SemiRing_hasCommutativeMul.Build R mulrC.
HB.end.

Section ComSemiRingTheory.

Variable R : comSemiRingType.
Implicit Types x y : R.

#[export]
HB.instance Definition _ := SemiGroup.isCommutativeLaw.Build R *%R mulrC.
Lemma mulrCA : @left_commutative R R *%R. Proof. exact: mulmCA. Qed.
Lemma mulrAC : @right_commutative R R *%R. Proof. exact: mulmAC. Qed.
Lemma mulrACA : @interchange R *%R *%R. Proof. exact: mulmACA. Qed.

Lemma exprMn n : {morph (fun x => x ^+ n) : x y / x * y}.
Proof. by move=> x y; exact/exprMn_comm/mulrC. Qed.

Lemma prodrXl n I r (P : pred I) (F : I -> R) :
  \prod_(i <- r | P i) F i ^+ n = (\prod_(i <- r | P i) F i) ^+ n.
Proof. by rewrite (big_morph _ (exprMn n) (expr1n _ n)). Qed.

Lemma prodr_undup_exp_count (I : eqType) r (P : pred I) (F : I -> R) :
  \prod_(i <- undup r | P i) F i ^+ count_mem i r = \prod_(i <- r | P i) F i.
Proof. exact: big_undup_iterop_count.  Qed.

Lemma exprDn x y n :
  (x + y) ^+ n = \sum_(i < n.+1) (x ^+ (n - i) * y ^+ i) *+ 'C(n, i).
Proof. by rewrite exprDn_comm //; apply: mulrC. Qed.

Lemma sqrrD x y : (x + y) ^+ 2 = x ^+ 2 + x * y *+ 2 + y ^+ 2.
Proof. by rewrite exprDn !big_ord_recr big_ord0 /= add0r mulr1 mul1r. Qed.

End ComSemiRingTheory.

#[short(type="comRingType")]
HB.structure Definition ComRing := {R of Ring R & ComSemiRing R}.

HB.factory Record Ring_hasCommutativeMul R of Ring R := {
  mulrC : commutative (@mul R)
}.
HB.builders Context R of Ring_hasCommutativeMul R.
HB.instance Definition _ := SemiRing_hasCommutativeMul.Build R mulrC.
HB.end.

HB.factory Record Zmodule_isComRing R of Zmodule R := {
  one : R;
  mul : R -> R -> R;
  mulrA : associative mul;
  mulrC : commutative mul;
  mul1r : left_id one mul;
  mulrDl : left_distributive mul add;
  oner_neq0 : one != zero
}.
HB.builders Context R of Zmodule_isComRing R.
  Definition mulr1 := Monoid.mulC_id mulrC mul1r.
  Definition mulrDr := Monoid.mulC_dist mulrC mulrDl.
  HB.instance Definition _ := Zmodule_isRing.Build R
    mulrA mul1r mulr1 mulrDl mulrDr oner_neq0.
  HB.instance Definition _ := Ring_hasCommutativeMul.Build R mulrC.
HB.end.

Module ComRingExports.
Bind Scope ring_scope with ComRing.sort.
#[deprecated(since="mathcomp 2.0.0",
  note="Use GRing.ComSemiRing.clone instead.")]
Notation "[ 'comRingType' 'of' T 'for' cT ]" := (ComRing.clone T%type cT)
  (at level 0, format "[ 'comRingType'  'of'  T  'for'  cT ]") : form_scope.
#[deprecated(since="mathcomp 2.0.0",
  note="Use GRing.ComSemiRing.clone instead.")]
Notation "[ 'comRingType' 'of' T ]" := (ComRing.clone T%type _)
  (at level 0, format "[ 'comRingType'  'of'  T ]") : form_scope.
End ComRingExports.
HB.export ComRingExports.

Section ComRingTheory.

Variable R : comRingType.
Implicit Types x y : R.

Lemma exprBn x y n :
  (x - y) ^+ n =
     \sum_(i < n.+1) ((-1) ^+ i * x ^+ (n - i) * y ^+ i) *+ 'C(n, i).
Proof. by rewrite exprBn_comm //; apply: mulrC. Qed.

Lemma subrXX x y n :
  x ^+ n - y ^+ n = (x - y) * (\sum_(i < n) x ^+ (n.-1 - i) * y ^+ i).
Proof. by rewrite -subrXX_comm //; apply: mulrC. Qed.

Lemma sqrrB x y : (x - y) ^+ 2 = x ^+ 2 - x * y *+ 2 + y ^+ 2.
Proof. by rewrite sqrrD mulrN mulNrn sqrrN. Qed.

Lemma subr_sqr x y : x ^+ 2 - y ^+ 2 = (x - y) * (x + y).
Proof. by rewrite subrXX !big_ord_recr big_ord0 /= add0r mulr1 mul1r. Qed.

Lemma subr_sqrDB x y : (x + y) ^+ 2 - (x - y) ^+ 2 = x * y *+ 4.
Proof.
rewrite sqrrD sqrrB -!(addrAC _ (y ^+ 2)) opprB.
by rewrite addrC addrA subrK -mulrnDr.
Qed.

Section FrobeniusAutomorphism.

Variables (p : nat) (charRp : p \in [char R]).

Lemma Frobenius_aut_is_additive : additive (Frobenius_aut charRp).
Proof. move=> x y; exact: Frobenius_autB_comm (mulrC _ _). Qed.

Lemma Frobenius_aut_is_multiplicative : multiplicative (Frobenius_aut charRp).
Proof.
split=> [x y|]; first exact: Frobenius_autM_comm _ (mulrC _ _).
exact: Frobenius_aut1.
Qed.

#[export]
HB.instance Definition _ := isAdditive.Build R R (Frobenius_aut charRp)
  Frobenius_aut_is_additive.
#[export]
HB.instance Definition _ := isMultiplicative.Build R R (Frobenius_aut charRp)
  Frobenius_aut_is_multiplicative.

End FrobeniusAutomorphism.

Lemma exprDn_char x y n : [char R].-nat n -> (x + y) ^+ n = x ^+ n + y ^+ n.
Proof.
pose p := pdiv n; have [|n_gt1 charRn] := leqP n 1; first by case: (n) => [|[]].
have charRp: p \in [char R] by rewrite (pnatPpi charRn) ?pi_pdiv.
have{charRn} /p_natP[e ->]: p.-nat n by rewrite -(eq_pnat _ (charf_eq charRp)).
by elim: e => // e IHe; rewrite !expnSr !exprM IHe -Frobenius_autE rmorphD.
Qed.

Lemma rmorph_comm (S : ringType) (f : {rmorphism R -> S}) x y :
  comm (f x) (f y).
Proof. by red; rewrite -!rmorphM mulrC. Qed.

Section ScaleLinear.

Variables (U V : lmodType R) (b : R) (f : {linear U -> V}).

Lemma scale_is_scalable : scalable ( *:%R b : V -> V).
Proof. by move=> a v /=; rewrite !scalerA mulrC. Qed.
#[export]
HB.instance Definition _ := isScalable.Build R V V *:%R ( *:%R b)
  scale_is_scalable.

Lemma scale_fun_is_scalable : scalable (b \*: f).
Proof. by move=> a v /=; rewrite !linearZ. Qed.
#[export]
HB.instance Definition _ := isScalable.Build R U V *:%R (b \*: f)
  scale_fun_is_scalable.

End ScaleLinear.

End ComRingTheory.

HB.mixin Record Lalgebra_isAlgebra (R : ringType) V of Lalgebra R V := {
  scalerAr : forall k (x y : V), k *: (x * y) = x * (k *: y);
}.
#[infer(R), short(type="algType")]
HB.structure Definition Algebra (R : ringType) :=
  {A of Lalgebra_isAlgebra R A & Lalgebra R A}.

Module AlgExports.
Bind Scope ring_scope with Algebra.sort.
#[deprecated(since="mathcomp 2.0.0", note="Use GRing.Algebra.clone instead.")]
Notation "[ 'algType' R 'of' T 'for' cT ]" := (Algebra.clone R T%type cT)
  (at level 0, format "[ 'algType'  R  'of'  T  'for'  cT ]")
  : form_scope.
#[deprecated(since="mathcomp 2.0.0", note="Use GRing.Algebra.clone instead.")]
Notation "[ 'algType' R 'of' T ]" := (Algebra.clone R T%type _)
  (at level 0, format "[ 'algType'  R  'of'  T ]") : form_scope.
End AlgExports.
HB.export AlgExports.

HB.factory Record Lalgebra_isComAlgebra R V of ComRing V & Lalgebra R V := {}.
HB.builders Context (R : ringType) V of Lalgebra_isComAlgebra R V.

Lemma scalarAr k (x y : V) : k *: (x * y) = x * (k *: y).
Proof. by rewrite mulrC scalerAl mulrC. Qed.

HB.instance Definition lalgebra_is_algebra : Lalgebra_isAlgebra R V :=
  Lalgebra_isAlgebra.Build R V scalarAr.

HB.end.

#[infer(R), short(type="comAlgType")]
HB.structure Definition ComAlgebra R := {V of ComRing V & Algebra R V}.

Module ComAlgExports.
Bind Scope ring_scope with ComAlgebra.sort.
#[deprecated(since="mathcomp 2.0.0",
  note="Use GRing.ComAlgebra.clone instead.")]
Notation "[ 'comAlgType' R 'of' T ]" := (ComAlgebra.clone R T%type _)
  (at level 0, format "[ 'comAlgType'  R  'of'  T ]") : form_scope.
End ComAlgExports.
HB.export ComAlgExports.

Section AlgebraTheory.
Variables (R : comRingType) (A : algType R).
#[export]
HB.instance Definition converse_ : SemiRing_hasCommutativeMul R^c :=
  SemiRing_hasCommutativeMul.Build R^c (fun _ _ => mulrC _ _).
#[export]
HB.instance Definition regular_comSemiRingType :
  SemiRing_hasCommutativeMul R^o := ComSemiRing.on R^o.
#[export]
HB.instance Definition regular_comAlgType : Lalgebra_isComAlgebra R R^o :=
  Lalgebra_isComAlgebra.Build R R^o.
End AlgebraTheory.

Section AlgebraTheory.

Variables (R : comRingType) (A : algType R).
Implicit Types (k : R) (x y : A).

Lemma scalerCA k x y : k *: x * y = x * (k *: y).
Proof. by rewrite -scalerAl scalerAr. Qed.

Lemma mulr_algr a x : x * a%:A = a *: x.
Proof. by rewrite -scalerAr mulr1. Qed.

Lemma comm_alg a x : comm a%:A x.
Proof. by rewrite /comm mulr_algr mulr_algl. Qed.

Lemma exprZn k x n : (k *: x) ^+ n = k ^+ n *: x ^+ n.
Proof.
elim: n => [|n IHn]; first by rewrite !expr0 scale1r.
by rewrite !exprS IHn -scalerA scalerAr scalerAl.
Qed.

Lemma scaler_prod I r (P : pred I) (F : I -> R) (G : I -> A) :
  \prod_(i <- r | P i) (F i *: G i) =
    \prod_(i <- r | P i) F i *: \prod_(i <- r | P i) G i.
Proof.
elim/big_rec3: _ => [|i x a _ _ ->]; first by rewrite scale1r.
by rewrite -scalerAl -scalerAr scalerA.
Qed.

Lemma scaler_prodl (I : finType) (S : pred I) (F : I -> A) k :
  \prod_(i in S) (k *: F i)  = k ^+ #|S| *: \prod_(i in S) F i.
Proof. by rewrite scaler_prod prodr_const. Qed.

Lemma scaler_prodr (I : finType) (S : pred I) (F : I -> R) x :
  \prod_(i in S) (F i *: x)  = \prod_(i in S) F i *: x ^+ #|S|.
Proof. by rewrite scaler_prod prodr_const. Qed.

Variables (U : lmodType R) (a : A) (f : {linear U -> A}).

Lemma mull_fun_is_scalable : scalable (a \*o f).
Proof. by move=> k x /=; rewrite linearZ scalerAr. Qed.
#[export]
HB.instance Definition _ := isScalable.Build R U A *:%R (a \*o f)
  mull_fun_is_scalable.

End AlgebraTheory.

HB.mixin Record Ring_hasMulInverse R of Ring R := {
  unit_subdef : pred R;
  inv : R -> R;
  mulVr_subproof : {in unit_subdef, left_inverse 1 inv *%R};
  divrr_subproof : {in unit_subdef, right_inverse 1 inv *%R};
  unitrP_subproof : forall x y, y * x = 1 /\ x * y = 1 -> unit_subdef x;
  invr_out_subproof : {in [predC unit_subdef], inv =1 id}
}.
#[short(type="unitRingType")]
HB.structure Definition UnitRing := {R of Ring_hasMulInverse R & Ring R}.

Module UnitRingExports.
Bind Scope ring_scope with UnitRing.sort.
#[deprecated(since="mathcomp 2.0.0", note="Use GRing.UnitRing.clone instead.")]
Notation "[ 'unitRingType' 'of' T 'for' cT ]" := (UnitRing.clone T%type cT)
  (at level 0, format "[ 'unitRingType'  'of'  T  'for'  cT ]") : form_scope.
#[deprecated(since="mathcomp 2.0.0", note="Use GRing.UnitRing.clone instead.")]
Notation "[ 'unitRingType' 'of' T ]" := (UnitRing.clone T%type _)
  (at level 0, format "[ 'unitRingType'  'of'  T ]") : form_scope.
End UnitRingExports.
HB.export UnitRingExports.

Definition unit_pred {R : unitRingType} :=
  Eval cbv [ unit_subdef Ring_hasMulInverse.unit_subdef ] in
    (fun u : R => unit_subdef u).
Arguments unit_pred _ _ /.
Definition unit {R : unitRingType} := [qualify a u : R | unit_pred u].

Local Notation "x ^-1" := (inv x).
Local Notation "x / y" := (x * y^-1).
Local Notation "x ^- n" := ((x ^+ n)^-1).

Section UnitRingTheory.

Variable R : unitRingType.
Implicit Types x y : R.

Lemma divrr : {in unit, right_inverse 1 (@inv R) *%R}.
Proof. exact: divrr_subproof. Qed.
Definition mulrV := divrr.

Lemma mulVr : {in unit, left_inverse 1 (@inv R) *%R}.
Proof. exact: mulVr_subproof. Qed.

Lemma invr_out x : x \isn't a unit -> x^-1 = x.
Proof. exact: invr_out_subproof. Qed.

Lemma unitrP x : reflect (exists y, y * x = 1 /\ x * y = 1) (x \is a unit).
Proof.
apply: (iffP idP) => [Ux | []]; last exact: unitrP_subproof.
by exists x^-1; rewrite divrr ?mulVr.
Qed.

Lemma mulKr : {in unit, left_loop (@inv R) *%R}.
Proof. by move=> x Ux y; rewrite mulrA mulVr ?mul1r. Qed.

Lemma mulVKr : {in unit, rev_left_loop (@inv R) *%R}.
Proof. by move=> x Ux y; rewrite mulrA mulrV ?mul1r. Qed.

Lemma mulrK : {in unit, right_loop (@inv R) *%R}.
Proof. by move=> x Ux y; rewrite -mulrA divrr ?mulr1. Qed.

Lemma mulrVK : {in unit, rev_right_loop (@inv R) *%R}.
Proof. by move=> x Ux y; rewrite -mulrA mulVr ?mulr1. Qed.
Definition divrK := mulrVK.

Lemma mulrI : {in @unit R, right_injective *%R}.
Proof. by move=> x Ux; apply: can_inj (mulKr Ux). Qed.

Lemma mulIr : {in @unit R, left_injective *%R}.
Proof. by move=> x Ux; apply: can_inj (mulrK Ux). Qed.

(* Due to noncommutativity, fractions are inverted. *)
Lemma telescope_prodr n m (f : nat -> R) :
    (forall k, n < k < m -> f k \is a unit) -> n < m ->
  \prod_(n <= k < m) (f k / f k.+1) = f n / f m.
Proof.
move=> Uf ltnm; rewrite (telescope_big (fun i j => f i / f j)) ?ltnm//.
by move=> k ltnkm /=; rewrite mulrA divrK// Uf.
Qed.

Lemma telescope_prodr_eq n m (f u : nat -> R) : n < m ->
    (forall k, n < k < m -> f k \is a unit) ->
    (forall k, (n <= k < m)%N -> u k = f k / f k.+1) ->
  \prod_(n <= k < m) u k = f n / f m.
Proof.
by move=> ? ? uE; under eq_big_nat do rewrite uE //=; exact: telescope_prodr.
Qed.

Lemma commrV x y : comm x y -> comm x y^-1.
Proof.
have [Uy cxy | /invr_out-> //] := boolP (y \in unit).
by apply: (canLR (mulrK Uy)); rewrite -mulrA cxy mulKr.
Qed.

Lemma unitrE x : (x \is a unit) = (x / x == 1).
Proof.
apply/idP/eqP=> [Ux | xx1]; first exact: divrr.
by apply/unitrP; exists x^-1; rewrite -commrV.
Qed.

Lemma invrK : involutive (@inv R).
Proof.
move=> x; case Ux: (x \in unit); last by rewrite !invr_out ?Ux.
rewrite -(mulrK Ux _^-1) -mulrA commrV ?mulKr //.
by apply/unitrP; exists x; rewrite divrr ?mulVr.
Qed.

Lemma invr_inj : injective (@inv R).
Proof. exact: inv_inj invrK. Qed.

Lemma unitrV x : (x^-1 \in unit) = (x \in unit).
Proof. by rewrite !unitrE invrK commrV. Qed.

Lemma unitr1 : 1 \in @unit R.
Proof. by apply/unitrP; exists 1; rewrite mulr1. Qed.

Lemma invr1 : 1^-1 = 1 :> R.
Proof. by rewrite -{2}(mulVr unitr1) mulr1. Qed.

Lemma div1r x : 1 / x = x^-1. Proof. by rewrite mul1r. Qed.
Lemma divr1 x : x / 1 = x. Proof. by rewrite invr1 mulr1. Qed.

Lemma natr_div m d :
  d %| m -> d%:R \is a @unit R -> (m %/ d)%:R = m%:R / d%:R :> R.
Proof.
by rewrite dvdn_eq => /eqP def_m unit_d; rewrite -{2}def_m natrM mulrK.
Qed.

Lemma divrI : {in unit, right_injective (fun x y => x / y)}.
Proof. by move=> x /mulrI/inj_comp; apply; apply: invr_inj. Qed.

Lemma divIr : {in unit, left_injective (fun x y => x / y)}.
Proof. by move=> x; rewrite -unitrV => /mulIr. Qed.

Lemma unitr0 : (0 \is a @unit R) = false.
Proof. by apply/unitrP=> [[x [_ /esym/eqP]]]; rewrite mul0r oner_eq0. Qed.

Lemma invr0 : 0^-1 = 0 :> R.
Proof. by rewrite invr_out ?unitr0. Qed.

Lemma unitrN1 : -1 \is a @unit R.
Proof. by apply/unitrP; exists (-1); rewrite mulrNN mulr1. Qed.

Lemma invrN1 : (-1)^-1 = -1 :> R.
Proof. by rewrite -{2}(divrr unitrN1) mulN1r opprK. Qed.

Lemma invr_sign n : ((-1) ^- n) = (-1) ^+ n :> R.
Proof. by rewrite -signr_odd; case: (odd n); rewrite (invr1, invrN1). Qed.

Lemma unitrMl x y : y \is a unit -> (x * y \is a unit) = (x \is a unit).
Proof.
move=> Uy; wlog Ux: x y Uy / x \is a unit => [WHxy|].
  by apply/idP/idP=> Ux; first rewrite -(mulrK Uy x); rewrite WHxy ?unitrV.
rewrite Ux; apply/unitrP; exists (y^-1 * x^-1).
by rewrite -!mulrA mulKr ?mulrA ?mulrK ?divrr ?mulVr.
Qed.

Lemma unitrMr x y : x \is a unit -> (x * y \is a unit) = (y \is a unit).
Proof.
move=> Ux; apply/idP/idP=> [Uxy | Uy]; last by rewrite unitrMl.
by rewrite -(mulKr Ux y) unitrMl ?unitrV.
Qed.

Lemma invrM : {in unit &, forall x y, (x * y)^-1 = y^-1 * x^-1}.
Proof.
move=> x y Ux Uy; have Uxy: (x * y \in unit) by rewrite unitrMl.
by apply: (mulrI Uxy); rewrite divrr ?mulrA ?mulrK ?divrr.
Qed.

Lemma unitrM_comm x y :
  comm x y -> (x * y \is a unit) = (x \is a unit) && (y \is a unit).
Proof.
move=> cxy; apply/idP/andP=> [Uxy | [Ux Uy]]; last by rewrite unitrMl.
suffices Ux: x \in unit by rewrite unitrMr in Uxy.
apply/unitrP; case/unitrP: Uxy => z [zxy xyz]; exists (y * z).
rewrite mulrA xyz -{1}[y]mul1r -{1}zxy cxy -!mulrA (mulrA x) (mulrA _ z) xyz.
by rewrite mul1r -cxy.
Qed.

Lemma unitrX x n : x \is a unit -> x ^+ n \is a unit.
Proof.
by move=> Ux; elim: n => [|n IHn]; rewrite ?unitr1 // exprS unitrMl.
Qed.

Lemma unitrX_pos x n : n > 0 -> (x ^+ n \in unit) = (x \in unit).
Proof.
case: n => // n _; rewrite exprS unitrM_comm; last exact: commrX.
by case Ux: (x \is a unit); rewrite // unitrX.
Qed.

Lemma exprVn x n : x^-1 ^+ n = x ^- n.
Proof.
elim: n => [|n IHn]; first by rewrite !expr0 ?invr1.
case Ux: (x \is a unit); first by rewrite exprSr exprS IHn -invrM // unitrX.
by rewrite !invr_out ?unitrX_pos ?Ux.
Qed.

Lemma exprB m n x : n <= m -> x \is a unit -> x ^+ (m - n) = x ^+ m / x ^+ n.
Proof. by move/subnK=> {2}<- Ux; rewrite exprD mulrK ?unitrX. Qed.

Lemma invr_neq0 x : x != 0 -> x^-1 != 0.
Proof.
move=> nx0; case Ux: (x \is a unit); last by rewrite invr_out ?Ux.
by apply/eqP=> x'0; rewrite -unitrV x'0 unitr0 in Ux.
Qed.

Lemma invr_eq0 x : (x^-1 == 0) = (x == 0).
Proof. by apply: negb_inj; apply/idP/idP; move/invr_neq0; rewrite ?invrK. Qed.

Lemma invr_eq1 x : (x^-1 == 1) = (x == 1).
Proof. by rewrite (inv_eq invrK) invr1. Qed.

Lemma rev_unitrP (x y : R^c) : y * x = 1 /\ x * y = 1 -> x \is a unit.
Proof. by case=> [yx1 xy1]; apply/unitrP; exists y. Qed.

End UnitRingTheory.

Arguments invrK {R}.
Arguments invr_inj {R} [x1 x2].
Arguments telescope_prodr_eq {R n m} f u.

Module RegularConverseUnitRingExports.
Section UnitRingTheory.
Variable R : unitRingType.
Implicit Types x y : R.

HB.instance Definition xxx1 : Ring_hasMulInverse R^c :=
  Ring_hasMulInverse.Build R^c (@mulrV R) (@mulVr R) (@rev_unitrP R) (@invr_out R).
HB.instance Definition xxx2 : Ring_hasMulInverse R^o :=
  UnitRing.on R^o.
End UnitRingTheory.
End RegularConverseUnitRingExports.
HB.export RegularConverseUnitRingExports.

Section UnitRingClosedPredicates.

Variable R : unitRingType.
Implicit Types x y : R.

Variables S : {pred R}.

Definition invr_closed := {in S, forall x, x^-1 \in S}.
Definition divr_2closed := {in S &, forall x y, x / y \in S}.
Definition divr_closed := 1 \in S /\ divr_2closed.
Definition sdivr_closed := -1 \in S /\ divr_2closed.
Definition divring_closed := [/\ 1 \in S, subr_2closed S & divr_2closed].

Lemma divr_closedV : divr_closed -> invr_closed.
Proof. by case=> S1 Sdiv x Sx; rewrite -[x^-1]mul1r Sdiv. Qed.

Lemma divr_closedM : divr_closed -> mulr_closed S.
Proof.
by case=> S1 Sdiv; split=> // x y Sx Sy; rewrite -[y]invrK -[y^-1]mul1r !Sdiv.
Qed.

Lemma sdivr_closed_div : sdivr_closed -> divr_closed.
Proof. by case=> SN1 Sdiv; split; rewrite // -(divrr (@unitrN1 _)) Sdiv. Qed.

Lemma sdivr_closedM : sdivr_closed -> smulr_closed S.
Proof.
by move=> Sdiv; have [_ SM] := divr_closedM (sdivr_closed_div Sdiv); case: Sdiv.
Qed.

Lemma divring_closedBM : divring_closed -> subring_closed S.
Proof. by case=> S1 SB Sdiv; split=> //; case: divr_closedM. Qed.

Lemma divring_closed_div : divring_closed -> sdivr_closed.
Proof.
case=> S1 SB Sdiv; split; rewrite ?zmod_closedN //.
exact/subring_closedB/divring_closedBM.
Qed.

End UnitRingClosedPredicates.

Section UnitRingMorphism.

Variables (R S : unitRingType) (f : {rmorphism R -> S}).

Lemma rmorph_unit x : x \in unit -> f x \in unit.
Proof.
case/unitrP=> y [yx1 xy1]; apply/unitrP.
by exists (f y); rewrite -!rmorphM // yx1 xy1 rmorph1.
Qed.

Lemma rmorphV : {in unit, {morph f: x / x^-1}}.
Proof.
move=> x Ux; rewrite /= -[(f x)^-1]mul1r.
by apply: (canRL (mulrK (rmorph_unit Ux))); rewrite -rmorphM mulVr ?rmorph1.
Qed.

Lemma rmorph_div x y : y \in unit -> f (x / y) = f x / f y.
Proof. by move=> Uy; rewrite rmorphM /= rmorphV. Qed.

End UnitRingMorphism.

#[short(type="comUnitRingType")]
HB.structure Definition ComUnitRing := {R of ComRing R & UnitRing R}.

Module ComUnitRingExports.
Bind Scope ring_scope with ComUnitRing.sort.
#[deprecated(since="mathcomp 2.0.0",
  note="Use GRing.ComUnitRing.clone instead.")]
Notation "[ 'comUnitRingType' 'of' T ]" := (ComUnitRing.clone T%type _)
  (at level 0, format "[ 'comUnitRingType'  'of'  T ]") : form_scope.
End ComUnitRingExports.
HB.export ComUnitRingExports.

(* TODO_HB: fix the name (was ComUnitRingMixin) *)
HB.factory Record ComRing_hasMulInverse R of ComRing R := {
  unit : {pred R};
  inv : R -> R;
  mulVx : {in unit, left_inverse 1 inv *%R};
  unitPl : forall x y, y * x = 1 -> unit x;
  invr_out : {in [predC unit], inv =1 id}
}.

HB.builders Context R of ComRing_hasMulInverse R.

Fact mulC_mulrV : {in unit, right_inverse 1 inv *%R}.
Proof. by move=> x Ux /=; rewrite mulrC mulVx. Qed.

Fact mulC_unitP x y : y * x = 1 /\ x * y = 1 -> unit x.
Proof. by case=> yx _; apply: unitPl yx. Qed.

HB.instance Definition mulinverse : Ring_hasMulInverse R :=
  Ring_hasMulInverse.Build R mulVx mulC_mulrV mulC_unitP invr_out.

HB.end.

#[infer(R), short(type="unitAlgType")]
HB.structure Definition UnitAlgebra R := {V of Algebra R V & UnitRing V}.

Module UnitAlgebraExports.
Bind Scope ring_scope with UnitAlgebra.sort.
#[deprecated(since="mathcomp 2.0.0",
  note="Use GRing.UnitAlgebra.clone instead.")]
Notation "[ 'unitAlgType' R 'of' T ]" := (UnitAlgebra.clone R T%type _)
  (at level 0, format "[ 'unitAlgType'  R  'of'  T ]") : form_scope.
End UnitAlgebraExports.
HB.export UnitAlgebraExports.

#[infer(R), short(type="comUnitAlgType")]
HB.structure Definition ComUnitAlgebra R := {V of ComAlgebra R V & UnitRing V}.

Module ComUnitAlgebraExports.
Bind Scope ring_scope with UnitAlgebra.sort.
#[deprecated(since="mathcomp 2.0.0",
  note="Use GRing.ComUnitAlgebra.clone instead.")]
Notation "[ 'comUnitAlgType' R 'of' T ]" := (ComUnitAlgebra.clone R T%type _)
  (at level 0, format "[ 'comUnitAlgType'  R  'of'  T ]") : form_scope.
End ComUnitAlgebraExports.
HB.export ComUnitAlgebraExports.

Section ComUnitRingTheory.

Variable R : comUnitRingType.
Implicit Types x y : R.

Lemma unitrM x y : (x * y \in unit) = (x \in unit) && (y \in unit).
Proof. exact/unitrM_comm/mulrC. Qed.

Lemma unitrPr x : reflect (exists y, x * y = 1) (x \in unit).
Proof.
by apply: (iffP (unitrP x)) => [[y []] | [y]]; exists y; rewrite // mulrC.
Qed.

Lemma mulr1_eq x y : x * y = 1 -> x^-1 = y.
Proof.
by move=> xy_eq1; rewrite -[LHS]mulr1 -xy_eq1; apply/mulKr/unitrPr; exists y.
Qed.

Lemma divr1_eq x y : x / y = 1 -> x = y. Proof. by move/mulr1_eq/invr_inj. Qed.

Lemma divKr x : x \is a unit -> {in unit, involutive (fun y => x / y)}.
Proof. by move=> Ux y Uy; rewrite /= invrM ?unitrV // invrK mulrC divrK. Qed.

Lemma expr_div_n x y n : (x / y) ^+ n = x ^+ n / y ^+ n.
Proof. by rewrite exprMn exprVn. Qed.

End ComUnitRingTheory.

Module RegularConverseComUnitRingExports.
Section ComUnitRingTheory.

Variable R : comUnitRingType.
Implicit Types x y : R.

(* TODO: HB.recover_all_instances (R^o). *)
HB.instance Definition _ : Ring_hasMulInverse (R^c) := xxx1 R.
HB.instance Definition _ : Ring_hasMulInverse (R^o) := xxx2 R.
End ComUnitRingTheory.
End RegularConverseComUnitRingExports.
HB.export RegularConverseComUnitRingExports.

Section UnitAlgebraTheory.

Variable (R : comUnitRingType) (A : unitAlgType R).
Implicit Types (k : R) (x y : A).

Lemma scaler_injl : {in unit, @right_injective R A A *:%R}.
Proof.
move=> k Uk x1 x2 Hx1x2.
by rewrite -[x1]scale1r -(mulVr Uk) -scalerA Hx1x2 scalerA mulVr // scale1r.
Qed.

Lemma scaler_unit k x : k \in unit -> (k *: x \in unit) = (x \in unit).
Proof.
move=> Uk; apply/idP/idP=> [Ukx | Ux]; apply/unitrP; last first.
  exists (k^-1 *: x^-1).
  by rewrite -!scalerAl -!scalerAr !scalerA !mulVr // !mulrV // scale1r.
exists (k *: (k *: x)^-1); split.
  apply: (mulrI Ukx).
  by rewrite mulr1 mulrA -scalerAr mulrV // -scalerAl mul1r.
apply: (mulIr Ukx).
by rewrite mul1r -mulrA -scalerAl mulVr // -scalerAr mulr1.
Qed.

Lemma invrZ k x : k \in unit -> x \in unit -> (k *: x)^-1 = k^-1 *: x^-1.
Proof.
move=> Uk Ux; have Ukx: (k *: x \in unit) by rewrite scaler_unit.
apply: (mulIr Ukx).
by rewrite mulVr // -scalerAl -scalerAr scalerA !mulVr // scale1r.
Qed.

Section ClosedPredicates.

Variables S : {pred A}.

Definition divalg_closed := [/\ 1 \in S, linear_closed S & divr_2closed S].

Lemma divalg_closedBdiv : divalg_closed -> divring_closed S.
Proof. by case=> S1 /linear_closedB. Qed.

Lemma divalg_closedZ : divalg_closed -> subalg_closed S.
Proof. by case=> S1 Slin Sdiv; split=> //; have [] := @divr_closedM A S. Qed.

End ClosedPredicates.

End UnitAlgebraTheory.

Module ClosedExports.

Notation oppr_closed := oppr_closed.
Notation addr_closed := addr_closed.
Notation mulr_closed := mulr_closed.
Notation zmod_closed := zmod_closed.
Notation smulr_closed := smulr_closed.
Notation invr_closed := invr_closed.
Notation divr_closed := divr_closed.
Notation scaler_closed := scaler_closed.
Notation linear_closed := linear_closed.
Notation submod_closed := submod_closed.
Notation semiring_closed := semiring_closed.
Notation subring_closed := subring_closed.
Notation sdivr_closed := sdivr_closed.
Notation subalg_closed := subalg_closed.
Notation divring_closed := divring_closed.
Notation divalg_closed := divalg_closed.

Coercion zmod_closedD : zmod_closed >-> addr_closed.
Coercion zmod_closedN : zmod_closed >-> oppr_closed.
Coercion smulr_closedN : smulr_closed >-> oppr_closed.
Coercion smulr_closedM : smulr_closed >-> mulr_closed.
Coercion divr_closedV : divr_closed >-> invr_closed.
Coercion divr_closedM : divr_closed >-> mulr_closed.
Coercion submod_closedZ : submod_closed >-> scaler_closed.
Coercion submod_closedB : submod_closed >-> zmod_closed.
Coercion semiring_closedD : semiring_closed >-> addr_closed.
Coercion semiring_closedM : semiring_closed >-> mulr_closed.
Coercion subring_closedB : subring_closed >-> zmod_closed.
Coercion subring_closedM : subring_closed >-> smulr_closed.
Coercion subring_closed_semi : subring_closed >-> semiring_closed.
Coercion sdivr_closedM : sdivr_closed >-> smulr_closed.
Coercion sdivr_closed_div : sdivr_closed >-> divr_closed.
Coercion subalg_closedZ : subalg_closed >-> submod_closed.
Coercion subalg_closedBM : subalg_closed >-> subring_closed.
Coercion divring_closedBM : divring_closed >-> subring_closed.
Coercion divring_closed_div : divring_closed >-> sdivr_closed.
Coercion divalg_closedZ : divalg_closed >-> subalg_closed.
Coercion divalg_closedBdiv : divalg_closed >-> divring_closed.

End ClosedExports.

(* Reification of the theory of rings with units, in named style  *)
Section TermDef.

Variable R : Type.

Inductive term : Type :=
| Var of nat
| Const of R
| NatConst of nat
| Add of term & term
| Opp of term
| NatMul of term & nat
| Mul of term & term
| Inv of term
| Exp of term & nat.

Inductive formula : Type :=
| Bool of bool
| Equal of term & term
| Unit of term
| And of formula & formula
| Or of formula & formula
| Implies of formula & formula
| Not of formula
| Exists of nat & formula
| Forall of nat & formula.

End TermDef.

Bind Scope term_scope with term.
Bind Scope term_scope with formula.
Arguments Add {R} t1%T t2%T.
Arguments Opp {R} t1%T.
Arguments NatMul {R} t1%T n%N.
Arguments Mul {R} t1%T t2%T.
Arguments Inv {R} t1%T.
Arguments Exp {R} t1%T n%N.
Arguments Equal {R} t1%T t2%T.
Arguments Unit {R} t1%T.
Arguments And {R} f1%T f2%T.
Arguments Or {R} f1%T f2%T.
Arguments Implies {R} f1%T f2%T.
Arguments Not {R} f1%T.
Arguments Exists {R} i%N f1%T.
Arguments Forall {R} i%N f1%T.

Arguments Bool {R} b.
Arguments Const {R} x.

Notation True := (Bool true).
Notation False := (Bool false).

Local Notation "''X_' i" := (Var _ i) : term_scope.
Local Notation "n %:R" := (NatConst _ n) : term_scope.
Local Notation "x %:T" := (Const x) : term_scope.
Local Notation "0" := 0%:R%T : term_scope.
Local Notation "1" := 1%:R%T : term_scope.
Local Infix "+" := Add : term_scope.
Local Notation "- t" := (Opp t) : term_scope.
Local Notation "t - u" := (Add t (- u)) : term_scope.
Local Infix "*" := Mul : term_scope.
Local Infix "*+" := NatMul : term_scope.
Local Notation "t ^-1" := (Inv t) : term_scope.
Local Notation "t / u" := (Mul t u^-1) : term_scope.
Local Infix "^+" := Exp : term_scope.
Local Infix "==" := Equal : term_scope.
Local Infix "/\" := And : term_scope.
Local Infix "\/" := Or : term_scope.
Local Infix "==>" := Implies : term_scope.
Local Notation "~ f" := (Not f) : term_scope.
Local Notation "x != y" := (Not (x == y)) : term_scope.
Local Notation "''exists' ''X_' i , f" := (Exists i f) : term_scope.
Local Notation "''forall' ''X_' i , f" := (Forall i f) : term_scope.

Section Substitution.

Variable R : Type.

Fixpoint tsubst (t : term R) (s : nat * term R) :=
  match t with
  | 'X_i => if i == s.1 then s.2 else t
  | _%:T | _%:R => t
  | t1 + t2 => tsubst t1 s + tsubst t2 s
  | - t1 => - tsubst t1 s
  | t1 *+ n => tsubst t1 s *+ n
  | t1 * t2 => tsubst t1 s * tsubst t2 s
  | t1^-1 => (tsubst t1 s)^-1
  | t1 ^+ n => tsubst t1 s ^+ n
  end%T.

Fixpoint fsubst (f : formula R) (s : nat * term R) :=
  match f with
  | Bool _ => f
  | t1 == t2 => tsubst t1 s == tsubst t2 s
  | Unit t1 => Unit (tsubst t1 s)
  | f1 /\ f2 => fsubst f1 s /\ fsubst f2 s
  | f1 \/ f2 => fsubst f1 s \/ fsubst f2 s
  | f1 ==> f2 => fsubst f1 s ==> fsubst f2 s
  | ~ f1 => ~ fsubst f1 s
  | ('exists 'X_i, f1) => 'exists 'X_i, if i == s.1 then f1 else fsubst f1 s
  | ('forall 'X_i, f1) => 'forall 'X_i, if i == s.1 then f1 else fsubst f1 s
  end%T.

End Substitution.

Section EvalTerm.

Variable R : unitRingType.

(* Evaluation of a reified term into R a ring with units *)
Fixpoint eval (e : seq R) (t : term R) {struct t} : R :=
  match t with
  | ('X_i)%T => e`_i
  | (x%:T)%T => x
  | (n%:R)%T => n%:R
  | (t1 + t2)%T => eval e t1 + eval e t2
  | (- t1)%T => - eval e t1
  | (t1 *+ n)%T => eval e t1 *+ n
  | (t1 * t2)%T => eval e t1 * eval e t2
  | t1^-1%T => (eval e t1)^-1
  | (t1 ^+ n)%T => eval e t1 ^+ n
  end.

Definition same_env (e e' : seq R) := nth 0 e =1 nth 0 e'.

Lemma eq_eval e e' t : same_env e e' -> eval e t = eval e' t.
Proof. by move=> eq_e; elim: t => //= t1 -> // t2 ->. Qed.

Lemma eval_tsubst e t s :
  eval e (tsubst t s) = eval (set_nth 0 e s.1 (eval e s.2)) t.
Proof.
case: s => i u; elim: t => //=; do 2?[move=> ? -> //] => j.
by rewrite nth_set_nth /=; case: (_ == _).
Qed.

(* Evaluation of a reified formula *)
Fixpoint holds (e : seq R) (f : formula R) {struct f} : Prop :=
  match f with
  | Bool b => b
  | (t1 == t2)%T => eval e t1 = eval e t2
  | Unit t1 => eval e t1 \in unit
  | (f1 /\ f2)%T => holds e f1 /\ holds e f2
  | (f1 \/ f2)%T => holds e f1 \/ holds e f2
  | (f1 ==> f2)%T => holds e f1 -> holds e f2
  | (~ f1)%T => ~ holds e f1
  | ('exists 'X_i, f1)%T => exists x, holds (set_nth 0 e i x) f1
  | ('forall 'X_i, f1)%T => forall x, holds (set_nth 0 e i x) f1
  end.

Lemma same_env_sym e e' : same_env e e' -> same_env e' e.
Proof. exact: fsym. Qed.

(* Extensionality of formula evaluation *)
Lemma eq_holds e e' f : same_env e e' -> holds e f -> holds e' f.
Proof.
pose sv := set_nth (0 : R).
have eq_i i v e1 e2: same_env e1 e2 -> same_env (sv e1 i v) (sv e2 i v).
  by move=> eq_e j; rewrite !nth_set_nth /= eq_e.
elim: f e e' => //=.
- by move=> t1 t2 e e' eq_e; rewrite !(eq_eval _ eq_e).
- by move=> t e e' eq_e; rewrite (eq_eval _ eq_e).
- by move=> f1 IH1 f2 IH2 e e' eq_e; move/IH2: (eq_e); move/IH1: eq_e; tauto.
- by move=> f1 IH1 f2 IH2 e e' eq_e; move/IH2: (eq_e); move/IH1: eq_e; tauto.
- by move=> f1 IH1 f2 IH2 e e' eq_e f12; move/IH1: (same_env_sym eq_e); eauto.
- by move=> f1 IH1 e e'; move/same_env_sym; move/IH1; tauto.
- by move=> i f1 IH1 e e'; move/(eq_i i)=> eq_e [x f_ex]; exists x; eauto.
by move=> i f1 IH1 e e'; move/(eq_i i); eauto.
Qed.

(* Evaluation and substitution by a constant *)
Lemma holds_fsubst e f i v :
  holds e (fsubst f (i, v%:T)%T) <-> holds (set_nth 0 e i v) f.
Proof.
elim: f e => //=; do [
  by move=> *; rewrite !eval_tsubst
| move=> f1 IHf1 f2 IHf2 e; move: (IHf1 e) (IHf2 e); tauto
| move=> f IHf e; move: (IHf e); tauto
| move=> j f IHf e].
- case eq_ji: (j == i); first rewrite (eqP eq_ji).
    by split=> [] [x f_x]; exists x; rewrite set_set_nth eqxx in f_x *.
  split=> [] [x f_x]; exists x; move: f_x; rewrite set_set_nth eq_sym eq_ji;
     have:= IHf (set_nth 0 e j x); tauto.
case eq_ji: (j == i); first rewrite (eqP eq_ji).
  by split=> [] f_ x; move: (f_ x); rewrite set_set_nth eqxx.
split=> [] f_ x; move: (IHf (set_nth 0 e j x)) (f_ x);
  by rewrite set_set_nth eq_sym eq_ji; tauto.
Qed.

(* Boolean test selecting terms in the language of rings *)
Fixpoint rterm (t : term R) :=
  match t with
  | _^-1 => false
  | t1 + t2 | t1 * t2 => rterm t1 && rterm t2
  | - t1 | t1 *+ _ | t1 ^+ _ => rterm t1
  | _ => true
  end%T.

(* Boolean test selecting formulas in the theory of rings *)
Fixpoint rformula (f : formula R) :=
  match f with
  | Bool _ => true
  | t1 == t2 => rterm t1 && rterm t2
  | Unit t1 => false
  | f1 /\ f2 | f1 \/ f2 | f1 ==> f2 => rformula f1 && rformula f2
  | ~ f1 | ('exists 'X__, f1) | ('forall 'X__, f1) => rformula f1
  end%T.

(* Upper bound of the names used in a term *)
Fixpoint ub_var (t : term R) :=
  match t with
  | 'X_i => i.+1
  | t1 + t2 | t1 * t2 => maxn (ub_var t1) (ub_var t2)
  | - t1 | t1 *+ _ | t1 ^+ _ | t1^-1 => ub_var t1
  | _ => 0%N
  end%T.

(* Replaces inverses in the term t by fresh variables, accumulating the *)
(* substitution. *)
Fixpoint to_rterm (t : term R) (r : seq (term R)) (n : nat) {struct t} :=
  match t with
  | t1^-1 =>
    let: (t1', r1) := to_rterm t1 r n in
      ('X_(n + size r1), rcons r1 t1')
  | t1 + t2 =>
    let: (t1', r1) := to_rterm t1 r n in
    let: (t2', r2) := to_rterm t2 r1 n in
      (t1' + t2', r2)
  | - t1 =>
   let: (t1', r1) := to_rterm t1 r n in
     (- t1', r1)
  | t1 *+ m =>
   let: (t1', r1) := to_rterm t1 r n in
     (t1' *+ m, r1)
  | t1 * t2 =>
    let: (t1', r1) := to_rterm t1 r n in
    let: (t2', r2) := to_rterm t2 r1 n in
      (Mul t1' t2', r2)
  | t1 ^+ m =>
       let: (t1', r1) := to_rterm t1 r n in
     (t1' ^+ m, r1)
  | _ => (t, r)
  end%T.

Lemma to_rterm_id t r n : rterm t -> to_rterm t r n = (t, r).
Proof.
elim: t r n => //.
- by move=> t1 IHt1 t2 IHt2 r n /= /andP[rt1 rt2]; rewrite {}IHt1 // IHt2.
- by move=> t IHt r n /= rt; rewrite {}IHt.
- by move=> t IHt r n m /= rt; rewrite {}IHt.
- by move=> t1 IHt1 t2 IHt2 r n /= /andP[rt1 rt2]; rewrite {}IHt1 // IHt2.
- by move=> t IHt r n m /= rt; rewrite {}IHt.
Qed.

(* A ring formula stating that t1 is equal to 0 in the ring theory. *)
(* Also applies to non commutative rings.                           *)
Definition eq0_rform t1 :=
  let m := ub_var t1 in
  let: (t1', r1) := to_rterm t1 [::] m in
  let fix loop r i := match r with
  | [::] => t1' == 0
  | t :: r' =>
    let f := 'X_i * t == 1 /\ t * 'X_i == 1 in
     'forall 'X_i, (f \/ 'X_i == t /\ ~ ('exists 'X_i,  f)) ==> loop r' i.+1
  end%T
  in loop r1 m.

(* Transformation of a formula in the theory of rings with units into an *)
(* equivalent formula in the sub-theory of rings.                        *)
Fixpoint to_rform f :=
  match f with
  | Bool b => f
  | t1 == t2 => eq0_rform (t1 - t2)
  | Unit t1 => eq0_rform (t1 * t1^-1 - 1)
  | f1 /\ f2 => to_rform f1 /\ to_rform f2
  | f1 \/ f2 =>  to_rform f1 \/ to_rform f2
  | f1 ==> f2 => to_rform f1 ==> to_rform f2
  | ~ f1 => ~ to_rform f1
  | ('exists 'X_i, f1) => 'exists 'X_i, to_rform f1
  | ('forall 'X_i, f1) => 'forall 'X_i, to_rform f1
  end%T.

(* The transformation gives a ring formula. *)
Lemma to_rform_rformula f : rformula (to_rform f).
Proof.
suffices eq0_ring t1: rformula (eq0_rform t1) by elim: f => //= => f1 ->.
rewrite /eq0_rform; move: (ub_var t1) => m; set tr := _ m.
suffices: all rterm (tr.1 :: tr.2).
  case: tr => {}t1 r /= /andP[t1_r].
  by elim: r m => [|t r IHr] m; rewrite /= ?andbT // => /andP[->]; apply: IHr.
have: all rterm [::] by [].
rewrite {}/tr; elim: t1 [::] => //=.
- move=> t1 IHt1 t2 IHt2 r.
  move/IHt1; case: to_rterm => {r IHt1}t1 r /= /andP[t1_r].
  move/IHt2; case: to_rterm => {r IHt2}t2 r /= /andP[t2_r].
  by rewrite t1_r t2_r.
- by move=> t1 IHt1 r /IHt1; case: to_rterm.
- by move=> t1 IHt1 n r /IHt1; case: to_rterm.
- move=> t1 IHt1 t2 IHt2 r.
  move/IHt1; case: to_rterm => {r IHt1}t1 r /= /andP[t1_r].
  move/IHt2; case: to_rterm => {r IHt2}t2 r /= /andP[t2_r].
  by rewrite t1_r t2_r.
- move=> t1 IHt1 r.
  by move/IHt1; case: to_rterm => {r IHt1}t1 r /=; rewrite all_rcons.
- by move=> t1 IHt1 n r /IHt1; case: to_rterm.
Qed.

(* Correctness of the transformation. *)
Lemma to_rformP e f : holds e (to_rform f) <-> holds e f.
Proof.
suffices{e f} equal0_equiv e t1 t2:
  holds e (eq0_rform (t1 - t2)) <-> (eval e t1 == eval e t2).
- elim: f e => /=; try tauto.
  + move=> t1 t2 e.
    by split; [move/equal0_equiv/eqP | move/eqP/equal0_equiv].
  + by move=> t1 e; rewrite unitrE; apply: equal0_equiv.
  + by move=> f1 IHf1 f2 IHf2 e; move: (IHf1 e) (IHf2 e); tauto.
  + by move=> f1 IHf1 f2 IHf2 e; move: (IHf1 e) (IHf2 e); tauto.
  + by move=> f1 IHf1 f2 IHf2 e; move: (IHf1 e) (IHf2 e); tauto.
  + by move=> f1 IHf1 e; move: (IHf1 e); tauto.
  + by move=> n f1 IHf1 e; split=> [] [x] /IHf1; exists x.
  + by move=> n f1 IHf1 e; split=> Hx x; apply/IHf1.
rewrite -(add0r (eval e t2)) -(can2_eq (subrK _) (addrK _)).
rewrite -/(eval e (t1 - t2)); move: (t1 - t2)%T => {t1 t2} t.
have sub_var_tsubst s t0: s.1 >= ub_var t0 -> tsubst t0 s = t0.
  elim: t0 {t} => //=.
  - by move=> n; case: ltngtP.
  - by move=> t1 IHt1 t2 IHt2; rewrite geq_max => /andP[/IHt1-> /IHt2->].
  - by move=> t1 IHt1 /IHt1->.
  - by move=> t1 IHt1 n /IHt1->.
  - by move=> t1 IHt1 t2 IHt2; rewrite geq_max => /andP[/IHt1-> /IHt2->].
  - by move=> t1 IHt1 /IHt1->.
  - by move=> t1 IHt1 n /IHt1->.
pose fix rsub t' m r : term R :=
  if r is u :: r' then tsubst (rsub t' m.+1 r') (m, u^-1)%T else t'.
pose fix ub_sub m r : Prop :=
  if r is u :: r' then ub_var u <= m /\ ub_sub m.+1 r' else true.
suffices{t} rsub_to_r t r0 m: m >= ub_var t -> ub_sub m r0 ->
  let: (t', r) := to_rterm t r0 m in
  [/\ take (size r0) r = r0,
      ub_var t' <= m + size r, ub_sub m r & rsub t' m r = t].
- have:= rsub_to_r t [::] _ (leqnn _); rewrite /eq0_rform.
  case: (to_rterm _ _ _) => [t1' r1] [//|_ _ ub_r1 def_t].
  rewrite -{2}def_t {def_t}.
  elim: r1 (ub_var t) e ub_r1 => [|u r1 IHr1] m e /= => [_|[ub_u ub_r1]].
    by split=> /eqP.
  rewrite eval_tsubst /=; set y := eval e u; split=> t_eq0.
    apply/IHr1=> //; apply: t_eq0.
    rewrite nth_set_nth /= eqxx -(eval_tsubst e u (m, Const _)).
    rewrite sub_var_tsubst //= -/y.
    case Uy: (y \in unit); [left | right]; first by rewrite mulVr ?divrr.
    split=> [|[z]]; first by rewrite invr_out ?Uy.
    rewrite nth_set_nth /= eqxx.
    rewrite -!(eval_tsubst _ _ (m, Const _)) !sub_var_tsubst // -/y => yz1.
    by case/unitrP: Uy; exists z.
  move=> x def_x; apply/IHr1=> //; suff ->: x = y^-1 by []; move: def_x.
  rewrite nth_set_nth /= eqxx -(eval_tsubst e u (m, Const _)).
  rewrite sub_var_tsubst //= -/y; case=> [[xy1 yx1] | [xy nUy]].
    by rewrite -[y^-1]mul1r -[1]xy1 mulrK //; apply/unitrP; exists x.
  rewrite invr_out //; apply/unitrP=> [[z yz1]]; case: nUy; exists z.
  rewrite nth_set_nth /= eqxx -!(eval_tsubst _ _ (m, _%:T)%T).
  by rewrite !sub_var_tsubst.
have rsub_id r t0 n: ub_var t0 <= n -> rsub t0 n r = t0.
  by elim: r n => //= t1 r IHr n let0n; rewrite IHr ?sub_var_tsubst ?leqW.
have rsub_acc r s t1 m1:
  ub_var t1 <= m1 + size r -> rsub t1 m1 (r ++ s) = rsub t1 m1 r.
  elim: r t1 m1 => [|t1 r IHr] t2 m1 /=; first by rewrite addn0; apply: rsub_id.
  by move=> letmr; rewrite IHr ?addSnnS.
elim: t r0 m => /=; try do [
  by move=> n r m hlt hub; rewrite take_size (ltn_addr _ hlt) rsub_id
| by move=> n r m hlt hub; rewrite leq0n take_size rsub_id
| move=> t1 IHt1 t2 IHt2 r m; rewrite geq_max; case/andP=> hub1 hub2 hmr;
  case: to_rterm {hub1 hmr}(IHt1 r m hub1 hmr) => t1' r1;
  case=> htake1 hub1' hsub1 <-;
  case: to_rterm {IHt2 hub2 hsub1}(IHt2 r1 m hub2 hsub1) => t2' r2 /=;
  rewrite geq_max; case=> htake2 -> hsub2 /= <-;
  rewrite -{1 2}(cat_take_drop (size r1) r2) htake2; set r3 := drop _ _;
  rewrite size_cat addnA (leq_trans _ (leq_addr _ _)) //;
  split=> {hsub2}//;
   first by [rewrite takel_cat // -htake1 size_take geq_min leqnn orbT];
  rewrite -(rsub_acc r1 r3 t1') {hub1'}// -{htake1}htake2 {r3}cat_take_drop;
  by elim: r2 m => //= u r2 IHr2 m; rewrite IHr2
| do [ move=> t1 IHt1 r m; do 2!move=> /IHt1{}IHt1
     | move=> t1 IHt1 n r m; do 2!move=> /IHt1{}IHt1];
  case: to_rterm IHt1 => t1' r1 [-> -> hsub1 <-]; split=> {hsub1}//;
  by elim: r1 m => //= u r1 IHr1 m; rewrite IHr1].
move=> t1 IH r m letm /IH {IH} /(_ letm) {letm}.
case: to_rterm => t1' r1 /= [def_r ub_t1' ub_r1 <-].
rewrite size_rcons addnS leqnn -{1}cats1 takel_cat ?def_r; last first.
  by rewrite -def_r size_take geq_min leqnn orbT.
elim: r1 m ub_r1 ub_t1' {def_r} => /= [|u r1 IHr1] m => [_|[->]].
  by rewrite addn0 eqxx.
by rewrite -addSnnS => /IHr1 IH /IH[_ _ ub_r1 ->].
Qed.

(* Boolean test selecting formulas which describe a constructible set, *)
(* i.e. formulas without quantifiers.                                  *)

(* The quantifier elimination check. *)
Fixpoint qf_form (f : formula R) :=
  match f with
  | Bool _ | _ == _ | Unit _ => true
  | f1 /\ f2 | f1 \/ f2 | f1 ==> f2 => qf_form f1 && qf_form f2
  | ~ f1 => qf_form f1
  | _ => false
  end%T.

(* Boolean holds predicate for quantifier free formulas *)
Definition qf_eval e := fix loop (f : formula R) : bool :=
  match f with
  | Bool b => b
  | t1 == t2 => (eval e t1 == eval e t2)%bool
  | Unit t1 => eval e t1 \in unit
  | f1 /\ f2 => loop f1 && loop f2
  | f1 \/ f2 => loop f1 || loop f2
  | f1 ==> f2 => (loop f1 ==> loop f2)%bool
  | ~ f1 => ~~ loop f1
  |_ => false
  end%T.

(* qf_eval is equivalent to holds *)
Lemma qf_evalP e f : qf_form f -> reflect (holds e f) (qf_eval e f).
Proof.
elim: f => //=; try by move=> *; apply: idP.
- by move=> t1 t2 _; apply: eqP.
- move=> f1 IHf1 f2 IHf2 /= /andP[/IHf1[] f1T]; last by right; case.
  by case/IHf2; [left | right; case].
- move=> f1 IHf1 f2 IHf2 /= /andP[/IHf1[] f1F]; first by do 2 left.
  by case/IHf2; [left; right | right; case].
- move=> f1 IHf1 f2 IHf2 /= /andP[/IHf1[] f1T]; last by left.
  by case/IHf2; [left | right; move/(_ f1T)].
by move=> f1 IHf1 /IHf1[]; [right | left].
Qed.

Implicit Type bc : seq (term R) * seq (term R).

(* Quantifier-free formula are normalized into DNF. A DNF is *)
(* represented by the type seq (seq (term R) * seq (term R)), where we *)
(* separate positive and negative literals *)

(* DNF preserving conjunction *)
Definition and_dnf bcs1 bcs2 :=
  \big[cat/nil]_(bc1 <- bcs1)
     map (fun bc2 => (bc1.1 ++ bc2.1, bc1.2 ++ bc2.2)) bcs2.

(* Computes a DNF from a qf ring formula *)
Fixpoint qf_to_dnf (f : formula R) (neg : bool) {struct f} :=
  match f with
  | Bool b => if b (+) neg then [:: ([::], [::])] else [::]
  | t1 == t2 => [:: if neg then ([::], [:: t1 - t2]) else ([:: t1 - t2], [::])]
  | f1 /\ f2 => (if neg then cat else and_dnf) [rec f1, neg] [rec f2, neg]
  | f1 \/ f2 => (if neg then and_dnf else cat) [rec f1, neg] [rec f2, neg]
  | f1 ==> f2 => (if neg then and_dnf else cat) [rec f1, ~~ neg] [rec f2, neg]
  | ~ f1 => [rec f1, ~~ neg]
  | _ =>  if neg then [:: ([::], [::])] else [::]
  end%T where "[ 'rec' f , neg ]" := (qf_to_dnf f neg).

(* Conversely, transforms a DNF into a formula *)
Definition dnf_to_form :=
  let pos_lit t := And (t == 0) in let neg_lit t := And (t != 0) in
  let cls bc := Or (foldr pos_lit True bc.1 /\ foldr neg_lit True bc.2) in
  foldr cls False.

(* Catenation of dnf is the Or of formulas *)
Lemma cat_dnfP e bcs1 bcs2 :
  qf_eval e (dnf_to_form (bcs1 ++ bcs2))
    = qf_eval e (dnf_to_form bcs1 \/ dnf_to_form bcs2).
Proof.
by elim: bcs1 => //= bc1 bcs1 IH1; rewrite -orbA; congr orb; rewrite IH1.
Qed.

(* and_dnf is the And of formulas *)
Lemma and_dnfP e bcs1 bcs2 :
  qf_eval e (dnf_to_form (and_dnf bcs1 bcs2))
   = qf_eval e (dnf_to_form bcs1 /\ dnf_to_form bcs2).
Proof.
elim: bcs1 => [|bc1 bcs1 IH1] /=; first by rewrite /and_dnf big_nil.
rewrite /and_dnf big_cons -/(and_dnf bcs1 bcs2) cat_dnfP  /=.
rewrite {}IH1 /= andb_orl; congr orb.
elim: bcs2 bc1 {bcs1} => [|bc2 bcs2 IH] bc1 /=; first by rewrite andbF.
rewrite {}IH /= andb_orr; congr orb => {bcs2}.
suffices aux (l1 l2 : seq (term R)) g : let redg := foldr (And \o g) True in
  qf_eval e (redg (l1 ++ l2)) = qf_eval e (redg l1 /\ redg l2)%T.
+ by rewrite 2!aux /= 2!andbA -andbA -andbCA andbA andbCA andbA.
by elim: l1 => [| t1 l1 IHl1] //=; rewrite -andbA IHl1.
Qed.

Lemma qf_to_dnfP e :
  let qev f b := qf_eval e (dnf_to_form (qf_to_dnf f b)) in
  forall f, qf_form f && rformula f -> qev f false = qf_eval e f.
Proof.
move=> qev; have qevT f: qev f true = ~~ qev f false.
  rewrite {}/qev; elim: f => //=; do [by case | move=> f1 IH1 f2 IH2 | ].
  - by move=> t1 t2; rewrite !andbT !orbF.
  - by rewrite and_dnfP cat_dnfP negb_and -IH1 -IH2.
  - by rewrite and_dnfP cat_dnfP negb_or -IH1 -IH2.
  - by rewrite and_dnfP cat_dnfP /= negb_or IH1 -IH2 negbK.
  by move=> t1 ->; rewrite negbK.
rewrite /qev; elim=> //=; first by case.
- by move=> t1 t2 _; rewrite subr_eq0 !andbT orbF.
- move=> f1 IH1 f2 IH2; rewrite andbCA -andbA andbCA andbA; case/andP.
  by rewrite and_dnfP /= => /IH1-> /IH2->.
- move=> f1 IH1 f2 IH2; rewrite andbCA -andbA andbCA andbA; case/andP.
  by rewrite cat_dnfP /= => /IH1-> => /IH2->.
- move=> f1 IH1 f2 IH2; rewrite andbCA -andbA andbCA andbA; case/andP.
  by rewrite cat_dnfP /= [qf_eval _ _]qevT -implybE => /IH1 <- /IH2->.
by move=> f1 IH1 /IH1 <-; rewrite -qevT.
Qed.

Lemma dnf_to_form_qf bcs : qf_form (dnf_to_form bcs).
Proof.
by elim: bcs => //= [[clT clF] _ ->] /=; elim: clT => //=; elim: clF.
Qed.

Definition dnf_rterm cl := all rterm cl.1 && all rterm cl.2.

Lemma qf_to_dnf_rterm f b : rformula f -> all dnf_rterm (qf_to_dnf f b).
Proof.
set ok := all dnf_rterm.
have cat_ok bcs1 bcs2: ok bcs1 -> ok bcs2 -> ok (bcs1 ++ bcs2).
  by move=> ok1 ok2; rewrite [ok _]all_cat; apply/andP.
have and_ok bcs1 bcs2: ok bcs1 -> ok bcs2 -> ok (and_dnf bcs1 bcs2).
  rewrite /and_dnf unlock; elim: bcs1 => //= cl1 bcs1 IH1; rewrite -andbA.
  case/and3P=> ok11 ok12 ok1 ok2; rewrite cat_ok ?{}IH1 {bcs1 ok1}//.
  elim: bcs2 ok2 => //= cl2 bcs2 IH2 /andP[ok2 /IH2->].
  by rewrite /dnf_rterm !all_cat ok11 ok12 /= !andbT.
elim: f b => //=; [ by do 2!case | | | | | by auto | | ];
  try by repeat case/andP || intro; case: ifP; auto.
by rewrite /dnf_rterm => ?? [] /= ->.
Qed.

Lemma dnf_to_rform bcs : rformula (dnf_to_form bcs) = all dnf_rterm bcs.
Proof.
elim: bcs => //= [[cl1 cl2] bcs ->]; rewrite {2}/dnf_rterm /=; congr (_ && _).
by congr andb; [elim: cl1 | elim: cl2] => //= t cl ->; rewrite andbT.
Qed.

Section If.

Variables (pred_f then_f else_f : formula R).

Definition If := (pred_f /\ then_f \/ ~ pred_f /\ else_f)%T.

Lemma If_form_qf :
  qf_form pred_f -> qf_form then_f -> qf_form else_f -> qf_form If.
Proof. by move=> /= -> -> ->. Qed.

Lemma If_form_rf :
  rformula pred_f -> rformula then_f -> rformula else_f -> rformula If.
Proof. by move=> /= -> -> ->. Qed.

Lemma eval_If e :
  let ev := qf_eval e in ev If = (if ev pred_f then ev then_f else ev else_f).
Proof. by rewrite /=; case: ifP => _; rewrite ?orbF. Qed.

End If.

Section Pick.

Variables (I : finType) (pred_f then_f : I -> formula R) (else_f : formula R).

Definition Pick :=
  \big[Or/False]_(p : {ffun pred I})
    ((\big[And/True]_i (if p i then pred_f i else ~ pred_f i))
    /\ (if pick p is Some i then then_f i else else_f))%T.

Lemma Pick_form_qf :
   (forall i, qf_form (pred_f i)) ->
   (forall i, qf_form (then_f i)) ->
    qf_form else_f ->
  qf_form Pick.
Proof.
move=> qfp qft qfe; have mA := (big_morph qf_form) true andb.
rewrite mA // big1 //= => p _.
rewrite mA // big1 => [|i _]; first by case: pick.
by rewrite fun_if if_same /= qfp.
Qed.

Lemma eval_Pick e (qev := qf_eval e) :
  let P i := qev (pred_f i) in
  qev Pick = (if pick P is Some i then qev (then_f i) else qev else_f).
Proof.
move=> P; rewrite ((big_morph qev) false orb) //= big_orE /=.
apply/existsP/idP=> [[p] | true_at_P].
  rewrite ((big_morph qev) true andb) //= big_andE /=.
  case/andP=> /forallP-eq_p_P.
  rewrite (@eq_pick _ _ P) => [|i]; first by case: pick.
  by move/(_ i): eq_p_P => /=; case: (p i) => //= /negPf.
exists [ffun i => P i] => /=; apply/andP; split.
  rewrite ((big_morph qev) true andb) //= big_andE /=.
  by apply/forallP=> i; rewrite /= ffunE; case Pi: (P i) => //=; apply: negbT.
rewrite (@eq_pick _ _ P) => [|i]; first by case: pick true_at_P.
by rewrite ffunE.
Qed.

End Pick.

Section MultiQuant.

Variable f : formula R.
Implicit Types (I : seq nat) (e : seq R).

Lemma foldExistsP I e :
  (exists2 e', {in [predC I], same_env e e'} & holds e' f)
    <-> holds e (foldr Exists f I).
Proof.
elim: I e => /= [|i I IHi] e.
  by split=> [[e' eq_e] |]; [apply: eq_holds => i; rewrite eq_e | exists e].
split=> [[e' eq_e f_e'] | [x]]; last set e_x := set_nth 0 e i x.
  exists e'`_i; apply/IHi; exists e' => // j.
  by have:= eq_e j; rewrite nth_set_nth /= !inE; case: eqP => // ->.
case/IHi=> e' eq_e f_e'; exists e' => // j.
by have:= eq_e j; rewrite nth_set_nth /= !inE; case: eqP.
Qed.

Lemma foldForallP I e :
  (forall e', {in [predC I], same_env e e'} -> holds e' f)
    <-> holds e (foldr Forall f I).
Proof.
elim: I e => /= [|i I IHi] e.
  by split=> [|f_e e' eq_e]; [apply | apply: eq_holds f_e => i; rewrite eq_e].
split=> [f_e' x | f_e e' eq_e]; first set e_x := set_nth 0 e i x.
  apply/IHi=> e' eq_e; apply: f_e' => j.
  by have:= eq_e j; rewrite nth_set_nth /= !inE; case: eqP.
move/IHi: (f_e e'`_i); apply=> j.
by have:= eq_e j; rewrite nth_set_nth /= !inE; case: eqP => // ->.
Qed.

End MultiQuant.

End EvalTerm.

Prenex Implicits dnf_rterm.

Definition integral_domain_axiom (R : ringType) :=
  forall x y : R, x * y = 0 -> (x == 0) || (y == 0).

HB.mixin Record ComUnitRing_isIntegral R of ComUnitRing R := {
  mulf_eq0_subproof : integral_domain_axiom R;
}.

#[mathcomp(axiom="integral_domain_axiom"), short(type="idomainType")]
HB.structure Definition IntegralDomain :=
  {R of ComUnitRing_isIntegral R & ComUnitRing R}.

Module IntegralDomainExports.
Bind Scope ring_scope with IntegralDomain.sort.
#[deprecated(since="mathcomp 2.0.0",
  note="Use GRing.IntegralDomain.clone instead.")]
Notation "[ 'idomainType' 'of' T 'for' cT ]" := (IntegralDomain.clone T%type cT)
  (at level 0, format "[ 'idomainType'  'of'  T  'for'  cT ]") : form_scope.
#[deprecated(since="mathcomp 2.0.0",
  note="Use GRing.IntegralDomain.clone instead.")]
Notation "[ 'idomainType' 'of' T ]" := (IntegralDomain.clone T%type _)
  (at level 0, format "[ 'idomainType'  'of'  T ]") : form_scope.
End IntegralDomainExports.
HB.export IntegralDomainExports.

Section IntegralDomainTheory.

Variable R : idomainType.
Implicit Types x y : R.

Lemma mulf_eq0 x y : (x * y == 0) = (x == 0) || (y == 0).
Proof.
apply/eqP/idP; first exact: mulf_eq0_subproof.
by case/pred2P=> ->; rewrite (mulr0, mul0r).
Qed.

Lemma prodf_eq0 (I : finType) (P : pred I) (F : I -> R) :
  reflect (exists2 i, P i & (F i == 0)) (\prod_(i | P i) F i == 0).
Proof.
apply: (iffP idP) => [|[i Pi /eqP Fi0]]; last first.
  by rewrite (bigD1 i) //= Fi0 mul0r.
elim: (index_enum _) => [|i r IHr]; first by rewrite big_nil oner_eq0.
rewrite big_cons /=; have [Pi | _] := ifP; last exact: IHr.
by rewrite mulf_eq0; case/orP=> // Fi0; exists i.
Qed.

Lemma prodf_seq_eq0 I r (P : pred I) (F : I -> R) :
  (\prod_(i <- r | P i) F i == 0) = has (fun i => P i && (F i == 0)) r.
Proof. by rewrite (big_morph _ mulf_eq0 (oner_eq0 _)) big_has_cond. Qed.

Lemma mulf_neq0 x y : x != 0 -> y != 0 -> x * y != 0.
Proof. by move=> x0 y0; rewrite mulf_eq0; apply/norP. Qed.

Lemma prodf_neq0 (I : finType) (P : pred I) (F : I -> R) :
  reflect (forall i, P i -> (F i != 0)) (\prod_(i | P i) F i != 0).
Proof. by rewrite (sameP (prodf_eq0 _ _) exists_inP); apply: exists_inPn. Qed.

Lemma prodf_seq_neq0 I r (P : pred I) (F : I -> R) :
  (\prod_(i <- r | P i) F i != 0) = all (fun i => P i ==> (F i != 0)) r.
Proof.
rewrite prodf_seq_eq0 -all_predC; apply: eq_all => i /=.
by rewrite implybE negb_and.
Qed.

Lemma expf_eq0 x n : (x ^+ n == 0) = (n > 0) && (x == 0).
Proof.
elim: n => [|n IHn]; first by rewrite oner_eq0.
by rewrite exprS mulf_eq0 IHn andKb.
Qed.

Lemma sqrf_eq0 x : (x ^+ 2 == 0) = (x == 0). Proof. exact: expf_eq0. Qed.

Lemma expf_neq0 x m : x != 0 -> x ^+ m != 0.
Proof. by move=> x_nz; rewrite expf_eq0; apply/nandP; right. Qed.

Lemma natf_neq0 n : (n%:R != 0 :> R) = [char R]^'.-nat n.
Proof.
have [-> | /prod_prime_decomp->] := posnP n; first by rewrite eqxx.
rewrite !big_seq; elim/big_rec: _ => [|[p e] s /=]; first by rewrite oner_eq0.
case/mem_prime_decomp=> p_pr _ _; rewrite pnatM pnatX eqn0Ngt orbC => <-.
by rewrite natrM natrX mulf_eq0 expf_eq0 negb_or negb_and pnatE ?inE p_pr.
Qed.

Lemma natf0_char n : n > 0 -> n%:R == 0 :> R -> exists p, p \in [char R].
Proof.
move=> n_gt0 nR_0; exists (pdiv n`_[char R]).
apply: pnatP (pdiv_dvd _); rewrite ?part_pnat // ?pdiv_prime //.
by rewrite ltn_neqAle eq_sym partn_eq1 // -natf_neq0 nR_0 /=.
Qed.

Lemma charf'_nat n : [char R]^'.-nat n = (n%:R != 0 :> R).
Proof.
have [-> | n_gt0] := posnP n; first by rewrite eqxx.
apply/idP/idP => [|nz_n]; last first.
  by apply/pnatP=> // p p_pr p_dvd_n; apply: contra nz_n => /dvdn_charf <-.
apply: contraL => n0; have [// | p charRp] := natf0_char _ n0.
have [p_pr _] := andP charRp; rewrite (eq_pnat _ (eq_negn (charf_eq charRp))).
by rewrite p'natE // (dvdn_charf charRp) n0.
Qed.

Lemma charf0P : [char R] =i pred0 <-> (forall n, (n%:R == 0 :> R) = (n == 0)%N).
Proof.
split=> charF0 n; last by rewrite !inE charF0 andbC; case: eqP => // ->.
have [-> | n_gt0] := posnP; first exact: eqxx.
by apply/negP; case/natf0_char=> // p; rewrite charF0.
Qed.

Lemma eqf_sqr x y : (x ^+ 2 == y ^+ 2) = (x == y) || (x == - y).
Proof. by rewrite -subr_eq0 subr_sqr mulf_eq0 subr_eq0 addr_eq0. Qed.

Lemma mulfI x : x != 0 -> injective ( *%R x).
Proof.
move=> nz_x y z; apply: contra_eq => neq_yz.
by rewrite -subr_eq0 -mulrBr mulf_neq0 ?subr_eq0.
Qed.

Lemma mulIf x : x != 0 -> injective ( *%R^~ x).
Proof. by move=> nz_x y z; rewrite -!(mulrC x); apply: mulfI. Qed.

Lemma divfI x : x != 0 -> injective (fun y => x / y).
Proof. by move/mulfI/inj_comp; apply; apply: invr_inj. Qed.

Lemma divIf y : y != 0 -> injective (fun x => x / y).
Proof. by rewrite -invr_eq0; apply: mulIf. Qed.

Lemma sqrf_eq1 x : (x ^+ 2 == 1) = (x == 1) || (x == -1).
Proof. by rewrite -subr_eq0 subr_sqr_1 mulf_eq0 subr_eq0 addr_eq0. Qed.

Lemma expfS_eq1 x n :
  (x ^+ n.+1 == 1) = (x == 1) || (\sum_(i < n.+1) x ^+ i == 0).
Proof. by rewrite -![_ == 1]subr_eq0 subrX1 mulf_eq0. Qed.

Lemma lregP x : reflect (lreg x) (x != 0).
Proof. by apply: (iffP idP) => [/mulfI | /lreg_neq0]. Qed.

Lemma rregP x : reflect (rreg x) (x != 0).
Proof. by apply: (iffP idP) => [/mulIf | /rreg_neq0]. Qed.

End IntegralDomainTheory.

Module RegularIdomainExports.
Section IntegralDomainTheory.
Variable R : idomainType.
HB.instance Definition regular_integral : ComUnitRing_isIntegral R^o :=
  IntegralDomain.on R^o.
End IntegralDomainTheory.
End RegularIdomainExports.
HB.export RegularIdomainExports.

Arguments lregP {R x}.
Arguments rregP {R x}.

Definition field_axiom (R : unitRingType) := forall x : R, x != 0 -> x \in unit.

HB.mixin Record UnitRing_isField R of UnitRing R := {
  fieldP : field_axiom R;
}.

#[mathcomp(axiom="field_axiom"), short(type="fieldType")]
HB.structure Definition Field := { R of IntegralDomain R & UnitRing_isField R }.

Module FieldExports.
Bind Scope ring_scope with Field.sort.
#[deprecated(since="mathcomp 2.0.0", note="Use GRing.Field.clone instead.")]
Notation "[ 'fieldType' 'of' T 'for' cT ]" := (Field.clone T%type cT)
  (at level 0, format "[ 'fieldType'  'of'  T  'for'  cT ]") : form_scope.
#[deprecated(since="mathcomp 2.0.0", note="Use GRing.Field.clone instead.")]
Notation "[ 'fieldType' 'of' T ]" := (Field.clone T%type _)
  (at level 0, format "[ 'fieldType'  'of'  T ]") : form_scope.
End FieldExports.
HB.export FieldExports.

#[export] HB.instance Definition regular_field (F : fieldType) := Field.on F^o.

Lemma IdomainMixin (R : unitRingType): Field.axiom R -> IntegralDomain.axiom R.
Proof.
move=> m x y xy0; apply/norP=> [[]] /m Ux /m.
by rewrite -(unitrMr _ Ux) xy0 unitr0.
Qed.

HB.factory Record ComUnitRing_isField R of ComUnitRing R := {
  fieldP : field_axiom R;
}.
HB.builders Context R of ComUnitRing_isField R.
HB.instance Definition _ :=
  ComUnitRing_isIntegral.Build R (IdomainMixin fieldP).
HB.instance Definition _ := UnitRing_isField.Build R fieldP.
HB.end.

HB.factory Record ComRing_isField R of ComRing R := {
  inv : R -> R;
  mulVf : forall x, x != 0 -> inv x * x = 1;
  invr0 : inv 0 = 0;
}.
HB.builders Context R of ComRing_isField R.

Fact intro_unit (x y : R) : y * x = 1 -> x != 0.
Proof.
move=> yx1; apply: contraNneq (@oner_neq0 R) => x0.
by rewrite -yx1 x0 mulr0.
Qed.

Fact inv_out : {in predC (predC1 0), inv =1 id}.
Proof. by move=> x /negbNE/eqP->; exact: invr0. Qed.

HB.instance Definition _ : ComRing_hasMulInverse R :=
  ComRing_hasMulInverse.Build R mulVf intro_unit inv_out.

HB.instance Definition _ : ComUnitRing_isField R :=
  ComUnitRing_isField.Build R (fun x x_neq_0 => x_neq_0).

HB.end.

Section FieldTheory.

Variable F : fieldType.
Implicit Types x y : F.

Lemma unitfE x : (x \in unit) = (x != 0).
Proof. by apply/idP/idP=> [/(memPn _)-> | /fieldP]; rewrite ?unitr0. Qed.

Lemma mulVf x : x != 0 -> x^-1 * x = 1.
Proof. by rewrite -unitfE; apply: mulVr. Qed.
Lemma divff x : x != 0 -> x / x = 1.
Proof. by rewrite -unitfE; apply: divrr. Qed.
Definition mulfV := divff.
Lemma mulKf x : x != 0 -> cancel ( *%R x) ( *%R x^-1).
Proof. by rewrite -unitfE; apply: mulKr. Qed.
Lemma mulVKf x : x != 0 -> cancel ( *%R x^-1) ( *%R x).
Proof. by rewrite -unitfE; apply: mulVKr. Qed.
Lemma mulfK x : x != 0 -> cancel ( *%R^~ x) ( *%R^~ x^-1).
Proof. by rewrite -unitfE; apply: mulrK. Qed.
Lemma mulfVK x : x != 0 -> cancel ( *%R^~ x^-1) ( *%R^~ x).
Proof. by rewrite -unitfE; apply: divrK. Qed.
Definition divfK := mulfVK.

Lemma invfM : {morph @inv F : x y / x * y}.
Proof.
move=> x y; have [->|nzx] := eqVneq x 0; first by rewrite !(mul0r, invr0).
have [->|nzy] := eqVneq y 0; first by rewrite !(mulr0, invr0).
by rewrite mulrC invrM ?unitfE.
Qed.

Lemma invf_div x y : (x / y)^-1 = y / x.
Proof. by rewrite invfM invrK mulrC. Qed.

Lemma divKf x : x != 0 -> involutive (fun y => x / y).
Proof. by move=> nz_x y; rewrite invf_div mulrC divfK. Qed.

Lemma expfB_cond m n x : (x == 0) + n <= m -> x ^+ (m - n) = x ^+ m / x ^+ n.
Proof.
move/subnK=> <-; rewrite addnA addnK !exprD.
have [-> | nz_x] := eqVneq; first by rewrite !mulr0 !mul0r.
by rewrite mulfK ?expf_neq0.
Qed.

Lemma expfB m n x : n < m -> x ^+ (m - n) = x ^+ m / x ^+ n.
Proof. by move=> lt_n_m; apply: expfB_cond; case: eqP => // _; apply: ltnW. Qed.

Lemma prodfV I r (P : pred I) (E : I -> F) :
  \prod_(i <- r | P i) (E i)^-1 = (\prod_(i <- r | P i) E i)^-1.
Proof. by rewrite (big_morph _ invfM (invr1 F)). Qed.

Lemma prodf_div I r (P : pred I) (E D : I -> F) :
  \prod_(i <- r | P i) (E i / D i) =
     \prod_(i <- r | P i) E i / \prod_(i <- r | P i) D i.
Proof. by rewrite big_split prodfV. Qed.

Lemma telescope_prodf n m (f : nat -> F) :
    (forall k, n < k < m -> f k != 0) -> n < m ->
  \prod_(n <= k < m) (f k.+1 / f k) = f m / f n.
Proof.
move=> nz_f ltnm; apply: invr_inj; rewrite prodf_div !invf_div -prodf_div.
by apply: telescope_prodr => // k /nz_f; rewrite unitfE.
Qed.

Lemma telescope_prodf_eq n m (f u : nat -> F) :
    (forall k, n < k < m -> f k != 0) -> n < m ->
    (forall k, n <= k < m -> u k = f k.+1 / f k) ->
  \prod_(n <= k < m) u k = f m / f n.
Proof.
by move=> ? ? uE; under eq_big_nat do rewrite uE //=; exact: telescope_prodf.
Qed.

Lemma addf_div x1 y1 x2 y2 :
  y1 != 0 -> y2 != 0 -> x1 / y1 + x2 / y2 = (x1 * y2 + x2 * y1) / (y1 * y2).
Proof. by move=> nzy1 nzy2; rewrite invfM mulrDl !mulrA mulrAC !mulfK. Qed.

Lemma mulf_div x1 y1 x2 y2 : (x1 / y1) * (x2 / y2) = (x1 * x2) / (y1 * y2).
Proof. by rewrite mulrACA -invfM. Qed.

Lemma eqr_div x y z t : y != 0 -> t != 0 -> (x / y == z / t) = (x * t == z * y).
Proof.
move=> yD0 tD0; rewrite -[x in RHS](divfK yD0) -[z in RHS](divfK tD0) mulrAC.
by apply/eqP/eqP => [->|/(mulIf yD0)/(mulIf tD0)].
Qed.

Lemma eqr_sum_div I r P (f : I -> F) c a : c != 0 ->
  \big[+%R/0]_(x <- r | P x) (f x / c) == a
  = (\big[+%R/0]_(x <- r | P x) f x == a * c).
Proof.
by move=> ?; rewrite -mulr_suml -(divr1 a) eqr_div ?oner_eq0// mulr1 divr1.
Qed.

Lemma char0_natf_div :
  [char F] =i pred0 -> forall m d, d %| m -> (m %/ d)%:R = m%:R / d%:R :> F.
Proof.
move/charf0P=> char0F m [|d] d_dv_m; first by rewrite divn0 invr0 mulr0.
by rewrite natr_div // unitfE char0F.
Qed.

Section FieldMorphismInj.

Variables (R : ringType) (f : {rmorphism F -> R}).

Lemma fmorph_eq0 x : (f x == 0) = (x == 0).
Proof.
have [-> | nz_x] := eqVneq x; first by rewrite rmorph0 eqxx.
apply/eqP; move/(congr1 ( *%R (f x^-1)))/eqP.
by rewrite -rmorphM mulVf // mulr0 rmorph1 ?oner_eq0.
Qed.

Lemma fmorph_inj : injective f.
Proof. by apply/raddf_inj => x /eqP; rewrite fmorph_eq0 => /eqP. Qed.

Lemma fmorph_eq : {mono f : x y / x == y}.
Proof. exact: inj_eq fmorph_inj. Qed.

Lemma fmorph_eq1 x : (f x == 1) = (x == 1).
Proof. by rewrite -(inj_eq fmorph_inj) rmorph1. Qed.

Lemma fmorph_char : [char R] =i [char F].
Proof. by move=> p; rewrite !inE -fmorph_eq0 rmorph_nat. Qed.

End FieldMorphismInj.

Section FieldMorphismInv.

Variables (R : unitRingType) (f : {rmorphism F -> R}).

Lemma fmorph_unit x : (f x \in unit) = (x != 0).
Proof.
have [-> |] := eqVneq x; first by rewrite rmorph0 unitr0.
by rewrite -unitfE; apply: rmorph_unit.
Qed.

Lemma fmorphV : {morph f: x / x^-1}.
Proof.
move=> x; have [-> | nz_x] := eqVneq x 0; first by rewrite !(invr0, rmorph0).
by rewrite rmorphV ?unitfE.
Qed.

Lemma fmorph_div : {morph f : x y / x / y}.
Proof. by move=> x y; rewrite rmorphM /= fmorphV. Qed.

End FieldMorphismInv.

Section ModuleTheory.

Variable V : lmodType F.
Implicit Types (a : F) (v : V).

Lemma scalerK a : a != 0 -> cancel ( *:%R a : V -> V) ( *:%R a^-1).
Proof. by move=> nz_a v; rewrite scalerA mulVf // scale1r. Qed.

Lemma scalerKV a : a != 0 -> cancel ( *:%R a^-1 : V -> V) ( *:%R a).
Proof. by rewrite -invr_eq0 -{3}[a]invrK; apply: scalerK. Qed.

Lemma scalerI a : a != 0 -> injective ( *:%R a : V -> V).
Proof. by move=> nz_a; apply: can_inj (scalerK nz_a). Qed.

Lemma scaler_eq0 a v : (a *: v == 0) = (a == 0) || (v == 0).
Proof.
have [-> | nz_a] := eqVneq a; first by rewrite scale0r eqxx.
by rewrite (can2_eq (scalerK nz_a) (scalerKV nz_a)) scaler0.
Qed.

End ModuleTheory.

Lemma char_lalg (A : lalgType F) : [char A] =i [char F].
Proof. by move=> p; rewrite inE -scaler_nat scaler_eq0 oner_eq0 orbF. Qed.

End FieldTheory.

Arguments fmorph_inj {F R} f [x1 x2].
Arguments telescope_prodf_eq {F n m} f u.

Definition decidable_field_axiom (R : unitRingType)
    (s : seq R -> pred (formula R)) :=
  forall e f, reflect (holds e f) (s e f).

HB.mixin Record Field_isDecField R of UnitRing R := {
  sat : seq R -> pred (formula R);
  satP : decidable_field_axiom sat;
}.

#[mathcomp(axiom="decidable_field_axiom"), short(type="decFieldType")]
HB.structure Definition DecidableField := { F of Field F & Field_isDecField F }.

Module DecFieldExports.
Bind Scope ring_scope with DecidableField.sort.
#[deprecated(since="mathcomp 2.0.0",
  note="Use GRing.DecidableField.clone instead.")]
Notation "[ 'decFieldType' 'of' T 'for' cT ]" := (DecidableField.clone T%type cT)
  (at level 0, format "[ 'decFieldType'  'of'  T  'for'  cT ]") : form_scope.
#[deprecated(since="mathcomp 2.0.0",
  note="Use GRing.DecidableField.clone instead.")]
Notation "[ 'decFieldType' 'of' T ]" := (DecidableField.clone T%type _)
  (at level 0, format "[ 'decFieldType'  'of'  T ]") : form_scope.
End DecFieldExports.
HB.export DecFieldExports.

Section DecidableFieldTheory.

Variable F : decFieldType.
Implicit Type f : formula F.

Fact sol_subproof n f :
  reflect (exists s, (size s == n) && sat s f)
          (sat [::] (foldr Exists f (iota 0 n))).
Proof.
apply: (iffP (satP _ _)) => [|[s]]; last first.
  case/andP=> /eqP sz_s /satP f_s; apply/foldExistsP.
  exists s => // i; rewrite !inE mem_iota -leqNgt add0n => le_n_i.
  by rewrite !nth_default ?sz_s.
case/foldExistsP=> e e0 f_e; set s := take n (set_nth 0 e n 0).
have sz_s: size s = n by rewrite size_take size_set_nth leq_max leqnn.
exists s; rewrite sz_s eqxx; apply/satP; apply: eq_holds f_e => i.
case: (leqP n i) => [le_n_i | lt_i_n].
  by rewrite -e0 ?nth_default ?sz_s // !inE mem_iota -leqNgt.
by rewrite nth_take // nth_set_nth /= eq_sym eqn_leq leqNgt lt_i_n.
Qed.

Definition sol n f :=
  if sol_subproof n f is ReflectT sP then xchoose sP else nseq n 0.

Lemma size_sol n f : size (sol n f) = n.
Proof.
rewrite /sol; case: sol_subproof => [sP | _]; last exact: size_nseq.
by case/andP: (xchooseP sP) => /eqP.
Qed.

Lemma solP n f : reflect (exists2 s, size s = n & holds s f) (sat (sol n f) f).
Proof.
rewrite /sol; case: sol_subproof => [sP | sPn].
  case/andP: (xchooseP sP) => _ ->; left.
  by case: sP => s; case/andP; move/eqP=> <-; move/satP; exists s.
apply: (iffP (satP _ _)); first by exists (nseq n 0); rewrite ?size_nseq.
by case=> s sz_s; move/satP=> f_s; case: sPn; exists s; rewrite sz_s eqxx.
Qed.

Lemma eq_sat f1 f2 :
  (forall e, holds e f1 <-> holds e f2) -> sat^~ f1 =1 sat^~ f2.
Proof. by move=> eqf12 e; apply/satP/satP; case: (eqf12 e). Qed.

Lemma eq_sol f1 f2 :
  (forall e, holds e f1 <-> holds e f2) -> sol^~ f1 =1 sol^~ f2.
Proof.
rewrite /sol => /eq_sat eqf12 n.
do 2![case: sol_subproof] => //= [f1s f2s | ns1 [s f2s] | [s f1s] []].
- by apply: eq_xchoose => s; rewrite eqf12.
- by case: ns1; exists s; rewrite -eqf12.
by exists s; rewrite eqf12.
Qed.

End DecidableFieldTheory.

Arguments satP {F e f} : rename.
Arguments solP {F n f} : rename.

Section QE_Mixin.

Variable F : Field.type.
Implicit Type f : formula F.

Variable proj : nat -> seq (term F) * seq (term F) -> formula F.
(* proj is the elimination of a single existential quantifier *)

(* The elimination projector is well_formed. *)
Definition wf_QE_proj :=
  forall i bc (bc_i := proj i bc),
  dnf_rterm bc -> qf_form bc_i && rformula bc_i.

(* The elimination projector is valid *)
Definition valid_QE_proj :=
  forall i bc (ex_i_bc := ('exists 'X_i, dnf_to_form [:: bc])%T) e,
  dnf_rterm bc -> reflect (holds e ex_i_bc) (qf_eval e (proj i bc)).

Hypotheses (wf_proj : wf_QE_proj) (ok_proj : valid_QE_proj).

Let elim_aux f n := foldr Or False (map (proj n) (qf_to_dnf f false)).

Fixpoint quantifier_elim f :=
  match f with
  | f1 /\ f2 => (quantifier_elim f1) /\ (quantifier_elim f2)
  | f1 \/ f2 => (quantifier_elim f1) \/ (quantifier_elim f2)
  | f1 ==> f2 => (~ quantifier_elim f1) \/ (quantifier_elim f2)
  | ~ f => ~ quantifier_elim f
  | ('exists 'X_n, f) => elim_aux (quantifier_elim f) n
  | ('forall 'X_n, f) => ~ elim_aux (~ quantifier_elim f) n
  | _ => f
  end%T.

Lemma quantifier_elim_wf f :
  let qf := quantifier_elim f in rformula f -> qf_form qf && rformula qf.
Proof.
suffices aux_wf f0 n : let qf := elim_aux f0 n in
  rformula f0 -> qf_form qf && rformula qf.
- by elim: f => //=; do ?[  move=> f1 IH1 f2 IH2;
                     case/andP=> rf1 rf2;
                     case/andP:(IH1 rf1)=> -> ->;
                     case/andP:(IH2 rf2)=> -> -> //
                  |  move=> n f1 IH rf1;
                     case/andP: (IH rf1)=> qff rf;
                     rewrite aux_wf ].
rewrite /elim_aux => rf.
suffices or_wf fs : let ofs := foldr Or False fs in
  all (@qf_form F) fs && all (@rformula F) fs -> qf_form ofs && rformula ofs.
- apply: or_wf.
  suffices map_proj_wf bcs: let mbcs := map (proj n) bcs in
    all dnf_rterm bcs -> all (@qf_form _) mbcs && all (@rformula _) mbcs.
    by apply/map_proj_wf/qf_to_dnf_rterm.
  elim: bcs => [|bc bcs ihb] bcsr //= /andP[rbc rbcs].
  by rewrite andbAC andbA wf_proj //= andbC ihb.
elim: fs => //= g gs ihg; rewrite -andbA => /and4P[-> qgs -> rgs] /=.
by apply: ihg; rewrite qgs rgs.
Qed.

Lemma quantifier_elim_rformP e f :
  rformula f -> reflect (holds e f) (qf_eval e (quantifier_elim f)).
Proof.
pose rc e n f := exists x, qf_eval (set_nth 0 e n x) f.
have auxP f0 e0 n0: qf_form f0 && rformula f0 ->
  reflect (rc e0 n0 f0) (qf_eval e0 (elim_aux f0 n0)).
+ rewrite /elim_aux => cf; set bcs := qf_to_dnf f0 false.
  apply: (@iffP (rc e0 n0 (dnf_to_form bcs))); last first.
  - by case=> x; rewrite -qf_to_dnfP //; exists x.
  - by case=> x; rewrite qf_to_dnfP //; exists x.
  have: all dnf_rterm bcs by case/andP: cf => _; apply: qf_to_dnf_rterm.
  elim: {f0 cf}bcs => [|bc bcs IHbcs] /=; first by right; case.
  case/andP=> r_bc /IHbcs {IHbcs}bcsP.
  have f_qf := dnf_to_form_qf [:: bc].
  case: ok_proj => //= [ex_x|no_x].
    left; case: ex_x => x /(qf_evalP _ f_qf); rewrite /= orbF => bc_x.
    by exists x; rewrite /= bc_x.
  apply: (iffP bcsP) => [[x bcs_x] | [x]] /=.
    by exists x; rewrite /= bcs_x orbT.
  case/orP => [bc_x|]; last by exists x.
  by case: no_x; exists x; apply/(qf_evalP _ f_qf); rewrite /= bc_x.
elim: f e => //.
- by move=> b e _; apply: idP.
- by move=> t1 t2 e _; apply: eqP.
- move=> f1 IH1 f2 IH2 e /= /andP[/IH1[] f1e]; last by right; case.
  by case/IH2; [left | right; case].
- move=> f1 IH1 f2 IH2 e /= /andP[/IH1[] f1e]; first by do 2!left.
  by case/IH2; [left; right | right; case].
- move=> f1 IH1 f2 IH2 e /= /andP[/IH1[] f1e]; last by left.
  by case/IH2; [left | right; move/(_ f1e)].
- by move=> f IHf e /= /IHf[]; [right | left].
- move=> n f IHf e /= rf; have rqf := quantifier_elim_wf rf.
  by apply: (iffP (auxP _ _ _ rqf)) => [] [x]; exists x; apply/IHf.
move=> n f IHf e /= rf; have rqf := quantifier_elim_wf rf.
case: auxP => // [f_x|no_x]; first by right=> no_x; case: f_x => x /IHf[].
by left=> x; apply/IHf=> //; apply/idPn=> f_x; case: no_x; exists x.
Qed.

Definition proj_sat e f := qf_eval e (quantifier_elim (to_rform f)).

Lemma proj_satP : DecidableField.axiom proj_sat.
Proof.
move=> e f; have fP := quantifier_elim_rformP e (to_rform_rformula f).
by apply: (iffP fP); move/to_rformP.
Qed.

End QE_Mixin.

HB.factory Record Field_QE_isDecField F of Field F := {
  proj : nat -> seq (term F) * seq (term F) -> formula F;
  wf_proj : wf_QE_proj proj;
  ok_proj : valid_QE_proj proj;
}.
HB.builders Context F of Field_QE_isDecField F.

HB.instance Definition qe_is_def_field : Field_isDecField F :=
  Field_isDecField.Build F (proj_satP wf_proj ok_proj).
HB.end.

(* Axiom == all non-constant monic polynomials have a root *)
Definition closed_field_axiom (R : ringType) :=
  forall n (P : nat -> R), n > 0 ->
   exists x : R, x ^+ n = \sum_(i < n) P i * (x ^+ i).

HB.mixin Record DecField_isAlgClosed F of DecidableField F := {
  solve_monicpoly : closed_field_axiom F;
}.

#[mathcomp(axiom="closed_field_axiom"), short(type="closedFieldType")]
HB.structure Definition ClosedField :=
  { F of DecidableField F & DecField_isAlgClosed F }.

Module ClosedFieldExports.
Bind Scope ring_scope with ClosedField.sort.
#[deprecated(since="mathcomp 2.0.0",
  note="Use GRing.ClosedField.clone instead.")]
Notation "[ 'closedFieldType' 'of' T 'for' cT ]" := (ClosedField.clone T%type cT)
  (at level 0, format "[ 'closedFieldType'  'of'  T  'for'  cT ]") : form_scope.
#[deprecated(since="mathcomp 2.0.0",
  note="Use GRing.ClosedField.clone instead.")]
Notation "[ 'closedFieldType' 'of' T ]" := (ClosedField.clone T%type _)
  (at level 0, format "[ 'closedFieldType'  'of'  T ]") : form_scope.
End ClosedFieldExports.
HB.export ClosedFieldExports.

Section ClosedFieldTheory.

Variable F : closedFieldType.

Lemma imaginary_exists : {i : F | i ^+ 2 = -1}.
Proof.
have /sig_eqW[i Di2] := @solve_monicpoly F 2 (nth 0 [:: -1]) isT.
by exists i; rewrite Di2 !big_ord_recl big_ord0 mul0r mulr1 !addr0.
Qed.

End ClosedFieldTheory.

Lemma lalgMixin (R : ringType) (A : lalgType R) (B : lmodType R) (f : B -> A) :
     phant B -> injective f -> scalable f ->
   forall mulB, {morph f : x y / mulB x y >-> x * y} ->
 forall a u v, a *: (mulB u v) = mulB (a *: u) v.
Proof.
by move=> _ injf fZ mulB fM a x y; apply: injf; rewrite !(fZ, fM) scalerAl.
Qed.

Lemma comRingMixin (R : comRingType) (T : ringType) (f : T -> R) :
  phant T -> injective f -> {morph f : x y / x * y} -> commutative (@mul T).
Proof. by move=> _ inj_f fM x y; apply: inj_f; rewrite !fM mulrC. Qed.

Lemma algMixin (R : ringType) (A : algType R) (B : lalgType R) (f : B -> A) :
    phant B -> injective f -> {morph f : x y / x * y} -> scalable f ->
  forall k (x y : B), k *: (x * y) = x * (k *: y).
Proof.
by move=> _ inj_f fM fZ a x y; apply: inj_f; rewrite !(fM, fZ) scalerAr.
Qed.

(* Mixins for stability properties *)

HB.mixin Record isAddClosed (V : nmodType) (S : {pred V}) := {
  rpred0D : addr_closed S
}.

HB.mixin Record isOppClosed (V : zmodType) (S : {pred V}) := {
  rpredNr : oppr_closed S
}.

HB.mixin Record isMul2Closed (R : semiRingType) (S : {pred R}) := {
  rpredM : mulr_2closed S
}.

HB.mixin Record isMul1Closed (R : semiRingType) (S : {pred R}) := {
  rpred1 : 1 \in S
}.

HB.mixin Record isInvClosed (R : unitRingType) (S : {pred R}) := {
  rpredVr : invr_closed S
}.

HB.mixin Record isScaleClosed (R : ringType) (V : lmodType R)
    (S : {pred V}) := {
  rpredZ : scaler_closed S
}.

(* Structures for stability properties *)

#[infer(V), short(type="opprClosed")]
HB.structure Definition OppClosed V := {S of isOppClosed V S}.

#[infer(V), short(type="addrClosed")]
HB.structure Definition AddClosed V := {S of isAddClosed V S}.

#[infer(V), short(type="zmodClosed")]
HB.structure Definition ZmodClosed V := {S of OppClosed V S & AddClosed V S}.

#[infer(R), short(type="mulr2Closed")]
HB.structure Definition Mul2Closed R := {S of isMul2Closed R S}.

#[infer(R), short(type="mulrClosed")]
HB.structure Definition MulClosed R := {S of Mul2Closed R S & isMul1Closed R S}.

#[infer(R), short(type="smulClosed")]
HB.structure Definition SmulClosed (R : ringType) :=
  {S of OppClosed R S & MulClosed R S}.

#[infer(R), short(type="semiring2Closed")]
HB.structure Definition Semiring2Closed (R : semiRingType) :=
  {S of AddClosed R S & Mul2Closed R S}.

#[infer(R), short(type="semiringClosed")]
HB.structure Definition SemiringClosed (R : semiRingType) :=
  {S of AddClosed R S & MulClosed R S}.

#[infer(R), short(type="subringClosed")]
HB.structure Definition SubringClosed (R : ringType) :=
  {S of ZmodClosed R S & MulClosed R S}.

#[infer(R), short(type="divClosed")]
HB.structure Definition DivClosed (R : unitRingType) :=
  {S of MulClosed R S & isInvClosed R S}.

#[infer(R), short(type="sdivClosed")]
HB.structure Definition SdivClosed (R : unitRingType) :=
  {S of SmulClosed R S & isInvClosed R S}.

#[short(type="submodClosed")]
HB.structure Definition SubmodClosed (R : ringType) (V : lmodType R) :=
  {S of ZmodClosed V S & isScaleClosed R V S}.

#[short(type="subalgClosed")]
HB.structure Definition SubalgClosed (R : ringType) (A : lalgType R) :=
  {S of SubringClosed A S & isScaleClosed R A S}.

#[infer (R), short(type="divringClosed")]
HB.structure Definition DivringClosed (R : unitRingType) :=
  {S of SubringClosed R S & isInvClosed R S}.

#[short(type="divalgClosed")]
HB.structure Definition DivalgClosed (R : ringType) (A : unitAlgType R) :=
  {S of DivringClosed A S & isScaleClosed R A S}.

(* Factories for stability properties *)

HB.factory Record isZmodClosed (V : zmodType) (S : V -> bool) := {
  zmod_closed_subproof : zmod_closed S
}.

HB.builders Context V S of isZmodClosed V S.
HB.instance Definition _ := isOppClosed.Build V S
  (zmod_closedN zmod_closed_subproof).
HB.instance Definition _ := isAddClosed.Build V S
  (zmod_closedD zmod_closed_subproof).
HB.end.

HB.factory Record isMulClosed (R : semiRingType) (S : {pred R}) := {
  rpred1M : mulr_closed S
}.

HB.builders Context R S of isMulClosed R S.
HB.instance Definition _ := isMul2Closed.Build R S (proj2 rpred1M).
HB.instance Definition _ := isMul1Closed.Build R S (proj1 rpred1M).
HB.end.

HB.factory Record isSmulClosed (R : ringType) (S : R -> bool) := {
  smulr_closed_subproof : smulr_closed S
}.

HB.builders Context R S of isSmulClosed R S.
HB.instance Definition _ := isMulClosed.Build R S
  (smulr_closedM smulr_closed_subproof).
HB.instance Definition _ := isOppClosed.Build R S
  (smulr_closedN smulr_closed_subproof).
HB.end.

HB.factory Record isSemiringClosed (R : semiRingType) (S : R -> bool) := {
  semiring_closed_subproof : semiring_closed S
}.

HB.builders Context R S of isSemiringClosed R S.
HB.instance Definition _ := isAddClosed.Build R S
  (semiring_closedD semiring_closed_subproof).
HB.instance Definition _ := isMulClosed.Build R S
  (semiring_closedM semiring_closed_subproof).
HB.end.

HB.factory Record isSubringClosed (R : ringType) (S : R -> bool) := {
  subring_closed_subproof : subring_closed S
}.

HB.builders Context R S of isSubringClosed R S.
HB.instance Definition _ := isZmodClosed.Build R S
  (subring_closedB subring_closed_subproof).
HB.instance Definition _ := isSmulClosed.Build R S
  (subring_closedM subring_closed_subproof).
HB.end.

HB.factory Record isDivClosed (R : unitRingType) (S : R -> bool) := {
  divr_closed_subproof : divr_closed S
}.

HB.builders Context R S of isDivClosed R S.
HB.instance Definition _ := isInvClosed.Build R S
  (divr_closedV divr_closed_subproof).
HB.instance Definition _ := isMulClosed.Build R S
  (divr_closedM divr_closed_subproof).
HB.end.

HB.factory Record isSdivClosed (R : unitRingType) (S : R -> bool) := {
  sdivr_closed_subproof : sdivr_closed S
}.

HB.builders Context R S of isSdivClosed R S.
HB.instance Definition _ := isDivClosed.Build R S
  (sdivr_closed_div sdivr_closed_subproof).
HB.instance Definition _ := isSmulClosed.Build R S
  (sdivr_closedM sdivr_closed_subproof).
HB.end.

HB.factory Record isSubmodClosed (R : ringType) (V : lmodType R)
    (S : V -> bool) := {
  submod_closed_subproof : submod_closed S
}.

HB.builders Context R V S of isSubmodClosed R V S.
HB.instance Definition _ := isZmodClosed.Build V S
  (submod_closedB submod_closed_subproof).
HB.instance Definition _ := isScaleClosed.Build R V S
  (submod_closedZ submod_closed_subproof).
HB.end.

HB.factory Record isSubalgClosed (R : ringType) (A : lalgType R)
    (S : A -> bool) := {
  subalg_closed_subproof : subalg_closed S
}.

HB.builders Context R A S of isSubalgClosed R A S.
HB.instance Definition _ := isSubmodClosed.Build R A S
  (subalg_closedZ subalg_closed_subproof).
HB.instance Definition _ := isSubringClosed.Build A S
  (subalg_closedBM subalg_closed_subproof).
HB.end.

HB.factory Record isDivringClosed (R : unitRingType) (S : R -> bool) := {
  divring_closed_subproof : divring_closed S
}.

HB.builders Context R S of isDivringClosed R S.
HB.instance Definition _ := isSubringClosed.Build R S
  (divring_closedBM divring_closed_subproof).
HB.instance Definition _ := isSdivClosed.Build R S
  (divring_closed_div divring_closed_subproof).
HB.end.

HB.factory Record isDivalgClosed (R : comUnitRingType) (A : unitAlgType R)
    (S : A -> bool) := {
  divalg_closed_subproof : divalg_closed S
}.

HB.builders Context R A S of isDivalgClosed R A S.
HB.instance Definition _ := isDivringClosed.Build A S
  (divalg_closedBdiv divalg_closed_subproof).
HB.instance Definition _ := isSubalgClosed.Build R A S
  (divalg_closedZ divalg_closed_subproof).
HB.end.

Section NmodulePred.

Variables (V : nmodType).

Section Add.

Variable S : addrClosed V.

Lemma rpred0 : 0 \in S.
Proof. by case: (@rpred0D _ S). Qed.

Lemma rpredD : {in S &, forall u v, u + v \in S}.
Proof. by case: (@rpred0D _ S). Qed.

Lemma rpred_sum I r (P : pred I) F :
  (forall i, P i -> F i \in S) -> \sum_(i <- r | P i) F i \in S.
Proof. by move=> IH; elim/big_ind: _; [apply: rpred0 | apply: rpredD |]. Qed.

Lemma rpredMn n : {in S, forall u, u *+ n \in S}.
Proof. by move=> u Su; rewrite -(card_ord n) -sumr_const rpred_sum. Qed.

End Add.

End NmodulePred.

Section ZmodulePred.

Variables (V : zmodType).

Section Opp.

Variable S : opprClosed V.

Lemma rpredN : {mono -%R: u / u \in S}.
Proof. by move=> u; apply/idP/idP=> /rpredNr; rewrite ?opprK; apply. Qed.

End Opp.

Section Sub.

Variable S : zmodClosed V.

Lemma rpredB : {in S &, forall u v, u - v \in S}.
Proof. by move=> u v Su Sv; rewrite /= rpredD ?rpredN. Qed.

Lemma rpredBC u v : u - v \in S = (v - u \in S).
Proof. by rewrite -rpredN opprB. Qed.

Lemma rpredMNn n : {in S, forall u, u *- n \in S}.
Proof. by move=> u Su; rewrite /= rpredN rpredMn. Qed.

Lemma rpredDr x y : x \in S -> (y + x \in S) = (y \in S).
Proof.
move=> Sx; apply/idP/idP=> [Sxy | /rpredD-> //].
by rewrite -(addrK x y) rpredB.
Qed.

Lemma rpredDl x y : x \in S -> (x + y \in S) = (y \in S).
Proof. by rewrite addrC; apply: rpredDr. Qed.

Lemma rpredBr x y : x \in S -> (y - x \in S) = (y \in S).
Proof. by rewrite -rpredN; apply: rpredDr. Qed.

Lemma rpredBl x y : x \in S -> (x - y \in S) = (y \in S).
Proof. by rewrite -(rpredN _ y); apply: rpredDl. Qed.

Lemma zmodClosedP : zmod_closed S.
Proof. split; [ exact: rpred0D.1 | exact: rpredB ]. Qed.

End Sub.

End ZmodulePred.

Section SemiRingPred.

Variables (R : semiRingType).

Section Mul.

Variable S : mulrClosed R.

Lemma rpred1M : mulr_closed S.
Proof. exact: (conj rpred1 rpredM). Qed.

Lemma rpred_prod I r (P : pred I) F :
  (forall i, P i -> F i \in S) -> \prod_(i <- r | P i) F i \in S.
Proof. by move=> IH; elim/big_ind: _; [apply: rpred1 | apply: rpredM |]. Qed.

Lemma rpredX n : {in S, forall u, u ^+ n \in S}.
Proof. by move=> u Su; rewrite -(card_ord n) -prodr_const rpred_prod. Qed.

End Mul.

Lemma rpred_nat (S : semiringClosed R) n : n%:R \in S.
Proof. by rewrite rpredMn ?rpred1. Qed.

Lemma semiringClosedP (rngS : semiringClosed R) : semiring_closed rngS.
Proof. split; [ exact: rpred0D | exact: rpred1M ]. Qed.

End SemiRingPred.

Section RingPred.

Variables (R : ringType).

Lemma rpredMsign (S : opprClosed R) n x : ((-1) ^+ n * x \in S) = (x \in S).
Proof. by rewrite -signr_odd mulr_sign; case: ifP => // _; rewrite rpredN. Qed.

Lemma rpredN1 (S : smulClosed R) : -1 \in S.
Proof. by rewrite rpredN rpred1. Qed.

Lemma rpred_sign (S : smulClosed R) n : (-1) ^+ n \in S.
Proof. by rewrite rpredX ?rpredN1. Qed.

Lemma subringClosedP (rngS : subringClosed R) : subring_closed rngS.
Proof.
split; [ exact: rpred1 | exact: (zmodClosedP rngS).2 | exact: rpredM ].
Qed.

End RingPred.

Section LmodPred.

Variables (R : ringType) (V : lmodType R).

Lemma rpredZsign (S : opprClosed V) n u : ((-1) ^+ n *: u \in S) = (u \in S).
Proof. by rewrite -signr_odd scaler_sign fun_if if_arg rpredN if_same. Qed.

Lemma rpredZnat (S : addrClosed V) n : {in S, forall u, n%:R *: u \in S}.
Proof. by move=> u Su; rewrite /= scaler_nat rpredMn. Qed.

Lemma submodClosedP (modS : submodClosed V) : submod_closed modS.
Proof.
split; first exact rpred0D.1.
by move=> a u v uS vS; apply: rpredD; first exact: rpredZ.
Qed.

End LmodPred.

Section LalgPred.

Variables (R : ringType) (A : lalgType R).

Lemma subalgClosedP (algS : subalgClosed A) : subalg_closed algS.
Proof.
split; [ exact: rpred1 | | exact: rpredM ].
by move=> a u v uS vS; apply: rpredD; first exact: rpredZ.
Qed.

End LalgPred.

Section UnitRingPred.

Variable R : unitRingType.

Section Div.

Variable S : divClosed R.

Lemma rpredV x : (x^-1 \in S) = (x \in S).
Proof. by apply/idP/idP=> /rpredVr; rewrite ?invrK. Qed.

Lemma rpred_div : {in S &, forall x y, x / y \in S}.
Proof. by move=> x y Sx Sy; rewrite /= rpredM ?rpredV. Qed.

Lemma rpredXN n : {in S, forall x, x ^- n \in S}.
Proof. by move=> x Sx; rewrite /= rpredV rpredX. Qed.

Lemma rpredMl x y : x \in S -> x \is a unit-> (x * y \in S) = (y \in S).
Proof.
move=> Sx Ux; apply/idP/idP=> [Sxy | /(rpredM _ _ Sx)-> //].
by rewrite -(mulKr Ux y); rewrite rpredM ?rpredV.
Qed.

Lemma rpredMr x y : x \in S -> x \is a unit -> (y * x \in S) = (y \in S).
Proof.
move=> Sx Ux; apply/idP/idP=> [Sxy | /rpredM-> //].
by rewrite -(mulrK Ux y); rewrite rpred_div.
Qed.

Lemma rpred_divr x y : x \in S -> x \is a unit -> (y / x \in S) = (y \in S).
Proof. by rewrite -rpredV -unitrV; apply: rpredMr. Qed.

Lemma rpred_divl x y : x \in S -> x \is a unit -> (x / y \in S) = (y \in S).
Proof. by rewrite -(rpredV y); apply: rpredMl. Qed.

End Div.

Lemma divringClosedP (divS : divringClosed R) : divring_closed divS.
Proof. split; [ exact: rpred1 | exact: rpredB | exact: rpred_div ]. Qed.

Fact unitr_sdivr_closed : @sdivr_closed R unit.
Proof. by split=> [|x y Ux Uy]; rewrite ?unitrN1 // unitrMl ?unitrV. Qed.

#[export]
HB.instance Definition _ := isSdivClosed.Build R unit_pred unitr_sdivr_closed.

Implicit Type x : R.

Lemma unitrN x : (- x \is a unit) = (x \is a unit). Proof. exact: rpredN. Qed.

Lemma invrN x : (- x)^-1 = - x^-1.
Proof.
have [Ux | U'x] := boolP (x \is a unit); last by rewrite !invr_out ?unitrN.
by rewrite -mulN1r invrM ?unitrN1 // invrN1 mulrN1.
Qed.

Lemma divrNN x y : (- x) / (- y) = x / y.
Proof. by rewrite invrN mulrNN. Qed.

Lemma divrN x y : x / (- y) = - (x / y).
Proof. by rewrite invrN mulrN. Qed.

Lemma invr_signM n x : ((-1) ^+ n * x)^-1 = (-1) ^+ n * x^-1.
Proof. by rewrite -signr_odd !mulr_sign; case: ifP => // _; rewrite invrN. Qed.

Lemma divr_signM (b1 b2 : bool) x1 x2:
  ((-1) ^+ b1 * x1) / ((-1) ^+ b2 * x2) = (-1) ^+ (b1 (+) b2) * (x1 / x2).
Proof. by rewrite invr_signM mulr_signM. Qed.

End UnitRingPred.

Section FieldPred.

Variable F : fieldType.
Implicit Types x y : F.

Section ModuleTheory.

Variable V : lmodType F.
Implicit Types (a : F) (v : V).

Lemma rpredZeq (S : submodClosed V) a v :
  (a *: v \in S) = (a == 0) || (v \in S).
Proof.
have [-> | nz_a] := eqVneq; first by rewrite scale0r rpred0.
by apply/idP/idP; first rewrite -{2}(scalerK nz_a v); apply: rpredZ.
Qed.

End ModuleTheory.

Section Predicates.

Context (S : divClosed F).

Lemma fpredMl x y : x \in S -> x != 0 -> (x * y \in S) = (y \in S).
Proof. by rewrite -!unitfE; apply: rpredMl. Qed.

Lemma fpredMr x y : x \in S -> x != 0 -> (y * x \in S) = (y \in S).
Proof. by rewrite -!unitfE; apply: rpredMr. Qed.

Lemma fpred_divl x y : x \in S -> x != 0 -> (x / y \in S) = (y \in S).
Proof. by rewrite -!unitfE; apply: rpred_divl. Qed.

Lemma fpred_divr x y : x \in S -> x != 0 -> (y / x \in S) = (y \in S).
Proof. by rewrite -!unitfE; apply: rpred_divr. Qed.

End Predicates.

End FieldPred.

(* remove uses of program definition *)
Obligation Tactic := idtac.

HB.mixin Record isSubNmodule (V : nmodType) (S : pred V) U
    of SubType V S U & Nmodule U := {
  valD_subproof : semi_additive (val : U -> V);
}.

#[short(type="subNmodType")]
HB.structure Definition SubNmodule (V : nmodType) S :=
  { U of SubChoice V S U & Nmodule U & isSubNmodule V S U }.

Section additive.
Context (V : nmodType) (S : pred V) (U : SubNmodule.type S).
Notation val := (val : U -> V).
#[export]
HB.instance Definition _ := isSemiAdditive.Build U V val valD_subproof.
Lemma valD : {morph val : x y / x + y}. Proof. exact: raddfD. Qed.
Lemma val0 : val 0 = 0. Proof. exact: raddf0. Qed.
End additive.

HB.factory Record SubChoice_isSubNmodule (V : nmodType) S U
    of SubChoice V S U := {
  addr_closed_subproof : addr_closed S
}.

HB.builders Context V S U of SubChoice_isSubNmodule V S U.

HB.instance Definition _ := isAddClosed.Build V S addr_closed_subproof.

Let inU v Sv : U := Sub v Sv.
Let zeroU := inU (rpred0 (AddClosed.clone V S _)).
Let addU (u1 u2 : U) := inU (rpredD (valP u1) (valP u2)).

Lemma addUA : associative addU.
Proof. by move=> x y z; apply/val_inj; rewrite !SubK addrA. Qed.

Lemma addUC : commutative addU.
Proof. by move=> x y; apply/val_inj; rewrite !SubK addrC. Qed.

Lemma add0U : left_id zeroU addU.
Proof. by move=> x; apply/val_inj; rewrite !SubK add0r. Qed.

HB.instance Definition _ := @isNmodule.Build U zeroU addU addUA addUC add0U.

Lemma val0 : (val : U -> V) 0 = 0. Proof. by rewrite !SubK. Qed.
Lemma valD : semi_additive (val : U -> V).
Proof. by split=> [|x y]; rewrite !SubK. Qed.
HB.instance Definition _ := isSubNmodule.Build V S U valD.
HB.end.

Implicit Type V : zmodType.

HB.mixin Record isSubZmodule V (S : pred V) U
    of SubNmodule V S U & Zmodule U := {
  valB_subproof : additive (val : U -> V);
}.

#[short(type="subZmodType")]
HB.structure Definition SubZmodule V S :=
  { U of SubNmodule V S U & Zmodule U & isSubZmodule V S U }.

Section additive.
Context V (S : pred V) (U : SubZmodule.type S).
Notation val := (val : U -> V).
#[export]
HB.instance Definition _ := isAdditive.Build U V val valB_subproof.
Lemma valB : {morph val : x y / x - y}. Proof. exact: raddfB. Qed.
Lemma valN : {morph val : x / - x}. Proof. exact: raddfN. Qed.
End additive.

HB.factory Record SubChoice_isSubZmodule V S U of SubChoice V S U := {
  zmod_closed_subproof : zmod_closed S
}.

HB.builders Context V S U of SubChoice_isSubZmodule V S U.

HB.instance Definition _ := isZmodClosed.Build V S zmod_closed_subproof.

Let inU v Sv : U := Sub v Sv.
Let zeroU := inU (rpred0 (AddClosed.clone V S _)).
Let oppU (u : U) := inU (rpredNr _ (valP u)).
Let addU (u1 u2 : U) := inU (rpredD (valP u1) (valP u2)).

(* TODO: This instance should be declared through Nmodule_isZmodule.Build. *)
Program Definition zmodU := @isZmodule.Build U zeroU oppU addU _ _ _ _.
Next Obligation. by move=> x y z; apply: val_inj; rewrite !SubK addrA. Qed.
Next Obligation. by move=> x y; apply: val_inj; rewrite !SubK addrC. Qed.
Next Obligation. by move=> x; apply: val_inj; rewrite !SubK add0r. Qed.
Next Obligation. by move=> x; apply: val_inj; rewrite !SubK addNr. Qed.
HB.instance Definition _ := zmodU.

Lemma valD : semi_additive (val : U -> V).
Proof. by split=> [|x y]; rewrite !SubK. Qed.
HB.instance Definition _ := isSubNmodule.Build V S U valD.

Lemma valB : additive (val : U -> V).
Proof. by move=> x y; rewrite !SubK. Qed.
HB.instance Definition _ := isSubZmodule.Build V S U valB.
HB.end.

HB.mixin Record isSubSemiRing (R : semiRingType) (S : pred R) U
    of SubNmodule R S U & SemiRing U := {
  valM_subproof : multiplicative (val : U -> R);
}.

#[short(type="subSemiRingType")]
HB.structure Definition SubSemiRing (R : semiRingType) (S : pred R) :=
  { U of SubNmodule R S U & SemiRing U & isSubSemiRing R S U }.

Section multiplicative.
Context (R : semiRingType) (S : pred R) (U : SubSemiRing.type S).
Notation val := (val : U -> R).
#[export]
HB.instance Definition _ := isMultiplicative.Build U R val valM_subproof.
Lemma val1 : val 1 = 1. Proof. exact: rmorph1. Qed.
Lemma valM : {morph val : x y / x * y}. Proof. exact: rmorphM. Qed.
Lemma valM1 : multiplicative val. Proof. exact: valM_subproof. Qed.
End multiplicative.

HB.factory Record SubNmodule_isSubSemiRing (R : semiRingType) S U
    of SubNmodule R S U := {
  mulr_closed_subproof : mulr_closed S
}.

HB.builders Context R S U of SubNmodule_isSubSemiRing R S U.

HB.instance Definition _ := isMulClosed.Build R S mulr_closed_subproof.

Let inU v Sv : U := Sub v Sv.
Let oneU : U := inU (@rpred1 _ (MulClosed.clone R S _)).
Let mulU (u1 u2 : U) := inU (rpredM _ _ (valP u1) (valP u2)).

Program Definition semiringU := @Nmodule_isSemiRing.Build U oneU mulU
  _ _ _ _ _ _ _ _.
Next Obligation. by move=> x y z; apply: val_inj; rewrite !SubK mulrA. Qed.
Next Obligation. by move=> x; apply: val_inj; rewrite !SubK mul1r. Qed.
Next Obligation. by move=> x; apply: val_inj; rewrite !SubK mulr1. Qed.
Next Obligation.
by move=> x y z; apply: val_inj; rewrite !(SubK, raddfD)/= !SubK mulrDl.
Qed.
Next Obligation.
by move=> x y z; apply: val_inj; rewrite !(SubK, raddfD)/= !SubK mulrDr.
Qed.
Next Obligation. by move=> x; apply: val_inj; rewrite SubK val0 mul0r. Qed.
Next Obligation. by move=> x; apply: val_inj; rewrite SubK val0 mulr0. Qed.
Next Obligation. by rewrite -(inj_eq val_inj) SubK raddf0 oner_neq0. Qed.
HB.instance Definition _ := semiringU.

Lemma valM : multiplicative (val : U -> R).
Proof. by split=> [x y|] /=; rewrite !SubK. Qed.
HB.instance Definition _ := isSubSemiRing.Build R S U valM.
HB.end.

#[short(type="subComSemiRingType")]
HB.structure Definition SubComSemiRing (R : semiRingType) S :=
  {U of SubSemiRing R S U & ComSemiRing U}.

HB.factory Record SubSemiRing_isSubComSemiRing (R : comSemiRingType) S U
    of SubSemiRing R S U := {}.

HB.builders Context R S U of SubSemiRing_isSubComSemiRing R S U.
Lemma mulrC : @commutative U U *%R.
Proof. by move=> x y; apply: val_inj; rewrite !rmorphM mulrC. Qed.
HB.instance Definition _ := SemiRing_hasCommutativeMul.Build U mulrC.
HB.end.

#[short(type="subRingType")]
HB.structure Definition SubRing (R : ringType) (S : pred R) :=
  { U of SubSemiRing R S U & Ring U & isSubZmodule R S U }.

HB.factory Record SubZmodule_isSubRing (R : ringType) S U
    of SubZmodule R S U := {
  subring_closed_subproof : subring_closed S
}.

HB.builders Context R S U of SubZmodule_isSubRing R S U.

HB.instance Definition _ := isSubringClosed.Build R S subring_closed_subproof.

Let inU v Sv : U := Sub v Sv.
Let oneU : U := inU (@rpred1 _ (MulClosed.clone R S _)).
Let mulU (u1 u2 : U) := inU (rpredM _ _ (valP u1) (valP u2)).

Program Definition ringU := @Zmodule_isRing.Build U oneU mulU _ _ _ _ _ _.
Next Obligation. by move=> x y z; apply: val_inj; rewrite !SubK mulrA. Qed.
Next Obligation. by move=> x; apply: val_inj; rewrite !SubK mul1r. Qed.
Next Obligation. by move=> x; apply: val_inj; rewrite !SubK mulr1. Qed.
Next Obligation.
by move=> x y z; apply: val_inj; rewrite !(SubK, raddfD)/= !SubK mulrDl.
Qed.
Next Obligation.
by move=> x y z; apply: val_inj; rewrite !(SubK, raddfD)/= !SubK mulrDr.
Qed.
Next Obligation. by rewrite -(inj_eq val_inj) SubK raddf0 oner_neq0. Qed.
HB.instance Definition _ := ringU.

Lemma valM : multiplicative (val : U -> R).
Proof. by split=> [x y|] /=; rewrite !SubK. Qed.
HB.instance Definition _ := isSubSemiRing.Build R S U valM.
HB.end.

#[short(type="subComRingType")]
HB.structure Definition SubComRing (R : ringType) S :=
  {U of SubRing R S U & ComRing U}.

HB.factory Record SubRing_isSubComRing (R : comRingType) S U
    of SubRing R S U := {}.

HB.builders Context R S U of SubRing_isSubComRing R S U.
Lemma mulrC : @commutative U U *%R.
Proof. by move=> x y; apply: val_inj; rewrite !rmorphM mulrC. Qed.
HB.instance Definition _ := Ring_hasCommutativeMul.Build U mulrC.
HB.end.

HB.mixin Record isSubLmodule (R : ringType) (V : lmodType R) (S : pred V)
   W of SubZmodule V S W & Lmodule R W := {
 valZ : scalable (val : W -> V);
}.

#[short(type="subLmodType")]
HB.structure Definition SubLmodule (R : ringType) (V : lmodType R)
    (S : pred V) :=
  { W of SubZmodule V S W & Zmodule_isLmodule R W & isSubLmodule R V S W}.

Section linear.
Context (R : ringType) (V : lmodType R) (S : pred V) (W : SubLmodule.type S).
Notation val := (val : W -> V).
#[export]
HB.instance Definition _ := isScalable.Build R W V *:%R val valZ.
End linear.

HB.factory Record SubZmodule_isSubLmodule (R : ringType) (V : lmodType R) S W
    of SubZmodule V S W := {
  submod_closed_subproof : submod_closed S
}.

HB.builders Context (R : ringType) (V : lmodType R) S W
  of SubZmodule_isSubLmodule R V S W.

HB.instance Definition _ := isSubmodClosed.Build R V S submod_closed_subproof.

Let inW v Sv : W := Sub v Sv.
Let scaleW a (w : W) := inW (rpredZ a _ (valP w)).

Program Definition lmodU := @Zmodule_isLmodule.Build R W scaleW _ _ _ _.
Next Obligation. by move=> a b v; apply: val_inj; rewrite !SubK scalerA. Qed.
Next Obligation. by move=> x; apply: val_inj; rewrite SubK scale1r. Qed.
Next Obligation.
by move=> a u v; apply: val_inj; rewrite !(SubK, raddfD)/= !SubK.
Qed.
Next Obligation.
by move=> v a b; apply: val_inj; rewrite !(SubK, raddfD)/= !SubK scalerDl.
Qed.
HB.instance Definition _ := lmodU.

Fact valZ : scalable (val : W -> _). Proof. by move=> k w; rewrite SubK. Qed.
HB.instance Definition _ := isSubLmodule.Build R V S W valZ.
HB.end.

#[infer(R), short(type="subLalgType")]
HB.structure Definition SubLalgebra (R : ringType) (V : lalgType R) S :=
  {W of SubRing V S W & @SubLmodule R V S W & Lalgebra R W}.

HB.factory Record SubRing_SubLmodule_isSubLalgebra (R : ringType)
    (V : lalgType R) S W of SubRing V S W & @SubLmodule R V S W := {}.

HB.builders Context (R : ringType) (V : lalgType R) S W
  of SubRing_SubLmodule_isSubLalgebra R V S W.
Lemma scalerAl (a : R) (u v : W) : a *: (u * v) = a *: u * v.
Proof. by apply: val_inj; rewrite !(linearZ, rmorphM)/= linearZ scalerAl. Qed.
HB.instance Definition _ := Lmodule_isLalgebra.Build R W scalerAl.
HB.end.

#[infer(R), short(type="subAlgType")]
HB.structure Definition SubAlgebra (R : ringType) (V : algType R) S :=
  {W of @SubLalgebra R V S W & Algebra R W}.

HB.factory Record SubLalgebra_isSubAlgebra (R : ringType)
    (V : algType R) S W of @SubLalgebra R V S W := {}.

HB.builders Context (R : ringType) (V : algType R) S W
  of SubLalgebra_isSubAlgebra R V S W.
Lemma scalerAr (k : R) (x y : W) : k *: (x * y) = x * (k *: y).
Proof. by apply: val_inj; rewrite !(linearZ, rmorphM)/= linearZ scalerAr. Qed.
HB.instance Definition _ := Lalgebra_isAlgebra.Build R W scalerAr.
HB.end.

#[short(type="subUnitRingType")]
HB.structure Definition SubUnitRing (R : ringType) (S : pred R) :=
  {U of SubRing R S U & UnitRing U}.

HB.factory Record SubRing_isSubUnitRing (R : unitRingType) S U
    of SubRing R S U := {
  divring_closed_subproof : divring_closed S
}.

HB.builders Context (R : unitRingType) S U of SubRing_isSubUnitRing R S U.

HB.instance Definition _ := isDivringClosed.Build R S divring_closed_subproof.

Let inU v Sv : U := Sub v Sv.
Let invU (u : U) := inU (rpredVr _ (valP u)).

Program Definition unitringU :=
  @Ring_hasMulInverse.Build U [pred x | val x \is a unit] invU _ _ _ _.
Next Obligation.
by move=> x /[!inE] xu; apply: val_inj; rewrite rmorphM rmorph1 /= SubK mulVr.
Qed.
Next Obligation.
by move=> x /[!inE] xu; apply: val_inj; rewrite rmorphM rmorph1 /= SubK mulrV.
Qed.
Next Obligation.
move=> x y [/(congr1 val) yx1 /(congr1 val) xy1]; rewrite inE.
by apply: rev_unitrP (val y) _; rewrite !rmorphM rmorph1 in yx1 xy1.
Qed.
Next Obligation.
by move=> x /[!inE] xNU; apply: val_inj; rewrite SubK invr_out.
Qed.
HB.instance Definition _ : Ring_hasMulInverse U := unitringU.
HB.end.

#[short(type="subComUnitRingType")]
HB.structure Definition SubComUnitRing (R : comUnitRingType) (S : pred R) :=
  {U of SubComRing R S U & SubUnitRing R S U}.

#[short(type="subIdomainType")]
HB.structure Definition SubIntegralDomain (R : idomainType) (S : pred R) :=
  {U of SubComRing R S U & IntegralDomain U}.

HB.factory Record SubComUnitRing_isSubIntegralDomain (R : idomainType) S U
  of SubComUnitRing R S U := {}.

HB.builders Context (R : idomainType) S U
  of SubComUnitRing_isSubIntegralDomain R S U.
Lemma id : IntegralDomain.axiom U.
Proof.
move=> x y /(congr1 val)/eqP; rewrite rmorphM /=.
by rewrite -!(inj_eq val_inj) rmorph0 -mulf_eq0.
Qed.
HB.instance Definition _ := ComUnitRing_isIntegral.Build U id.
HB.end.

#[short(type="subField")]
HB.structure Definition SubField (F : fieldType) (S : pred F) :=
  {U of SubIntegralDomain F S U & Field U}.

HB.factory Record SubIntegralDomain_isSubField (F : fieldType) S U
    of SubIntegralDomain F S U := {
  subfield_subproof : {mono (val : U -> F) : u / u \in unit}
}.

HB.builders Context (F : fieldType) S U of SubIntegralDomain_isSubField F S U.
Lemma fieldP : Field.axiom U.
Proof.
by move=> u; rewrite -(inj_eq val_inj) rmorph0 -unitfE subfield_subproof.
Qed.
HB.instance Definition _ := UnitRing_isField.Build U fieldP.
HB.end.

HB.factory Record SubChoice_isSubSemiRing (R : semiRingType) S U
    of SubChoice R S U := {
  semiring_closed_subproof : semiring_closed S
}.

HB.builders Context (R : semiRingType) S U of SubChoice_isSubSemiRing R S U.
HB.instance Definition _ := SubChoice_isSubNmodule.Build R S U
  (semiring_closedD semiring_closed_subproof).
HB.instance Definition _ := SubNmodule_isSubSemiRing.Build R S U
  (semiring_closedM semiring_closed_subproof).
HB.end.

HB.factory Record SubChoice_isSubComSemiRing (R : comSemiRingType) S U
    of SubChoice R S U := {
  semiring_closed_subproof : semiring_closed S
}.

HB.builders Context (R : comSemiRingType) S U
  of SubChoice_isSubComSemiRing R S U.
HB.instance Definition _ := SubChoice_isSubSemiRing.Build R S U
  semiring_closed_subproof.
HB.instance Definition _ := SubSemiRing_isSubComSemiRing.Build R S U.
HB.end.

HB.factory Record SubChoice_isSubRing (R : ringType) S U of SubChoice R S U := {
  subring_closed_subproof : subring_closed S
}.

HB.builders Context (R : ringType) S U of SubChoice_isSubRing R S U.
HB.instance Definition _ := SubChoice_isSubZmodule.Build R S U
  (subring_closedB subring_closed_subproof).
HB.instance Definition _ := SubZmodule_isSubRing.Build R S U
  subring_closed_subproof.
HB.end.

HB.factory Record SubChoice_isSubComRing (R : comRingType) S U
    of SubChoice R S U := {
  subring_closed_subproof : subring_closed S
}.

HB.builders Context (R : comRingType) S U of SubChoice_isSubComRing R S U.
HB.instance Definition _ := SubChoice_isSubRing.Build R S U
  subring_closed_subproof.
HB.instance Definition _ := SubRing_isSubComRing.Build R S U.
HB.end.

HB.factory Record SubChoice_isSubLmodule (R : ringType) (V : lmodType R) S W
    of SubChoice V S W := {
  submod_closed_subproof : submod_closed S
}.

HB.builders Context (R : ringType) (V : lmodType R) S W
  of SubChoice_isSubLmodule R V S W.
HB.instance Definition _ := SubChoice_isSubZmodule.Build V S W
  (submod_closedB submod_closed_subproof).
HB.instance Definition _ := SubZmodule_isSubLmodule.Build R V S W
  submod_closed_subproof.
HB.end.

HB.factory Record SubChoice_isSubLalgebra (R : ringType) (A : lalgType R) S W
    of SubChoice A S W := {
  subalg_closed_subproof : subalg_closed S
}.

HB.builders Context (R : ringType) (A : lalgType R) S W
  of SubChoice_isSubLalgebra R A S W.
HB.instance Definition _ := SubChoice_isSubRing.Build A S W
  (subalg_closedBM subalg_closed_subproof).
HB.instance Definition _ := SubZmodule_isSubLmodule.Build R A S W
  (subalg_closedZ subalg_closed_subproof).
HB.instance Definition _ := SubRing_SubLmodule_isSubLalgebra.Build R A S W.
HB.end.

HB.factory Record SubChoice_isSubAlgebra (R : ringType) (A : algType R) S W
    of SubChoice A S W := {
  subalg_closed_subproof : subalg_closed S
}.

HB.builders Context (R : ringType) (A : algType R) S W
  of SubChoice_isSubAlgebra R A S W.
HB.instance Definition _ := SubChoice_isSubLalgebra.Build R A S W
  subalg_closed_subproof.
HB.instance Definition _ := SubLalgebra_isSubAlgebra.Build R A S W.
HB.end.

HB.factory Record SubChoice_isSubUnitRing (R : unitRingType) S U
    of SubChoice R S U := {
  divring_closed_subproof : divring_closed S
}.

HB.builders Context (R : unitRingType) S U of SubChoice_isSubUnitRing R S U.
HB.instance Definition _ := SubChoice_isSubRing.Build R S U
  (divring_closedBM divring_closed_subproof).
HB.instance Definition _ := SubRing_isSubUnitRing.Build R S U
  divring_closed_subproof.
HB.end.

HB.factory Record SubChoice_isSubComUnitRing (R : comUnitRingType) S U
    of SubChoice R S U := {
  divring_closed_subproof : divring_closed S
}.

HB.builders Context (R : comUnitRingType) S U
  of SubChoice_isSubComUnitRing R S U.
HB.instance Definition _ := SubChoice_isSubComRing.Build R S U
  (divring_closedBM divring_closed_subproof).
HB.instance Definition _ := SubRing_isSubUnitRing.Build R S U
  divring_closed_subproof.
HB.end.

HB.factory Record SubChoice_isSubIntegralDomain (R : idomainType) S U
    of SubChoice R S U := {
  divring_closed_subproof : divring_closed S
}.

HB.builders Context (R : idomainType) S U
  of SubChoice_isSubIntegralDomain R S U.
HB.instance Definition _ := SubChoice_isSubComUnitRing.Build R S U
  divring_closed_subproof.
HB.instance Definition _ := SubComUnitRing_isSubIntegralDomain.Build R S U.
HB.end.

Module SubExports.

Notation "[ 'SubChoice_isSubNmodule' 'of' U 'by' <: ]" :=
  (SubChoice_isSubNmodule.Build _ _ U rpred0D)
  (at level 0, format "[ 'SubChoice_isSubNmodule'  'of'  U  'by'  <: ]")
  : form_scope.
Notation "[ 'SubChoice_isSubZmodule' 'of' U 'by' <: ]" :=
  (SubChoice_isSubZmodule.Build _ _ U (zmodClosedP _))
  (at level 0, format "[ 'SubChoice_isSubZmodule'  'of'  U  'by'  <: ]")
  : form_scope.
Notation "[ 'SubNmodule_isSubSemiRing' 'of' U 'by' <: ]" :=
  (SubNmodule_isSubSemiRing.Build _ _ U (@rpred1M _ _))
  (at level 0, format "[ 'SubNmodule_isSubSemiRing'  'of'  U  'by'  <: ]")
  : form_scope.
Notation "[ 'SubChoice_isSubSemiRing' 'of' U 'by' <: ]" :=
  (SubChoice_isSubSemiRing.Build _ _ U (semiringClosedP _))
  (at level 0, format "[ 'SubChoice_isSubSemiRing'  'of'  U  'by'  <: ]")
  : form_scope.
Notation "[ 'SubSemiRing_isSubComSemiRing' 'of' U 'by' <: ]" :=
  (SubSemiRing_isSubComSemiRing.Build _ _ U)
  (at level 0, format "[ 'SubSemiRing_isSubComSemiRing'  'of'  U  'by'  <: ]")
  : form_scope.
Notation "[ 'SubChoice_isSubComSemiRing' 'of' U 'by' <: ]" :=
  (SubChoice_isSubComSemiRing.Build _ _ U (semiringClosedP _))
  (at level 0, format "[ 'SubChoice_isSubComSemiRing'  'of'  U  'by'  <: ]")
  : form_scope.
Notation "[ 'SubZmodule_isSubRing' 'of' U 'by' <: ]" :=
  (SubZmodule_isSubRing.Build _ _ U (subringClosedP _))
  (at level 0, format "[ 'SubZmodule_isSubRing'  'of'  U  'by'  <: ]")
  : form_scope.
Notation "[ 'SubChoice_isSubRing' 'of' U 'by' <: ]" :=
  (SubChoice_isSubRing.Build _ _ U (subringClosedP _))
  (at level 0, format "[ 'SubChoice_isSubRing'  'of'  U  'by'  <: ]")
  : form_scope.
Notation "[ 'SubRing_isSubComRing' 'of' U 'by' <: ]" :=
  (SubRing_isSubComRing.Build _ _ U)
  (at level 0, format "[ 'SubRing_isSubComRing'  'of'  U  'by'  <: ]")
  : form_scope.
Notation "[ 'SubChoice_isSubComRing' 'of' U 'by' <: ]" :=
  (SubChoice_isSubComRing.Build _ _ U (subringClosedP _))
  (at level 0, format "[ 'SubChoice_isSubComRing'  'of'  U  'by'  <: ]")
  : form_scope.
Notation "[ 'SubZmodule_isSubLmodule' 'of' U 'by' <: ]" :=
  (SubZmodule_isSubLmodule.Build _ _ _ U (submodClosedP _))
  (at level 0, format "[ 'SubZmodule_isSubLmodule'  'of'  U  'by'  <: ]")
  : form_scope.
Notation "[ 'SubChoice_isSubLmodule' 'of' U 'by' <: ]" :=
  (SubChoice_isSubLmodule.Build _ _ _ U (submodClosedP _))
  (at level 0, format "[ 'SubChoice_isSubLmodule'  'of'  U  'by'  <: ]")
  : form_scope.
Notation "[ 'SubRing_SubLmodule_isSubLalgebra' 'of' U 'by' <: ]" :=
  (SubRing_SubLmodule_isSubLalgebra.Build _ _ _ U)
  (at level 0, format "[ 'SubRing_SubLmodule_isSubLalgebra'  'of'  U  'by'  <: ]")
  : form_scope.
Notation "[ 'SubChoice_isSubLalgebra' 'of' U 'by' <: ]" :=
  (SubChoice_isSubLalgebra.Build _ _ _ U (subalgClosedP _))
  (at level 0, format "[ 'SubChoice_isSubLalgebra'  'of'  U  'by'  <: ]")
  : form_scope.
Notation "[ 'SubLalgebra_isSubAlgebra' 'of' U 'by' <: ]" :=
  (SubLalgebra_isSubAlgebra.Build _ _ _ U)
  (at level 0, format "[ 'SubLalgebra_isSubAlgebra'  'of'  U  'by'  <: ]")
  : form_scope.
Notation "[ 'SubChoice_isSubAlgebra' 'of' U 'by' <: ]" :=
  (SubChoice_isSubAlgebra.Build _ _ _ U (subalgClosedP _))
  (at level 0, format "[ 'SubChoice_isSubAlgebra'  'of'  U  'by'  <: ]")
  : form_scope.
Notation "[ 'SubRing_isSubUnitRing' 'of' U 'by' <: ]" :=
  (SubRing_isSubUnitRing.Build _ _ U (divringClosedP _))
  (at level 0, format "[ 'SubRing_isSubUnitRing'  'of'  U  'by'  <: ]")
  : form_scope.
Notation "[ 'SubChoice_isSubUnitRing' 'of' U 'by' <: ]" :=
  (SubChoice_isSubUnitRing.Build _ _ U (divringClosedP _))
  (at level 0, format "[ 'SubChoice_isSubUnitRing'  'of'  U  'by'  <: ]")
  : form_scope.
Notation "[ 'SubChoice_isSubComUnitRing' 'of' U 'by' <: ]" :=
  (SubChoice_isSubComUnitRing.Build _ _ U (divringClosedP _))
  (at level 0, format "[ 'SubChoice_isSubComUnitRing'  'of'  U  'by'  <: ]")
  : form_scope.
Notation "[ 'SubComUnitRing_isSubIntegralDomain' 'of' U 'by' <: ]" :=
  (SubComUnitRing_isSubIntegralDomain.Build _ _ U)
  (at level 0, format "[ 'SubComUnitRing_isSubIntegralDomain'  'of'  U  'by'  <: ]")
  : form_scope.
Notation "[ 'SubChoice_isSubIntegralDomain' 'of' U 'by' <: ]" :=
  (SubChoice_isSubIntegralDomain.Build _ _ U (divringClosedP _))
  (at level 0, format "[ 'SubChoice_isSubIntegralDomain'  'of'  U  'by'  <: ]")
  : form_scope.
Notation "[ 'SubIntegralDomain_isSubField' 'of' U 'by' <: ]" :=
  (SubIntegralDomain_isSubField.Build _ _ U (frefl _))
  (at level 0, format "[ 'SubIntegralDomain_isSubField'  'of'  U  'by'  <: ]")
  : form_scope.

End SubExports.
HB.export SubExports.

Module Theory.

Definition addrA := @addrA.
Definition addrC := @addrC.
Definition add0r := @add0r.
Definition addNr := @addNr.
Definition addr0 := addr0.
Definition addrN := addrN.
Definition subrr := subrr.
Definition addrCA := addrCA.
Definition addrAC := addrAC.
Definition addrACA := addrACA.
Definition addKr := addKr.
Definition addNKr := addNKr.
Definition addrK := addrK.
Definition addrNK := addrNK.
Definition subrK := subrK.
Definition subKr := subKr.
Definition addrI := @addrI.
Definition addIr := @addIr.
Definition subrI := @subrI.
Definition subIr := @subIr.
Arguments addrI {V} y [x1 x2].
Arguments addIr {V} x [x1 x2].
Arguments subrI {V} y [x1 x2].
Arguments subIr {V} x [x1 x2].
Definition opprK := @opprK.
Arguments opprK {V}.
Definition oppr_inj := @oppr_inj.
Arguments oppr_inj {V} [x1 x2].
Definition oppr0 := oppr0.
Definition oppr_eq0 := oppr_eq0.
Definition opprD := opprD.
Definition opprB := opprB.
Definition addrKA := addrKA.
Definition subrKA := subrKA.
Definition subr0 := subr0.
Definition sub0r := sub0r.
Definition subr_eq := subr_eq.
Definition addr0_eq := addr0_eq.
Definition subr0_eq := subr0_eq.
Definition subr_eq0 := subr_eq0.
Definition addr_eq0 := addr_eq0.
Definition eqr_opp := eqr_opp.
Definition eqr_oppLR := eqr_oppLR.
Definition sumrN := sumrN.
Definition sumrB := sumrB.
Definition sumrMnl := sumrMnl.
Definition sumrMnr := sumrMnr.
Definition sumr_const := sumr_const.
Definition sumr_const_nat := sumr_const_nat.
Definition telescope_sumr := telescope_sumr.
Definition telescope_sumr_eq := @telescope_sumr_eq.
Arguments telescope_sumr_eq {V n m} f u.
Definition mulr0n := mulr0n.
Definition mulr1n := mulr1n.
Definition mulr2n := mulr2n.
Definition mulrS := mulrS.
Definition mulrSr := mulrSr.
Definition mulrb := mulrb.
Definition mul0rn := mul0rn.
Definition mulNrn := mulNrn.
Definition mulrnDl := mulrnDl.
Definition mulrnDr := mulrnDr.
Definition mulrnBl := mulrnBl.
Definition mulrnBr := mulrnBr.
Definition mulrnA := mulrnA.
Definition mulrnAC := mulrnAC.
Definition iter_addr := iter_addr.
Definition iter_addr_0 := iter_addr_0.
Definition mulrA := @mulrA.
Definition mul1r := @mul1r.
Definition mulr1 := @mulr1.
Definition mulrDl := @mulrDl.
Definition mulrDr := @mulrDr.
Definition oner_neq0 := @oner_neq0.
Definition oner_eq0 := oner_eq0.
Definition mul0r := @mul0r.
Definition mulr0 := @mulr0.
Definition mulrN := mulrN.
Definition mulNr := mulNr.
Definition mulrNN := mulrNN.
Definition mulN1r := mulN1r.
Definition mulrN1 := mulrN1.
Definition mulr_suml := mulr_suml.
Definition mulr_sumr := mulr_sumr.
Definition mulrBl := mulrBl.
Definition mulrBr := mulrBr.
Definition mulrnAl := mulrnAl.
Definition mulrnAr := mulrnAr.
Definition mulr_natl := mulr_natl.
Definition mulr_natr := mulr_natr.
Definition natrD := natrD.
Definition nat1r := nat1r.
Definition natr1 := natr1.
Definition natrB := natrB.
Definition natr_sum := natr_sum.
Definition natrM := natrM.
Definition natrX := natrX.
Definition expr0 := expr0.
Definition exprS := exprS.
Definition expr1 := expr1.
Definition expr2 := expr2.
Definition expr0n := expr0n.
Definition expr1n := expr1n.
Definition exprD := exprD.
Definition exprSr := exprSr.
Definition expr_sum := expr_sum.
Definition commr_sym := commr_sym.
Definition commr_refl := commr_refl.
Definition commr0 := commr0.
Definition commr1 := commr1.
Definition commrN := commrN.
Definition commrN1 := commrN1.
Definition commrD := commrD.
Definition commrB := commrB.
Definition commr_sum := commr_sum.
Definition commr_prod := commr_prod.
Definition commrMn := commrMn.
Definition commrM := commrM.
Definition commr_nat := commr_nat.
Definition commrX := commrX.
Definition exprMn_comm := exprMn_comm.
Definition commr_sign := commr_sign.
Definition exprMn_n := exprMn_n.
Definition exprM := exprM.
Definition exprAC := exprAC.
Definition expr_mod := expr_mod.
Definition expr_dvd := expr_dvd.
Definition signr_odd := signr_odd.
Definition signr_eq0 := signr_eq0.
Definition mulr_sign := mulr_sign.
Definition signr_addb := signr_addb.
Definition signrN := signrN.
Definition signrE := signrE.
Definition mulr_signM := mulr_signM.
Definition exprNn := exprNn.
Definition sqrrN := sqrrN.
Definition sqrr_sign := sqrr_sign.
Definition signrMK := signrMK.
Definition mulrI_eq0 := mulrI_eq0.
Definition lreg_neq0 := lreg_neq0.
Definition mulrI0_lreg := mulrI0_lreg.
Definition lregN := lregN.
Definition lreg1 := lreg1.
Definition lregM := lregM.
Definition lregX := lregX.
Definition lreg_sign := lreg_sign.
Definition lregP {R x} := @lregP R x.
Definition mulIr_eq0 := mulIr_eq0.
Definition mulIr0_rreg := mulIr0_rreg.
Definition rreg_neq0 := rreg_neq0.
Definition rregN := rregN.
Definition rreg1 := rreg1.
Definition rregM := rregM.
Definition revrX := revrX.
Definition rregX := rregX.
Definition rregP {R x} := @rregP R x.
Definition exprDn_comm := exprDn_comm.
Definition exprBn_comm := exprBn_comm.
Definition subrXX_comm := subrXX_comm.
Definition exprD1n := exprD1n.
Definition subrX1 := subrX1.
Definition sqrrD1 := sqrrD1.
Definition sqrrB1 := sqrrB1.
Definition subr_sqr_1 := subr_sqr_1.
Definition charf0 := charf0.
Definition charf_prime := charf_prime.
Definition mulrn_char := mulrn_char.
Definition dvdn_charf := dvdn_charf.
Definition charf_eq := charf_eq.
Definition bin_lt_charf_0 := bin_lt_charf_0.
Definition Frobenius_autE := Frobenius_autE.
Definition Frobenius_aut0 := Frobenius_aut0.
Definition Frobenius_aut1 := Frobenius_aut1.
Definition Frobenius_autD_comm := Frobenius_autD_comm.
Definition Frobenius_autMn := Frobenius_autMn.
Definition Frobenius_aut_nat := Frobenius_aut_nat.
Definition Frobenius_autM_comm := Frobenius_autM_comm.
Definition Frobenius_autX := Frobenius_autX.
Definition Frobenius_autN := Frobenius_autN.
Definition Frobenius_autB_comm := Frobenius_autB_comm.
Definition exprNn_char := exprNn_char.
Definition addrr_char2 := addrr_char2.
Definition oppr_char2 := oppr_char2.
Definition addrK_char2 := addrK_char2.
Definition addKr_char2 := addKr_char2.
Definition iter_mulr := iter_mulr.
Definition iter_mulr_1 := iter_mulr_1.
Definition prodr_const := prodr_const.
Definition prodr_const_nat := prodr_const_nat.
Definition mulrC := @mulrC.
Definition mulrCA := mulrCA.
Definition mulrAC := mulrAC.
Definition mulrACA := mulrACA.
Definition exprMn := exprMn.
Definition prodrXl := prodrXl.
Definition prodrXr := prodrXr.
Definition prodrN := prodrN.
Definition prodrMn_const := prodrMn_const.
Definition prodrMn := prodrMn.
Definition natr_prod := natr_prod.
Definition prodr_undup_exp_count := prodr_undup_exp_count.
Definition exprDn := exprDn.
Definition exprBn := exprBn.
Definition subrXX := subrXX.
Definition sqrrD := sqrrD.
Definition sqrrB := sqrrB.
Definition subr_sqr := subr_sqr.
Definition subr_sqrDB := subr_sqrDB.
Definition exprDn_char := exprDn_char.
Definition mulrV := mulrV.
Definition divrr := divrr.
Definition mulVr := mulVr.
Definition invr_out := invr_out.
Definition unitrP {R x} := @unitrP R x.
Definition mulKr := mulKr.
Definition mulVKr := mulVKr.
Definition mulrK := mulrK.
Definition mulrVK := mulrVK.
Definition divrK := divrK.
Definition mulrI := mulrI.
Definition mulIr := mulIr.
Definition divrI := divrI.
Definition divIr := divIr.
Definition telescope_prodr := telescope_prodr.
Definition telescope_prodr_eq := @telescope_prodr_eq.
Arguments telescope_prodr_eq {R n m} f u.
Definition commrV := commrV.
Definition unitrE := unitrE.
Definition invrK := @invrK.
Arguments invrK {R}.
Definition invr_inj := @invr_inj.
Arguments invr_inj {R} [x1 x2].
Definition unitrV := unitrV.
Definition unitr1 := unitr1.
Definition invr1 := invr1.
Definition divr1 := divr1.
Definition div1r := div1r.
Definition natr_div := natr_div.
Definition unitr0 := unitr0.
Definition invr0 := invr0.
Definition unitrN1 := unitrN1.
Definition unitrN := unitrN.
Definition invrN1 := invrN1.
Definition invrN := invrN.
Definition divrNN := divrNN.
Definition divrN := divrN.
Definition invr_sign := invr_sign.
Definition unitrMl := unitrMl.
Definition unitrMr := unitrMr.
Definition invrM := invrM.
Definition invr_eq0 := invr_eq0.
Definition invr_eq1 := invr_eq1.
Definition invr_neq0 := invr_neq0.
Definition unitrM_comm := unitrM_comm.
Definition unitrX := unitrX.
Definition unitrX_pos := unitrX_pos.
Definition exprVn := exprVn.
Definition exprB := exprB.
Definition invr_signM := invr_signM.
Definition divr_signM := divr_signM.
Definition rpred0D := @rpred0D.
Definition rpred0 := rpred0.
Definition rpredD := rpredD.
Definition rpredNr := @rpredNr.
Definition rpred_sum := rpred_sum.
Definition rpredMn := rpredMn.
Definition rpredN := rpredN.
Definition rpredB := rpredB.
Definition rpredBC := rpredBC.
Definition rpredMNn := rpredMNn.
Definition rpredDr := rpredDr.
Definition rpredDl := rpredDl.
Definition rpredBr := rpredBr.
Definition rpredBl := rpredBl.
Definition zmodClosedP := zmodClosedP.
Definition rpredMsign := rpredMsign.
Definition rpred1M := @rpred1M.
Definition rpred1 := @rpred1.
Definition rpredM := @rpredM.
Definition rpred_prod := rpred_prod.
Definition rpredX := rpredX.
Definition rpred_nat := rpred_nat.
Definition rpredN1 := rpredN1.
Definition rpred_sign := rpred_sign.
Definition semiringClosedP := semiringClosedP.
Definition subringClosedP := subringClosedP.
Definition rpredZsign := rpredZsign.
Definition rpredZnat := rpredZnat.
Definition submodClosedP := submodClosedP.
Definition subalgClosedP := subalgClosedP.
Definition rpredZ := @rpredZ.
Definition rpredVr := @rpredVr.
Definition rpredV := rpredV.
Definition rpred_div := rpred_div.
Definition rpredXN := rpredXN.
Definition rpredZeq := rpredZeq.
Definition char_lalg := char_lalg.
Definition rpredMr := rpredMr.
Definition rpredMl := rpredMl.
Definition rpred_divr := rpred_divr.
Definition rpred_divl := rpred_divl.
Definition divringClosedP := divringClosedP.
Definition eq_eval := eq_eval.
Definition eval_tsubst := eval_tsubst.
Definition eq_holds := eq_holds.
Definition holds_fsubst := holds_fsubst.
Definition unitrM := unitrM.
Definition unitrPr {R x} := @unitrPr R x.
Definition expr_div_n := expr_div_n.
Definition mulr1_eq := mulr1_eq.
Definition divr1_eq := divr1_eq.
Definition divKr := divKr.
Definition mulf_eq0 := mulf_eq0.
Definition prodf_eq0 := prodf_eq0.
Definition prodf_seq_eq0 := prodf_seq_eq0.
Definition mulf_neq0 := mulf_neq0.
Definition prodf_neq0 := prodf_neq0.
Definition prodf_seq_neq0 := prodf_seq_neq0.
Definition expf_eq0 := expf_eq0.
Definition sqrf_eq0 := sqrf_eq0.
Definition expf_neq0 := expf_neq0.
Definition natf_neq0 := natf_neq0.
Definition natf0_char := natf0_char.
Definition charf'_nat := charf'_nat.
Definition charf0P := charf0P.
Definition eqf_sqr := eqf_sqr.
Definition mulfI := mulfI.
Definition mulIf := mulIf.
Definition divfI := divfI.
Definition divIf := divIf.
Definition sqrf_eq1 := sqrf_eq1.
Definition expfS_eq1 := expfS_eq1.
Definition fieldP := @fieldP.
Definition unitfE := unitfE.
Definition mulVf := mulVf.
Definition mulfV := mulfV.
Definition divff := divff.
Definition mulKf := mulKf.
Definition mulVKf := mulVKf.
Definition mulfK := mulfK.
Definition mulfVK := mulfVK.
Definition divfK := divfK.
Definition divKf := divKf.
Definition invfM := invfM.
Definition invf_div := invf_div.
Definition expfB_cond := expfB_cond.
Definition expfB := expfB.
Definition prodfV := prodfV.
Definition prodf_div := prodf_div.
Definition telescope_prodf := telescope_prodf.
Definition telescope_prodf_eq := @telescope_prodf_eq.
Arguments telescope_prodf_eq {F n m} f u.
Definition addf_div := addf_div.
Definition mulf_div := mulf_div.
Definition eqr_div := eqr_div.
Definition eqr_sum_div := eqr_sum_div.
Definition char0_natf_div := char0_natf_div.
Definition fpredMr := fpredMr.
Definition fpredMl := fpredMl.
Definition fpred_divr := fpred_divr.
Definition fpred_divl := fpred_divl.
Definition satP {F e f} := @satP F e f.
Definition eq_sat := eq_sat.
Definition solP {F n f} := @solP F n f.
Definition eq_sol := eq_sol.
Definition size_sol := size_sol.
Definition solve_monicpoly := @solve_monicpoly.
Definition semi_additive := semi_additive.
Definition additive := additive.
Definition raddf0 := raddf0.
Definition raddf_eq0 := raddf_eq0.
Definition raddf_inj := raddf_inj.
Definition raddfN := raddfN.
Definition raddfD := raddfD.
Definition raddfB := raddfB.
Definition raddf_sum := raddf_sum.
Definition raddfMn := raddfMn.
Definition raddfMNn := raddfMNn.
Definition raddfMnat := raddfMnat.
Definition raddfMsign := raddfMsign.
Definition can2_semi_additive := can2_semi_additive.
Definition can2_additive := can2_additive.
Definition multiplicative := multiplicative.
Definition rmorph0 := rmorph0.
Definition rmorphN := rmorphN.
Definition rmorphD := rmorphD.
Definition rmorphB := rmorphB.
Definition rmorph_sum := rmorph_sum.
Definition rmorphMn := rmorphMn.
Definition rmorphMNn := rmorphMNn.
Definition rmorphismMP := rmorphismMP.
Definition rmorph1 := rmorph1.
Definition rmorph_eq1 := rmorph_eq1.
Definition rmorphM := rmorphM.
Definition rmorphMsign := rmorphMsign.
Definition rmorph_nat := rmorph_nat.
Definition rmorph_eq_nat := rmorph_eq_nat.
Definition rmorph_prod := rmorph_prod.
Definition rmorphXn := rmorphXn.
#[deprecated(since="mathcomp 1.17.0", note="Use rmorphXn instead.")]
Notation rmorphX := rmorphXn.
Definition rmorphN1 := rmorphN1.
Definition rmorph_sign := rmorph_sign.
Definition rmorph_char := rmorph_char.
Definition can2_rmorphism := can2_rmorphism.
Definition rmorph_comm := rmorph_comm.
Definition rmorph_unit := rmorph_unit.
Definition rmorphV := rmorphV.
Definition rmorph_div := rmorph_div.
Definition fmorph_eq0 := fmorph_eq0.
Definition fmorph_inj := @fmorph_inj.
Arguments fmorph_inj {F R} f [x1 x2].
Definition fmorph_eq := fmorph_eq.
Definition fmorph_eq1 := fmorph_eq1.
Definition fmorph_char := fmorph_char.
Definition fmorph_unit := fmorph_unit.
Definition fmorphV := fmorphV.
Definition fmorph_div := fmorph_div.
Definition scalerA := scalerA.
Definition scale1r := @scale1r.
Definition scalerDr := @scalerDr.
Definition scalerDl := @scalerDl.
Definition scaler0 := scaler0.
Definition scale0r := scale0r.
Definition scaleNr := scaleNr.
Definition scaleN1r := scaleN1r.
Definition scalerN := scalerN.
Definition scalerBl := scalerBl.
Definition scalerBr := scalerBr.
Definition scaler_nat := scaler_nat.
Definition scalerMnl := scalerMnl.
Definition scalerMnr := scalerMnr.
Definition scaler_suml := scaler_suml.
Definition scaler_sumr := scaler_sumr.
Definition scaler_eq0 := scaler_eq0.
Definition scalerK := scalerK.
Definition scalerKV := scalerKV.
Definition scalerI := scalerI.
Definition scalerAl := @scalerAl.
Definition mulr_algl := mulr_algl.
Definition scaler_sign := scaler_sign.
Definition signrZK := signrZK.
Definition scalerCA := scalerCA.
Definition scalerAr := @scalerAr.
Definition mulr_algr := mulr_algr.
Definition comm_alg := comm_alg.
Definition exprZn := exprZn.
Definition scaler_prodl := scaler_prodl.
Definition scaler_prodr := scaler_prodr.
Definition scaler_prod := scaler_prod.
Definition scaler_injl := scaler_injl.
Definition scaler_unit := scaler_unit.
Definition invrZ := invrZ.
Definition raddfZnat := raddfZnat.
Definition raddfZsign := raddfZsign.
Definition in_algE := in_algE.
Definition scalable_for := scalable_for.
Definition linear_for := linear_for.
Definition additive_linear := additive_linear.
Definition scalable_linear := scalable_linear.
Definition linear0 := linear0.
Definition linearN := linearN.
Definition linearD := linearD.
Definition linearB := linearB.
Definition linear_sum := linear_sum.
Definition linearMn := linearMn.
Definition linearMNn := linearMNn.
Definition linearP := linearP.
Definition linearZ_LR := linearZ_LR.
Definition linearZ := linearZ.
Definition linearPZ := linearPZ.
Definition linearZZ := linearZZ.
Definition scalarP := scalarP.
Definition scalarZ := scalarZ.
Definition can2_scalable := can2_scalable.
Definition can2_linear := can2_linear.
Definition rmorph_alg := rmorph_alg.
Definition imaginary_exists := imaginary_exists.

Definition raddf := (raddf0, raddfN, raddfD, raddfMn).

Definition rmorphE :=
  (rmorphD, rmorph0, rmorphB, rmorphN, rmorphMNn, rmorphMn, rmorph1, rmorphXn).

Definition linearE :=
  (linearD, linear0, linearB, linearMNn, linearMn, linearZ).

Notation null_fun V := (null_fun V) (only parsing).
Notation in_alg A := (in_alg_loc A).

End Theory.

Notation in_alg A := (in_alg_loc A).

Module AllExports. HB.reexport. End AllExports.

End GRing.

Export AllExports.
Export Scale.Exports.
Export ClosedExports.

Variant Ione := IOne : Ione.
Variant Inatmul := INatmul : Ione -> nat -> Inatmul.
Variant Idummy_placeholder :=.

Definition parse (x : Number.uint) : Inatmul :=
  INatmul IOne (Nat.of_num_uint x).

Definition print (x : Inatmul) : Number.uint :=
  match x with
  | INatmul IOne n => Number.UIntDecimal (Nat.to_uint n)
  end.

Arguments GRing.one {_}.
Set Warnings "-via-type-remapping,-via-type-mismatch".
Number Notation Idummy_placeholder parse print (via Inatmul
  mapping [[GRing.natmul] => INatmul, [GRing.one] => IOne])
  : ring_scope.
Set Warnings "via-type-remapping,via-type-mismatch".
Arguments GRing.one : clear implicits.

Notation "0" := (@zero _) : ring_scope.
Notation "-%R" := (@opp _) : ring_scope.
Notation "- x" := (opp x) : ring_scope.
Notation "+%R" := (@add _) : fun_scope.
Notation "x + y" := (add x y) : ring_scope.
Notation "x - y" := (add x (- y)) : ring_scope.
Notation "x *+ n" := (natmul x n) : ring_scope.
Notation "x *- n" := (opp (x *+ n)) : ring_scope.
Notation "s `_ i" := (seq.nth 0%R s%R i) : ring_scope.
Notation support := 0.-support.

Notation "1" := (@one _) : ring_scope.
Notation "- 1" := (opp 1) : ring_scope.

Notation "n %:R" := (natmul 1 n) : ring_scope.
Notation "[ 'char' R ]" := (char (Phant R)) : ring_scope.
Notation Frobenius_aut chRp := (Frobenius_aut chRp).
Notation "*%R" := (@mul _) : fun_scope.
Notation "x * y" := (mul x y) : ring_scope.
Notation "x ^+ n" := (exp x n) : ring_scope.
Notation "x ^-1" := (inv x) : ring_scope.
Notation "x ^- n" := (inv (x ^+ n)) : ring_scope.
Notation "x / y" := (mul x y^-1) : ring_scope.

Notation "*:%R" := (@scale _ _) : fun_scope.
Notation "a *: m" := (scale a m) : ring_scope.
Notation "k %:A" := (scale k 1) : ring_scope.
Notation "\0" := (null_fun _) : ring_scope.
Notation "f \+ g" := (add_fun f g) : ring_scope.
Notation "f \- g" := (sub_fun f g) : ring_scope.
Notation "\- f" := (opp_fun f) : ring_scope.
Notation "a \*: f" := (scale_fun a f) : ring_scope.
Notation "x \*o f" := (mull_fun x f) : ring_scope.
Notation "x \o* f" := (mulr_fun x f) : ring_scope.
Notation "f \* g" := (mul_fun f g) : ring_scope.

Arguments add_fun {_ _} f g _ /.
Arguments sub_fun {_ _} f g _ /.
Arguments opp_fun {_ _} f _ /.
Arguments mull_fun {_ _}  a f _ /.
Arguments mulr_fun {_ _} a f _ /.
Arguments scale_fun {_ _ _} a f _ /.
Arguments mul_fun {_ _} f g _ /.

Notation "\sum_ ( i <- r | P ) F" :=
  (\big[+%R/0%R]_(i <- r | P%B) F%R) : ring_scope.
Notation "\sum_ ( i <- r ) F" :=
  (\big[+%R/0%R]_(i <- r) F%R) : ring_scope.
Notation "\sum_ ( m <= i < n | P ) F" :=
  (\big[+%R/0%R]_(m <= i < n | P%B) F%R) : ring_scope.
Notation "\sum_ ( m <= i < n ) F" :=
  (\big[+%R/0%R]_(m <= i < n) F%R) : ring_scope.
Notation "\sum_ ( i | P ) F" :=
  (\big[+%R/0%R]_(i | P%B) F%R) : ring_scope.
Notation "\sum_ i F" :=
  (\big[+%R/0%R]_i F%R) : ring_scope.
Notation "\sum_ ( i : t | P ) F" :=
  (\big[+%R/0%R]_(i : t | P%B) F%R) (only parsing) : ring_scope.
Notation "\sum_ ( i : t ) F" :=
  (\big[+%R/0%R]_(i : t) F%R) (only parsing) : ring_scope.
Notation "\sum_ ( i < n | P ) F" :=
  (\big[+%R/0%R]_(i < n | P%B) F%R) : ring_scope.
Notation "\sum_ ( i < n ) F" :=
  (\big[+%R/0%R]_(i < n) F%R) : ring_scope.
Notation "\sum_ ( i 'in' A | P ) F" :=
  (\big[+%R/0%R]_(i in A | P%B) F%R) : ring_scope.
Notation "\sum_ ( i 'in' A ) F" :=
  (\big[+%R/0%R]_(i in A) F%R) : ring_scope.

Notation "\prod_ ( i <- r | P ) F" :=
  (\big[*%R/1%R]_(i <- r | P%B) F%R) : ring_scope.
Notation "\prod_ ( i <- r ) F" :=
  (\big[*%R/1%R]_(i <- r) F%R) : ring_scope.
Notation "\prod_ ( m <= i < n | P ) F" :=
  (\big[*%R/1%R]_(m <= i < n | P%B) F%R) : ring_scope.
Notation "\prod_ ( m <= i < n ) F" :=
  (\big[*%R/1%R]_(m <= i < n) F%R) : ring_scope.
Notation "\prod_ ( i | P ) F" :=
  (\big[*%R/1%R]_(i | P%B) F%R) : ring_scope.
Notation "\prod_ i F" :=
  (\big[*%R/1%R]_i F%R) : ring_scope.
Notation "\prod_ ( i : t | P ) F" :=
  (\big[*%R/1%R]_(i : t | P%B) F%R) (only parsing) : ring_scope.
Notation "\prod_ ( i : t ) F" :=
  (\big[*%R/1%R]_(i : t) F%R) (only parsing) : ring_scope.
Notation "\prod_ ( i < n | P ) F" :=
  (\big[*%R/1%R]_(i < n | P%B) F%R) : ring_scope.
Notation "\prod_ ( i < n ) F" :=
  (\big[*%R/1%R]_(i < n) F%R) : ring_scope.
Notation "\prod_ ( i 'in' A | P ) F" :=
  (\big[*%R/1%R]_(i in A | P%B) F%R) : ring_scope.
Notation "\prod_ ( i 'in' A ) F" :=
  (\big[*%R/1%R]_(i in A) F%R) : ring_scope.

Notation "R ^c" := (converse R) (at level 2, format "R ^c") : type_scope.
Notation "R ^o" := (regular R) (at level 2, format "R ^o") : type_scope.

Bind Scope term_scope with term.
Bind Scope term_scope with formula.

Notation "''X_' i" := (Var _ i) : term_scope.
Notation "n %:R" := (NatConst _ n) : term_scope.
Notation "0" := 0%:R%T : term_scope.
Notation "1" := 1%:R%T : term_scope.
Notation "x %:T" := (Const x) : term_scope.
Infix "+" := Add : term_scope.
Notation "- t" := (Opp t) : term_scope.
Notation "t - u" := (Add t (- u)) : term_scope.
Infix "*" := Mul : term_scope.
Infix "*+" := NatMul : term_scope.
Notation "t ^-1" := (Inv t) : term_scope.
Notation "t / u" := (Mul t u^-1) : term_scope.
Infix "^+" := Exp : term_scope.
Infix "==" := Equal : term_scope.
Notation "x != y" := (GRing.Not (x == y)) : term_scope.
Infix "/\" := And : term_scope.
Infix "\/" := Or : term_scope.
Infix "==>" := Implies : term_scope.
Notation "~ f" := (Not f) : term_scope.
Notation "''exists' ''X_' i , f" := (Exists i f) : term_scope.
Notation "''forall' ''X_' i , f" := (Forall i f) : term_scope.

(* Lifting Structure from the codomain of finfuns. *)
Section FinFunNmod.

Variable (aT : finType) (rT : nmodType).
Implicit Types f g : {ffun aT -> rT}.

Definition ffun_zero := [ffun a : aT => (0 : rT)].
Definition ffun_add f g := [ffun a => f a + g a].

Fact ffun_addA : associative ffun_add.
Proof. by move=> f1 f2 f3; apply/ffunP=> a; rewrite !ffunE addrA. Qed.
Fact ffun_addC : commutative ffun_add.
Proof. by move=> f1 f2; apply/ffunP=> a; rewrite !ffunE addrC. Qed.
Fact ffun_add0 : left_id ffun_zero ffun_add.
Proof. by move=> f; apply/ffunP=> a; rewrite !ffunE add0r. Qed.

#[export]
HB.instance Definition _  := isNmodule.Build {ffun aT -> rT}
  ffun_addA ffun_addC ffun_add0.

Section Sum.

Variables (I : Type) (r : seq I) (P : pred I) (F : I -> {ffun aT -> rT}).

Lemma sum_ffunE x : (\sum_(i <- r | P i) F i) x = \sum_(i <- r | P i) F i x.
Proof. by elim/big_rec2: _ => // [|i _ y _ <-]; rewrite !ffunE. Qed.

Lemma sum_ffun :
  \sum_(i <- r | P i) F i = [ffun x => \sum_(i <- r | P i) F i x].
Proof. by apply/ffunP=> i; rewrite sum_ffunE ffunE. Qed.

End Sum.

Lemma ffunMnE f n x : (f *+ n) x = f x *+ n.
Proof. by rewrite -[n]card_ord -!sumr_const sum_ffunE. Qed.

End FinFunNmod.

Section FinFunZmod.

Variable (aT : finType) (rT : zmodType).
Implicit Types f g : {ffun aT -> rT}.

Definition ffun_opp f := [ffun a => - f a].

Fact ffun_addN : left_inverse (@ffun_zero _ _) ffun_opp (@ffun_add _ _).
Proof. by move=> f; apply/ffunP=> a; rewrite !ffunE addNr. Qed.

#[export]
HB.instance Definition _  := Nmodule_isZmodule.Build {ffun aT -> rT}
  ffun_addN.

End FinFunZmod.

Section FinFunSemiRing.

(* As rings require 1 != 0 in order to lift a ring structure over finfuns     *)
(* we need evidence that the domain is non-empty.                             *)

Variable (aT : finType) (R : semiRingType) (a : aT).

Definition ffun_one : {ffun aT -> R} := [ffun => 1].
Definition ffun_mul (f g : {ffun aT -> R}) := [ffun x => f x * g x].

Fact ffun_mulA : associative ffun_mul.
Proof. by move=> f1 f2 f3; apply/ffunP=> i; rewrite !ffunE mulrA. Qed.
Fact ffun_mul_1l : left_id ffun_one ffun_mul.
Proof. by move=> f; apply/ffunP=> i; rewrite !ffunE mul1r. Qed.
Fact ffun_mul_1r : right_id ffun_one ffun_mul.
Proof. by move=> f; apply/ffunP=> i; rewrite !ffunE mulr1. Qed.
Fact ffun_mul_addl :  left_distributive ffun_mul (@ffun_add _ _).
Proof. by move=> f1 f2 f3; apply/ffunP=> i; rewrite !ffunE mulrDl. Qed.
Fact ffun_mul_addr :  right_distributive ffun_mul (@ffun_add _ _).
Proof. by move=> f1 f2 f3; apply/ffunP=> i; rewrite !ffunE mulrDr. Qed.
Fact ffun_mul_0l :  left_zero (@ffun_zero _ _) ffun_mul.
Proof. by move=> f; apply/ffunP=> i; rewrite !ffunE mul0r. Qed.
Fact ffun_mul_0r :  right_zero (@ffun_zero _ _) ffun_mul.
Proof. by move=> f; apply/ffunP=> i; rewrite !ffunE mulr0. Qed.
Fact ffun1_nonzero : ffun_one != 0.
Proof. by apply/eqP => /ffunP/(_ a)/eqP; rewrite !ffunE oner_eq0. Qed.

(* TODO_HB uncomment once ffun_ring below is fixed
#[export]
HB.instance Definition _ := Nmodule_isSemiRing.Build {ffun aT -> R}
  ffun_mulA ffun_mul_1l ffun_mul_1r ffun_mul_addl ffun_mul_addr
  ffun_mul_0l ffun_mul_0r ffun1_nonzero.
Definition ffun_semiring : semiRingType := {ffun aT -> R}.
*)

End FinFunSemiRing.

Section FinFunRing.

(* As rings require 1 != 0 in order to lift a ring structure over finfuns     *)
(* we need evidence that the domain is non-empty.                             *)

Variable (aT : finType) (R : ringType) (a : aT).

(* TODO_HB: doesn't work in combination with ffun_semiring above *)
HB.instance Definition _ := Zmodule_isRing.Build {ffun aT -> R}
  (@ffun_mulA _ _) (@ffun_mul_1l _ _) (@ffun_mul_1r _ _)
  (@ffun_mul_addl _ _) (@ffun_mul_addr _ _) (@ffun1_nonzero _ _ a).
Definition ffun_ring : ringType := {ffun aT -> R}.

End FinFunRing.

(* TODO_HB do FinFunComSemiRing once above is fixed *)
Section FinFunComRing.

Variable (aT : finType) (R : comRingType) (a : aT).

Fact ffun_mulC : commutative (@ffun_mul aT R).
Proof. by move=> f1 f2; apply/ffunP=> i; rewrite !ffunE mulrC. Qed.

(* TODO_HB
#[export]
HB.instance Definition _ :=
  Ring_hasCommutativeMul.Build (ffun_ring _ a) ffun_mulC.
*)

End FinFunComRing.

Section FinFunLmod.

Variable (R : ringType) (aT : finType) (rT : lmodType R).

Implicit Types f g : {ffun aT -> rT}.

Definition ffun_scale k f := [ffun a => k *: f a].

Fact ffun_scaleA k1 k2 f :
  ffun_scale k1 (ffun_scale k2 f) = ffun_scale (k1 * k2) f.
Proof. by apply/ffunP=> a; rewrite !ffunE scalerA. Qed.
Fact ffun_scale1 : left_id 1 ffun_scale.
Proof. by move=> f; apply/ffunP=> a; rewrite !ffunE scale1r. Qed.
Fact ffun_scale_addr k : {morph (ffun_scale k) : x y / x + y}.
Proof. by move=> f g; apply/ffunP=> a; rewrite !ffunE scalerDr. Qed.
Fact ffun_scale_addl u : {morph (ffun_scale)^~ u : k1 k2 / k1 + k2}.
Proof. by move=> k1 k2; apply/ffunP=> a; rewrite !ffunE scalerDl. Qed.

#[export]
HB.instance Definition _ := Zmodule_isLmodule.Build R {ffun aT -> rT}
  ffun_scaleA ffun_scale1 ffun_scale_addr ffun_scale_addl.

End FinFunLmod.

(* External direct product. *)
Section PairNmod.

Variables U V : nmodType.

Definition add_pair (x y : U * V) := (x.1 + y.1, x.2 + y.2).

Fact pair_addA : associative add_pair.
Proof. by move=> x y z; congr (_, _); apply: addrA. Qed.

Fact pair_addC : commutative add_pair.
Proof. by move=> x y; congr (_, _); apply: addrC. Qed.

Fact pair_add0 : left_id (0, 0) add_pair.
Proof. by case=> x1 x2; congr (_, _); apply: add0r. Qed.

#[export]
HB.instance Definition _ := isNmodule.Build (U * V)%type
  pair_addA pair_addC pair_add0.

Fact fst_is_semi_additive : semi_additive fst. Proof. by []. Qed.
#[export]
HB.instance Definition _ := isSemiAdditive.Build (U * V)%type U fst
  fst_is_semi_additive.

Fact snd_is_semi_additive : semi_additive snd. Proof. by []. Qed.
#[export]
HB.instance Definition _ := isSemiAdditive.Build (U * V)%type V snd
  snd_is_semi_additive.

End PairNmod.

Section PairZmod.

Variables U V : zmodType.

Definition opp_pair (x : U * V) := (- x.1, - x.2).

Fact pair_addN : left_inverse (0, 0) opp_pair (@add_pair U V).
Proof. by move=> x; congr (_, _); apply: addNr. Qed.

#[export]
HB.instance Definition _ := Nmodule_isZmodule.Build (U * V)%type pair_addN.

End PairZmod.

Section PairSemiRing.

Variables R1 R2 : semiRingType.

Definition mul_pair (x y : R1 * R2) := (x.1 * y.1, x.2 * y.2).

Fact pair_mulA : associative mul_pair.
Proof. by move=> x y z; congr (_, _); apply: mulrA. Qed.

Fact pair_mul1l : left_id (1, 1) mul_pair.
Proof. by case=> x1 x2; congr (_, _); apply: mul1r. Qed.

Fact pair_mul1r : right_id (1, 1) mul_pair.
Proof. by case=> x1 x2; congr (_, _); apply: mulr1. Qed.

Fact pair_mulDl : left_distributive mul_pair +%R.
Proof. by move=> x y z; congr (_, _); apply: mulrDl. Qed.

Fact pair_mulDr : right_distributive mul_pair +%R.
Proof. by move=> x y z; congr (_, _); apply: mulrDr. Qed.

Fact pair_mul0r : left_zero 0 mul_pair.
Proof. by move=> x; congr (_, _); apply: mul0r. Qed.

Fact pair_mulr0 : right_zero 0 mul_pair.
Proof. by move=> x; congr (_, _); apply: mulr0. Qed.

Fact pair_one_neq0 : (1, 1) != 0 :> R1 * R2.
Proof. by rewrite xpair_eqE oner_eq0. Qed.

#[export]
HB.instance Definition _ := Nmodule_isSemiRing.Build (R1 * R2)%type
  pair_mulA pair_mul1l pair_mul1r pair_mulDl pair_mulDr pair_mul0r pair_mulr0
  pair_one_neq0.

Fact fst_is_multiplicative : multiplicative fst. Proof. by []. Qed.
#[export]
HB.instance Definition _ := isMultiplicative.Build (R1 * R2)%type R1 fst
  fst_is_multiplicative.
Fact snd_is_multiplicative : multiplicative snd. Proof. by []. Qed.
#[export]
HB.instance Definition _ := isMultiplicative.Build (R1 * R2)%type R2 snd
  snd_is_multiplicative.

End PairSemiRing.

#[export]
HB.instance Definition _ (R1 R2 : ringType) :=
  SemiRing.copy (R1 * R1)%type (R1 * R1)%type.

Section PairComRing.

Variables R1 R2 : comRingType.

Fact pair_mulC : commutative (@mul_pair R1 R2).
Proof. by move=> x y; congr (_, _); apply: mulrC. Qed.

#[export]
HB.instance Definition _ := Ring_hasCommutativeMul.Build (R1 * R2)%type
  pair_mulC.

End PairComRing.

Section PairLmod.

Variables (R : ringType) (V1 V2 : lmodType R).

Definition scale_pair a (v : V1 * V2) : V1 * V2 := (a *: v.1, a *: v.2).

Fact pair_scaleA a b u : scale_pair a (scale_pair b u) = scale_pair (a * b) u.
Proof. by congr (_, _); apply: scalerA. Qed.

Fact pair_scale1 u : scale_pair 1 u = u.
Proof. by case: u => u1 u2; congr (_, _); apply: scale1r. Qed.

Fact pair_scaleDr : right_distributive scale_pair +%R.
Proof. by move=> a u v; congr (_, _); apply: scalerDr. Qed.

Fact pair_scaleDl u : {morph scale_pair^~ u: a b / a + b}.
Proof. by move=> a b; congr (_, _); apply: scalerDl. Qed.

#[export]
HB.instance Definition _ := Zmodule_isLmodule.Build R (V1 * V2)%type
  pair_scaleA pair_scale1 pair_scaleDr pair_scaleDl.

Fact fst_is_scalable : scalable fst. Proof. by []. Qed.
#[export]
HB.instance Definition _ := isScalable.Build R (V1 * V2)%type V1 *:%R fst
  fst_is_scalable.
Fact snd_is_scalable : scalable snd. Proof. by []. Qed.
#[export]
HB.instance Definition _ := isScalable.Build R (V1 * V2)%type V2 *:%R snd
  snd_is_scalable.

End PairLmod.

Section PairLalg.

Variables (R : ringType) (A1 A2 : lalgType R).

Fact pair_scaleAl a (u v : A1 * A2) : a *: (u * v) = (a *: u) * v.
Proof. by congr (_, _); apply: scalerAl. Qed.

#[export]
HB.instance Definition _ := Lmodule_isLalgebra.Build R (A1 * A2)%type
  pair_scaleAl.

#[export]
HB.instance Definition _ := RMorphism.on (@fst A1 A2).
#[export]
HB.instance Definition _ := RMorphism.on (@snd A1 A2).

End PairLalg.

Section PairAlg.

Variables (R : comRingType) (A1 A2 : algType R).

Fact pair_scaleAr a (u v : A1 * A2) : a *: (u * v) = u * (a *: v).
Proof. by congr (_, _); apply: scalerAr. Qed.

#[export]
HB.instance Definition _ := Lalgebra_isAlgebra.Build R (A1 * A2)%type
  pair_scaleAr.

End PairAlg.

Section PairUnitRing.

Variables R1 R2 : unitRingType.

Definition pair_unitr :=
  [qualify a x : R1 * R2 | (x.1 \is a GRing.unit) && (x.2 \is a GRing.unit)].
Definition pair_invr x :=
  if x \is a pair_unitr then (x.1^-1, x.2^-1) else x.

Lemma pair_mulVl : {in pair_unitr, left_inverse 1 pair_invr *%R}.
Proof.
rewrite /pair_invr=> x; case: ifP => // /andP[Ux1 Ux2] _.
by congr (_, _); apply: mulVr.
Qed.

Lemma pair_mulVr : {in pair_unitr, right_inverse 1 pair_invr *%R}.
Proof.
rewrite /pair_invr=> x; case: ifP => // /andP[Ux1 Ux2] _.
by congr (_, _); apply: mulrV.
Qed.

Lemma pair_unitP x y : y * x = 1 /\ x * y = 1 -> x \is a pair_unitr.
Proof.
case=> [[y1x y2x] [x1y x2y]]; apply/andP.
by split; apply/unitrP; [exists y.1 | exists y.2].
Qed.

Lemma pair_invr_out : {in [predC pair_unitr], pair_invr =1 id}.
Proof. by rewrite /pair_invr => x /negPf/= ->. Qed.

#[export]
HB.instance Definition _ := Ring_hasMulInverse.Build (R1 * R2)%type
  pair_mulVl pair_mulVr pair_unitP pair_invr_out.

End PairUnitRing.

(* TODO *)
(* HB FEATURE: (hard) complete graph using parameters,...*)
(* HB FEATURE: (easy) types/defs/anything can be a factory *)
(*    HB.saturate (R1 R2 : comUnitRingType) (R1 * R2)%type *)
#[export]
HB.instance Definition _ (R1 R2 : comUnitRingType) :=
  UnitRing.on (R1 * R2)%type.
#[export]
HB.instance Definition _ (R : comUnitRingType) (A1 A2 : unitAlgType R) :=
  UnitRing.on (A1 * A2)%type.

Lemma pairMnE (M1 M2 : zmodType) (x : M1 * M2) n :
  x *+ n = (x.1 *+ n, x.2 *+ n).
Proof. by case: x => x y; elim: n => //= n; rewrite !mulrS => ->. Qed.

(* begin hide *)

(* Testing subtype hierarchy
Section Test0.

Variables (T : choiceType) (S : {pred T}).

Inductive B := mkB x & x \in S.
Definition vB u := let: mkB x _ := u in x.

HB.instance Definition _ := [isSub for vB].
HB.instance Definition _ := [Choice of B by <:].

End Test0.

Section Test1.

Variables (R : unitRingType) (S : divringClosed R).

HB.instance Definition _ := [SubChoice_isSubUnitRing of B S by <:].

End Test1.

Section Test2.

Variables (R : comUnitRingType) (A : unitAlgType R) (S : divalgClosed A).

HB.instance Definition _ := [SubZmodule_isSubLmodule of B S by <:].
HB.instance Definition _ := [SubRing_SubLmodule_isSubLalgebra of B S by <:].
HB.instance Definition _ := [SubLalgebra_isSubAlgebra of B S by <:].

End Test2.

Section Test3.

Variables (F : fieldType) (S : divringClosed F).

HB.instance Definition _ := [SubRing_isSubComRing of B S by <:].
HB.instance Definition _ := [SubComUnitRing_isSubIntegralDomain of B S by <:].
HB.instance Definition _ := [SubIntegralDomain_isSubField of B S by <:].

End Test3.

*)

(* end hide *)

(* Algebraic structure of bool *)

<<<<<<< HEAD
Definition bool_zmodMixin := ZmodMixin addbA addbC addFb addbb.
Canonical bool_zmodType := ZmodType bool bool_zmodMixin.

Definition bool_comRingMixin := ComRingMixin andbA andbC andTb andb_addl isT.

Canonical bool_ringType :=  Eval hnf in RingType bool bool_comRingMixin.
Canonical bool_comRingType := Eval hnf in ComRingType bool andbC.
=======
HB.instance Definition _ := isZmodule.Build bool addbA addbC addFb addbb.
HB.instance Definition _ := Zmodule_isComRing.Build bool
  andbA andbC andTb andb_addl isT.
>>>>>>> a3ddbb86

Fact mulVb (b : bool) : b != 0 -> b * b = 1.
Proof. by case: b. Qed.

Fact invb_out (x y : bool) : y * x = 1 -> x != 0.
Proof. by case: x; case: y. Qed.

<<<<<<< HEAD
Definition bool_unitRingMixin :=
  ComUnitRingMixin mulVb invb_out (fun x => fun => erefl x).
Canonical bool_unitRingType := Eval hnf in UnitRingType bool bool_unitRingMixin.
Canonical bool_comUnitRingType := Eval hnf in [comUnitRingType of bool].

Lemma bool_fieldMixin : GRing.Field.mixin_of [unitRingType of bool].
Proof. by []. Qed.

Definition bool_idomainMixin := FieldIdomainMixin bool_fieldMixin.
Canonical bool_idomainType := Eval hnf in IdomainType bool bool_idomainMixin.
Canonical bool_fieldType := Eval hnf in FieldType bool bool_fieldMixin.
=======
HB.instance Definition _ := ComRing_hasMulInverse.Build bool
  mulVb invb_out (fun x => fun => erefl x).

Lemma bool_fieldP : Field.axiom bool. Proof. by []. Qed.

HB.instance Definition _ := ComUnitRing_isField.Build bool bool_fieldP.
>>>>>>> a3ddbb86
<|MERGE_RESOLUTION|>--- conflicted
+++ resolved
@@ -494,18 +494,6 @@
 (* and formula notations, which are in term_scope (delimiter %T).             *)
 (*   This library also extends the conventional suffixes described in library *)
 (* ssrbool.v with the following:                                              *)
-<<<<<<< HEAD
-(*   0 -- ring 0, as in addr0 : x + 0 = x.                                    *)
-(*   1 -- ring 1, as in mulr1 : x * 1 = x.                                    *)
-(*   D -- ring addition, as in linearD : f (u + v) = f u + f v.               *)
-(*   B -- ring subtraction, as in opprB : - (x - y) = y - x.                  *)
-(*   M -- ring multiplication, as in invfM : (x * y)^-1 = x^-1 * y^-1.        *)
-(*  Mn -- ring by nat multiplication, as in raddfMn : f (x *+ n) = f x *+ n.  *)
-(*   N -- ring opposite, as in mulNr : (- x) * y = - (x * y).                 *)
-(*   V -- ring inverse, as in mulVr : x^-1 * x = 1.                           *)
-(*   X -- ring exponentiation, as in rmorphXn : f (x ^+ n) = f x ^+ n.        *)
-(*   Z -- (left) module scaling, as in linearZ : f (a *: v)  = s *: f v.      *)
-=======
 (*   0 -- ring 0, as in addr0 : x + 0 = x                                     *)
 (*   1 -- ring 1, as in mulr1 : x * 1 = x                                     *)
 (*   D -- ring addition, as in linearD : f (u + v) = f u + f v                *)
@@ -516,7 +504,6 @@
 (*   V -- ring inverse, as in mulVr : x^-1 * x = 1                            *)
 (*   X -- ring exponentiation, as in rmorphXn : f (x ^+ n) = f x ^+ n         *)
 (*   Z -- (left) module scaling, as in linearZ : f (a *: v)  = s *: f v       *)
->>>>>>> a3ddbb86
 (* The operator suffixes D, B, M and X are also used for the corresponding    *)
 (* operations on nat, as in natrX : (m ^ n)%:R = m%:R ^+ n. For the binary    *)
 (* power operator, a trailing "n" suffix is used to indicate the operator     *)
@@ -2112,13 +2099,6 @@
 Proof. by elim: n => [|n IHn] x; rewrite ?rmorph1 // !exprS rmorphM IHn. Qed.
 
 Lemma rmorph_nat n : f n%:R = n%:R. Proof. by rewrite rmorphMn rmorph1. Qed.
-<<<<<<< HEAD
-Lemma rmorphN1 : f (- 1) = (- 1). Proof. by rewrite rmorphN rmorph1. Qed.
-
-Lemma rmorph_sign n : f ((- 1) ^+ n) = (- 1) ^+ n.
-Proof. by rewrite rmorphXn rmorphN1. Qed.
-=======
->>>>>>> a3ddbb86
 
 Lemma rmorph_char p : p \in [char R] -> p \in [char S].
 Proof. by rewrite !inE -rmorph_nat => /andP[-> /= /eqP->]; rewrite rmorph0. Qed.
@@ -6682,19 +6662,9 @@
 
 (* Algebraic structure of bool *)
 
-<<<<<<< HEAD
-Definition bool_zmodMixin := ZmodMixin addbA addbC addFb addbb.
-Canonical bool_zmodType := ZmodType bool bool_zmodMixin.
-
-Definition bool_comRingMixin := ComRingMixin andbA andbC andTb andb_addl isT.
-
-Canonical bool_ringType :=  Eval hnf in RingType bool bool_comRingMixin.
-Canonical bool_comRingType := Eval hnf in ComRingType bool andbC.
-=======
 HB.instance Definition _ := isZmodule.Build bool addbA addbC addFb addbb.
 HB.instance Definition _ := Zmodule_isComRing.Build bool
   andbA andbC andTb andb_addl isT.
->>>>>>> a3ddbb86
 
 Fact mulVb (b : bool) : b != 0 -> b * b = 1.
 Proof. by case: b. Qed.
@@ -6702,23 +6672,9 @@
 Fact invb_out (x y : bool) : y * x = 1 -> x != 0.
 Proof. by case: x; case: y. Qed.
 
-<<<<<<< HEAD
-Definition bool_unitRingMixin :=
-  ComUnitRingMixin mulVb invb_out (fun x => fun => erefl x).
-Canonical bool_unitRingType := Eval hnf in UnitRingType bool bool_unitRingMixin.
-Canonical bool_comUnitRingType := Eval hnf in [comUnitRingType of bool].
-
-Lemma bool_fieldMixin : GRing.Field.mixin_of [unitRingType of bool].
-Proof. by []. Qed.
-
-Definition bool_idomainMixin := FieldIdomainMixin bool_fieldMixin.
-Canonical bool_idomainType := Eval hnf in IdomainType bool bool_idomainMixin.
-Canonical bool_fieldType := Eval hnf in FieldType bool bool_fieldMixin.
-=======
 HB.instance Definition _ := ComRing_hasMulInverse.Build bool
   mulVb invb_out (fun x => fun => erefl x).
 
 Lemma bool_fieldP : Field.axiom bool. Proof. by []. Qed.
 
-HB.instance Definition _ := ComUnitRing_isField.Build bool bool_fieldP.
->>>>>>> a3ddbb86
+HB.instance Definition _ := ComUnitRing_isField.Build bool bool_fieldP.