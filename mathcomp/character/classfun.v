(* (c) Copyright 2006-2016 Microsoft Corporation and Inria.                  *)
(* Distributed under the terms of CeCILL-B.                                  *)
From HB Require Import structures.
From mathcomp Require Import ssreflect ssrbool ssrfun eqtype ssrnat seq path.
From mathcomp Require Import div choice fintype tuple finfun bigop prime order.
From mathcomp Require Import ssralg poly finset fingroup morphism perm.
From mathcomp Require Import automorphism quotient finalg action gproduct.
From mathcomp Require Import zmodp commutator cyclic center pgroup sylow.
From mathcomp Require Import matrix vector falgebra ssrnum algC algnum.

(******************************************************************************)
(* This file contains the basic theory of class functions:                    *)
(*          'CF(G) == the type of class functions on G : {group gT}, i.e.,    *)
(*                    which map gT to the type algC of complex algebraics,    *)
(*                    have support in G, and are constant on each conjugacy   *)
(*                    class of G. 'CF(G) implements the falgType interface of *)
(*                    finite-dimensional F-algebras.                          *)
(*                    The identity 1 : 'CF(G) is the indicator function of G, *)
(*                    and (later) the principal character.                    *)
(*  --> The %CF scope (cfun_scope) is bound to the 'CF(_) types.              *)
(*       'CF(G)%VS == the (total) vector space of 'CF(G).                     *)
(*       'CF(G, A) == the subspace of functions in 'CF(G) with support in A.  *)
(*           phi x == the image of x : gT under phi : 'CF(G).                 *)
(*       #[phi]%CF == the multiplicative order of phi : 'CF(G).               *)
(*       cfker phi == the kernel of phi : 'CF(G); note that cfker phi <| G.   *)
(*   cfaithful phi <=> phi : 'CF(G) is faithful (has a trivial kernel).       *)
(*            '1_A == the indicator function of A as a function of 'CF(G).    *)
(*                    (Provided A <| G; G is determined by the context.)      *)
(*        phi^*%CF == the function conjugate to phi : 'CF(G).                 *)
(*     cfAut u phi == the function conjugate to phi by an algC-automorphism u *)
(*           phi^u    The notation "_ ^u" is only reserved; it is up to       *)
(*                    clients to set Notation "phi ^u" := (cfAut u phi).      *)
(*     '[phi, psi] == the convolution of phi, psi : 'CF(G) over G, normalised *)
(*   '[phi, psi]_G    by #|G| so that '[1, 1]_G = 1 (G is usually inferred).  *)
(*  cfdotr psi phi == '[phi, psi] (self-expanding).                           *)
(* '[phi], '[phi]_G == the squared norm '[phi, phi] of phi : 'CF(G).          *)
(* orthogonal R S <=> each phi in R : seq 'CF(G) is orthogonal to each psi in *)
(*                    S, i.e., '[phi, psi] = 0. As 'CF(G) coerces to seq, one *)
(*                    can write orthogonal phi S and orthogonal phi psi.      *)
(* pairwise_orthogonal S <=> the class functions in S are pairwise orthogonal *)
(*                    AND non-zero.                                           *)
(*   orthonormal S <=> S is pairwise orthogonal and all class functions in S  *)
(*                    have norm 1.                                            *)
(*    isometry tau <-> tau : 'CF(D) -> 'CF(R) is an isometry, mapping         *)
(*                    '[_, _]_D to '[_, _]_R.                                 *)
(* {in CD, isometry tau, to CR} <-> in the domain CD, tau is an isometry      *)
(*                    whose range is contained in CR.                         *)
(*     cfReal phi <=> phi is real, i.e., phi^* == phi.                        *)
(* cfAut_closed u S <-> S : seq 'CF(G) is closed under conjugation by u.      *)
(* cfConjC_closed S <-> S : seq 'CF(G) is closed under complex conjugation.   *)
(* conjC_subset S1 S2 <-> S1 : seq 'CF(G) represents a subset of S2 closed    *)
(*                    under complex conjugation.                              *)
(*                 := [/\ uniq S1, {subset S1 <= S2} & cfConjC_closed S1].    *)
(*     'Res[H] phi == the restriction of phi : 'CF(G) to a function of 'CF(H) *)
(*  'Res[H, G] phi    'Res[H] phi x = phi x if x \in H (when H \subset G),    *)
(*        'Res phi    'Res[H] phi x = 0 if x \notin H. The syntax variants    *)
(*                    allow H and G to be inferred; the default is to specify *)
(*                    H explicitly, and infer G from the type of phi.         *)
(*     'Ind[G] phi == the class function of 'CF(G) induced by phi : 'CF(H),   *)
(*  'Ind[G, H] phi    when H \subset G. As with 'Res phi, both G and H can    *)
(*        'Ind phi    be inferred, though usually G isn't.                    *)
(*     cfMorph phi == the class function in 'CF(G) that maps x to phi (f x),  *)
(*                    where phi : 'CF(f @* G), provided G \subset 'dom f.     *)
(* cfIsom isoGR phi == the class function in 'CF(R) that maps f x to phi x,   *)
(*                    given isoGR : isom G R f, f : {morphism G >-> rT} and   *)
(*                    phi : 'CF(G).                                           *)
(*   (phi %% H)%CF == special case of cfMorph phi, when phi : 'CF(G / H).     *)
(*    (phi / H)%CF == the class function in 'CF(G / H) that coincides with    *)
(*                    phi : 'CF(G) on cosets of H \subset cfker phi.          *)
(* For a group G that is a semidirect product (defG : K ><| H = G), we have   *)
(*    cfSdprod KxH phi == for phi : 'CF(H), the class function of 'CF(G) that *)
(*                        maps k * h to psi h when k \in K and h \in H.       *)
(* For a group G that is a direct product (with KxH : K \x H = G), we have    *)
(*    cfDprodl KxH phi == for phi : 'CF(K), the class function of 'CF(G) that *)
(*                        maps k * h to phi k when k \in K and h \in H.       *)
(*    cfDprodr KxH psi == for psi : 'CF(H), the class function of 'CF(G) that *)
(*                        maps k * h to psi h when k \in K and h \in H.       *)
(* cfDprod KxH phi psi == for phi : 'CF(K), psi : 'CF(H), the class function  *)
(*                        of 'CF(G) that maps k * h to phi k * psi h (this is *)
(*                        the product of the two functions above).            *)
(* Finally, given defG : \big[dprod/1]_(i | P i) A i = G, with G and A i      *)
(* groups and i ranges over a finType, we have                                *)
(*  cfBigdprodi defG phi == for phi : 'CF(A i) s.t. P i, the class function   *)
(*                        of 'CF(G) that maps x to phi x_i, where x_i is the  *)
(*                        (A i)-component of x : G.                           *)
(*   cfBigdprod defG phi == for phi : forall i, 'CF(A i), the class function  *)
(*                        of 'CF(G) that maps x to \prod_(i | P i) phi i x_i, *)
(*                        where x_i is the (A i)-component of x : G.          *)
(******************************************************************************)

Set Implicit Arguments.
Unset Strict Implicit.
Unset Printing Implicit Defensive.

Declare Scope cfun_scope.

Import Order.TTheory GroupScope GRing.Theory Num.Theory.
Local Open Scope ring_scope.
Delimit Scope cfun_scope with CF.

Reserved Notation "''CF' ( G , A )" (at level 8, format "''CF' ( G ,  A )").
Reserved Notation "''CF' ( G )" (at level 8, format "''CF' ( G )").
Reserved Notation "''1_' G" (at level 8, G at level 2, format "''1_' G").
Reserved Notation "''Res[' H , G ]" (at level 8). (* only parsing *)
Reserved Notation "''Res[' H ]" (at level 8, format "''Res[' H ]").
Reserved Notation "''Res'" (at level 8). (* only parsing *)
Reserved Notation "''Ind[' G , H ]" (at level 8). (* only parsing *)
Reserved Notation "''Ind[' G ]" (at level 8). (* only "''Ind[' G ]" *)
Reserved Notation "''Ind'" (at level 8). (* only parsing *)
Reserved Notation "'[ phi , psi ]_ G" (at level 2). (* only parsing *)
Reserved Notation "'[ phi , psi ]"
  (at level 2, format "'[hv' ''[' phi , '/ '  psi ] ']'").
Reserved Notation "'[ phi ]_ G" (at level 2). (* only parsing *)
Reserved Notation "'[ phi ]" (at level 2, format "''[' phi ]").
Reserved Notation "phi ^u" (at level 3, format "phi ^u").

Section AlgC.
(* Arithmetic properties of group orders in the characteristic 0 field algC. *)

Variable (gT : finGroupType).
Implicit Types (G : {group gT}) (B : {set gT}).

Lemma neq0CG G : (#|G|)%:R != 0 :> algC. Proof. exact: natrG_neq0. Qed.
Lemma neq0CiG G B : (#|G : B|)%:R != 0 :> algC.
Proof. exact: natr_indexg_neq0. Qed.
Lemma gt0CG G : 0 < #|G|%:R :> algC. Proof. exact: natrG_gt0. Qed.
Lemma gt0CiG G B : 0 < #|G : B|%:R :> algC. Proof. exact: natr_indexg_gt0. Qed.

Lemma algC'G G : [char algC]^'.-group G.
Proof. by apply/pgroupP=> p _; rewrite inE /= char_num. Qed.

End AlgC.

Section Defs.

Variable gT : finGroupType.

Definition is_class_fun (B : {set gT}) (f : {ffun gT -> algC}) :=
  [forall x, forall y in B, f (x ^ y) == f x] && (support f \subset B).

Lemma intro_class_fun (G : {group gT}) f :
    {in G &, forall x y, f (x ^ y) = f x} ->
    (forall x, x \notin G -> f x = 0) ->
  is_class_fun G (finfun f).
Proof.
move=> fJ Gf; apply/andP; split; last first.
  by apply/supportP=> x notAf; rewrite ffunE Gf.
apply/'forall_eqfun_inP=> x y Gy; rewrite !ffunE.
by have [/fJ-> // | notGx] := boolP (x \in G); rewrite !Gf ?groupJr.
Qed.

Variable B : {set gT}.
Local Notation G := <<B>>.

Record classfun : predArgType :=
  Classfun {cfun_val; _ : is_class_fun G cfun_val}.
Implicit Types phi psi xi : classfun.
(* The default expansion lemma cfunE requires key = 0. *)
Fact classfun_key : unit. Proof. by []. Qed.
Definition Cfun := locked_with classfun_key (fun flag : nat => Classfun).

HB.instance Definition _ := [isSub for cfun_val].
HB.instance Definition _ := [Choice of classfun by <:].

Definition cfun_eqType : eqType := classfun.

Definition fun_of_cfun phi := cfun_val phi : gT -> algC.
Coercion fun_of_cfun : classfun >-> Funclass.

Lemma cfunElock k f fP : @Cfun k (finfun f) fP =1 f.
Proof. by rewrite locked_withE; apply: ffunE. Qed.

Lemma cfunE f fP : @Cfun 0 (finfun f) fP =1 f.
Proof. exact: cfunElock. Qed.

Lemma cfunP phi psi : phi =1 psi <-> phi = psi.
Proof. by split=> [/ffunP/val_inj | ->]. Qed.

Lemma cfun0gen phi x : x \notin G -> phi x = 0.
Proof. by case: phi => f fP; case: (andP fP) => _ /supportP; apply. Qed.

Lemma cfun_in_genP phi psi : {in G, phi =1 psi} -> phi = psi.
Proof.
move=> eq_phi; apply/cfunP=> x.
by have [/eq_phi-> // | notAx] := boolP (x \in G); rewrite !cfun0gen.
Qed.

Lemma cfunJgen phi x y : y \in G -> phi (x ^ y) = phi x.
Proof.
case: phi => f fP Gy; apply/eqP.
by case: (andP fP) => /'forall_forall_inP->.
Qed.

Fact cfun_zero_subproof : is_class_fun G (0 : {ffun _}).
Proof. exact: intro_class_fun. Qed.
Definition cfun_zero := Cfun 0 cfun_zero_subproof.

Fact cfun_comp_subproof f phi :
  f 0 = 0 -> is_class_fun G [ffun x => f (phi x)].
Proof.
by move=> f0; apply: intro_class_fun => [x y _ /cfunJgen | x /cfun0gen] ->.
Qed.
Definition cfun_comp f f0 phi := Cfun 0 (@cfun_comp_subproof f phi f0).
Definition cfun_opp := cfun_comp (oppr0 _).

Fact cfun_add_subproof phi psi : is_class_fun G [ffun x => phi x + psi x].
Proof.
apply: intro_class_fun => [x y Gx Gy | x notGx]; rewrite ?cfunJgen //.
by rewrite !cfun0gen ?add0r.
Qed.
Definition cfun_add phi psi := Cfun 0 (cfun_add_subproof phi psi).

Fact cfun_indicator_subproof (A : {set gT}) :
  is_class_fun G [ffun x => ((x \in G) && (x ^: G \subset A))%:R].
Proof.
apply: intro_class_fun => [x y Gx Gy | x /negbTE/= -> //].
by rewrite groupJr ?classGidl.
Qed.
Definition cfun_indicator A := Cfun 1 (cfun_indicator_subproof A).
Local Notation "''1_' A" := (cfun_indicator A) : ring_scope.

Lemma cfun1Egen x : '1_G x = (x \in G)%:R.
Proof. by rewrite cfunElock andb_idr // => /class_subG->. Qed.

Fact cfun_mul_subproof phi psi : is_class_fun G [ffun x => phi x * psi x].
Proof.
apply: intro_class_fun => [x y Gx Gy | x notGx]; rewrite ?cfunJgen //.
by rewrite cfun0gen ?mul0r.
Qed.
Definition cfun_mul phi psi := Cfun 0 (cfun_mul_subproof phi psi).

Definition cfun_unit := [pred phi : classfun | [forall x in G, phi x != 0]].
Definition cfun_inv phi :=
  if phi \in cfun_unit then cfun_comp (invr0 _) phi else phi.

Definition cfun_scale a := cfun_comp (mulr0 a).

Fact cfun_addA : associative cfun_add.
Proof. by move=> phi psi xi; apply/cfunP=> x; rewrite !cfunE addrA. Qed.
Fact cfun_addC : commutative cfun_add.
Proof. by move=> phi psi; apply/cfunP=> x; rewrite !cfunE addrC. Qed.
Fact cfun_add0 : left_id cfun_zero cfun_add.
Proof. by move=> phi; apply/cfunP=> x; rewrite !cfunE add0r. Qed.
Fact cfun_addN : left_inverse cfun_zero cfun_opp cfun_add.
Proof. by move=> phi; apply/cfunP=> x; rewrite !cfunE addNr. Qed.

HB.instance Definition _ := GRing.isZmodule.Build classfun
  cfun_addA cfun_addC cfun_add0 cfun_addN.

Lemma muln_cfunE phi n x : (phi *+ n) x = phi x *+ n.
Proof. by elim: n => [|n IHn]; rewrite ?mulrS !cfunE ?IHn. Qed.

Lemma sum_cfunE I r (P : pred I) (phi : I -> classfun) x :
  (\sum_(i <- r | P i) phi i) x = \sum_(i <- r | P i) (phi i) x.
Proof. by elim/big_rec2: _ => [|i _ psi _ <-]; rewrite cfunE. Qed.

Fact cfun_mulA : associative cfun_mul.
Proof. by move=> phi psi xi; apply/cfunP=> x; rewrite !cfunE mulrA. Qed.
Fact cfun_mulC : commutative cfun_mul.
Proof. by move=> phi psi; apply/cfunP=> x; rewrite !cfunE mulrC. Qed.
Fact cfun_mul1 : left_id '1_G cfun_mul.
Proof.
by move=> phi; apply: cfun_in_genP => x Gx; rewrite !cfunE cfun1Egen Gx mul1r.
Qed.
Fact cfun_mulD : left_distributive cfun_mul cfun_add.
Proof. by move=> phi psi xi; apply/cfunP=> x; rewrite !cfunE mulrDl. Qed.
Fact cfun_nz1 : '1_G != 0.
Proof.
by apply/eqP=> /cfunP/(_ 1%g)/eqP; rewrite cfun1Egen cfunE group1 oner_eq0.
Qed.

HB.instance Definition _ := GRing.Zmodule_isComRing.Build classfun
  cfun_mulA cfun_mulC cfun_mul1 cfun_mulD cfun_nz1.

Definition cfun_ringType : ringType := classfun.

Lemma expS_cfunE phi n x : (phi ^+ n.+1) x = phi x ^+ n.+1.
Proof. by elim: n => //= n IHn; rewrite !cfunE IHn. Qed.

Fact cfun_mulV : {in cfun_unit, left_inverse 1 cfun_inv *%R}.
Proof.
move=> phi Uphi; rewrite /cfun_inv Uphi; apply/cfun_in_genP=> x Gx.
by rewrite !cfunE cfun1Egen Gx mulVf ?(forall_inP Uphi).
Qed.
Fact cfun_unitP phi psi : psi * phi = 1 -> phi \in cfun_unit.
Proof.
move/cfunP=> phiK; apply/forall_inP=> x Gx; rewrite -unitfE; apply/unitrP.
by exists (psi x); have:= phiK x; rewrite !cfunE cfun1Egen Gx mulrC.
Qed.
Fact cfun_inv0id : {in [predC cfun_unit], cfun_inv =1 id}.
Proof. by rewrite /cfun_inv => phi /negbTE/= ->. Qed.

HB.instance Definition _ :=
   GRing.ComRing_hasMulInverse.Build classfun cfun_mulV cfun_unitP cfun_inv0id.

Fact cfun_scaleA a b phi :
  cfun_scale a (cfun_scale b phi) = cfun_scale (a * b) phi.
Proof. by apply/cfunP=> x; rewrite !cfunE mulrA. Qed.
Fact cfun_scale1 : left_id 1 cfun_scale.
Proof. by move=> phi; apply/cfunP=> x; rewrite !cfunE mul1r. Qed.
Fact cfun_scaleDr : right_distributive cfun_scale +%R.
Proof. by move=> a phi psi; apply/cfunP=> x; rewrite !cfunE mulrDr. Qed.
Fact cfun_scaleDl phi : {morph cfun_scale^~ phi : a b / a + b}.
Proof. by move=> a b; apply/cfunP=> x; rewrite !cfunE mulrDl. Qed.

HB.instance Definition _ := GRing.Zmodule_isLmodule.Build algC classfun
  cfun_scaleA cfun_scale1 cfun_scaleDr cfun_scaleDl.

Fact cfun_scaleAl a phi psi : a *: (phi * psi) = (a *: phi) * psi.
Proof. by apply/cfunP=> x; rewrite !cfunE mulrA. Qed.
Fact cfun_scaleAr a phi psi : a *: (phi * psi) = phi * (a *: psi).
Proof. by rewrite !(mulrC phi) cfun_scaleAl. Qed.

HB.instance Definition _ := GRing.Lmodule_isLalgebra.Build algC classfun
  cfun_scaleAl.

HB.instance Definition _ := GRing.Lalgebra_isAlgebra.Build algC classfun
  cfun_scaleAr.

Section Automorphism.

Variable u : {rmorphism algC -> algC}.

Definition cfAut := cfun_comp (rmorph0 u).

Lemma cfAut_cfun1i A : cfAut '1_A = '1_A.
Proof. by apply/cfunP=> x; rewrite !cfunElock rmorph_nat. Qed.

Lemma cfAutZ a phi : cfAut (a *: phi) = u a *: cfAut phi.
Proof. by apply/cfunP=> x; rewrite !cfunE rmorphM. Qed.

Lemma cfAut_is_additive : additive cfAut.
Proof.
by move=> phi psi; apply/cfunP=> x; rewrite ?cfAut_cfun1i // !cfunE /= rmorphB.
Qed.

Lemma cfAut_is_multiplicative : multiplicative cfAut.
Proof.
by split=> [phi psi|]; apply/cfunP=> x; rewrite ?cfAut_cfun1i // !cfunE rmorphM.
Qed.

HB.instance Definition _ := GRing.isAdditive.Build classfun classfun cfAut
  cfAut_is_additive.
HB.instance Definition _ := GRing.isMultiplicative.Build classfun classfun cfAut
  cfAut_is_multiplicative.

Lemma cfAut_cfun1 : cfAut 1 = 1. Proof. exact: rmorph1. Qed.

Lemma cfAut_scalable : scalable_for (u \; *:%R) cfAut.
Proof. by move=> a phi; apply/cfunP=> x; rewrite !cfunE rmorphM. Qed.

HB.instance Definition _ :=
  GRing.isScalable.Build algC classfun classfun (u \; *:%R) cfAut
    cfAut_scalable.

Definition cfAut_closed (S : seq classfun) :=
  {in S, forall phi, cfAut phi \in S}.

End Automorphism.

(* FIX ME this has changed *)
Notation conjC := Num.conj_op.

Definition cfReal phi := cfAut conjC phi == phi.

Definition cfConjC_subset (S1 S2 : seq classfun) :=
  [/\ uniq S1, {subset S1 <= S2} & cfAut_closed conjC S1].

Fact cfun_vect_iso : vector_axiom #|classes G| classfun.
Proof.
exists (fun phi => \row_i phi (repr (enum_val i))) => [a phi psi|].
  by apply/rowP=> i; rewrite !(mxE, cfunE).
set n := #|_|; pose eK x : 'I_n := enum_rank_in (classes1 _) (x ^: G).
have rV2vP v : is_class_fun G [ffun x => v (eK x) *+ (x \in G)].
  apply: intro_class_fun => [x y Gx Gy | x /negbTE/=-> //].
  by rewrite groupJr // /eK classGidl.
exists (fun v : 'rV_n => Cfun 0 (rV2vP (v 0))) => [phi | v].
  apply/cfun_in_genP=> x Gx; rewrite cfunE Gx mxE enum_rankK_in ?mem_classes //.
  by have [y Gy ->] := repr_class <<B>> x; rewrite cfunJgen.
apply/rowP=> i; rewrite mxE cfunE; have /imsetP[x Gx def_i] := enum_valP i.
rewrite def_i; have [y Gy ->] := repr_class <<B>> x.
by rewrite groupJ // /eK classGidl // -def_i enum_valK_in.
Qed.

HB.instance Definition _ := Lmodule_hasFinDim.Build algC classfun cfun_vect_iso.

Definition cfun_vectType : vectType _ := classfun.

Definition cfun_base A : #|classes B ::&: A|.-tuple classfun :=
  [tuple of [seq '1_xB | xB in classes B ::&: A]].
Definition classfun_on A := <<cfun_base A>>%VS.

Definition cfdot phi psi := #|B|%:R^-1 * \sum_(x in B) phi x * (psi x)^*.
Definition cfdotr psi phi := cfdot phi psi.
Definition cfnorm phi := cfdot phi phi.

Coercion seq_of_cfun phi := [:: phi].

Definition cforder phi := \big[lcmn/1%N]_(x in <<B>>) #[phi x]%C.

End Defs.

Bind Scope cfun_scope with classfun.

Arguments classfun {gT} B%g.
Arguments classfun_on {gT} B%g A%g.
Arguments cfun_indicator {gT} B%g.
Arguments cfAut {gT B%g} u phi%CF.
Arguments cfReal {gT B%g} phi%CF.
Arguments cfdot {gT B%g} phi%CF psi%CF.
Arguments cfdotr {gT B%g} psi%CF phi%CF /.
Arguments cfnorm {gT B%g} phi%CF /.

Notation "''CF' ( G )" := (classfun G) : type_scope.

Notation "''CF' ( G )" := (@fullv _ (cfun_vectType G)) : vspace_scope.
Notation "''1_' A" := (cfun_indicator _ A) : ring_scope.
Notation "''CF' ( G , A )" := (classfun_on G A) : ring_scope.
Notation "1" := (@GRing.one (cfun_ringType _)) (only parsing) : cfun_scope.

(* FIX ME this has changed *)
Notation conjC := Num.conj_op.

Notation "phi ^*" := (cfAut conjC phi) : cfun_scope.
Notation cfConjC_closed := (cfAut_closed conjC).
Prenex Implicits cfReal.
(* Workaround for overeager projection reduction. *)
Notation eqcfP := (@eqP (cfun_eqType _) _ _) (only parsing).

Notation "#[ phi ]" := (cforder phi) : cfun_scope.
Notation "''[' u , v ]_ G":=  (@cfdot _ G u v) (only parsing) : ring_scope.
Notation "''[' u , v ]" := (cfdot u v) : ring_scope.
Notation "''[' u ]_ G" := '[u, u]_G (only parsing) : ring_scope.
Notation "''[' u ]" := '[u, u] : ring_scope.

Section Predicates.

Variables (gT rT : finGroupType) (D : {set gT}) (R : {set rT}).
Implicit Types (phi psi : 'CF(D)) (S : seq 'CF(D)) (tau : 'CF(D) -> 'CF(R)).

Definition cfker phi := [set x in D | [forall y, phi (x * y)%g == phi y]].

Definition cfaithful phi := cfker phi \subset [1].

Definition ortho_rec S1 S2 :=
  all [pred phi | all [pred psi | '[phi, psi] == 0] S2] S1.

Fixpoint pair_ortho_rec S :=
  if S is psi :: S' then ortho_rec psi S' && pair_ortho_rec S' else true.

(* We exclude 0 from pairwise orthogonal sets. *)
Definition pairwise_orthogonal S := (0 \notin S) && pair_ortho_rec S.

Definition orthonormal S := all [pred psi | '[psi] == 1] S && pair_ortho_rec S.

Definition isometry tau := forall phi psi, '[tau phi, tau psi] = '[phi, psi].

Definition isometry_from_to mCFD tau mCFR :=
   prop_in2 mCFD (inPhantom (isometry tau))
  /\ prop_in1 mCFD (inPhantom (forall phi, in_mem (tau phi) mCFR)).

End Predicates.

(* Outside section so the nosimpl does not get "cooked" out. *)
Definition orthogonal gT D S1 S2 := nosimpl (@ortho_rec gT D S1 S2).

Arguments cfker {gT D%g} phi%CF.
Arguments cfaithful {gT D%g} phi%CF.
Arguments orthogonal {gT D%g} S1%CF S2%CF.
Arguments pairwise_orthogonal {gT D%g} S%CF.
Arguments orthonormal {gT D%g} S%CF.
Arguments isometry {gT rT D%g R%g} tau%CF.

Notation "{ 'in' CFD , 'isometry' tau , 'to' CFR }" :=
    (isometry_from_to (mem CFD) tau (mem CFR))
  (at level 0, format "{ 'in'  CFD ,  'isometry'  tau ,  'to'  CFR }")
     : type_scope.

Section ClassFun.

Variables (gT : finGroupType) (G : {group gT}).
Implicit Types (A B : {set gT}) (H K : {group gT}) (phi psi xi : 'CF(G)).

Local Notation "''1_' A" := (cfun_indicator G A).

Lemma cfun0 phi x : x \notin G -> phi x = 0.
Proof. by rewrite -{1}(genGid G) => /(cfun0gen phi). Qed.

Lemma support_cfun phi : support phi \subset G.
Proof. by apply/subsetP=> g; apply: contraR => /cfun0->. Qed.

Lemma cfunJ phi x y : y \in G -> phi (x ^ y) = phi x.
Proof. by rewrite -{1}(genGid G) => /(cfunJgen phi)->. Qed.

Lemma cfun_repr phi x : phi (repr (x ^: G)) = phi x.
Proof. by have [y Gy ->] := repr_class G x; apply: cfunJ. Qed.

Lemma cfun_inP phi psi : {in G, phi =1 psi} -> phi = psi.
Proof. by rewrite -{1}genGid => /cfun_in_genP. Qed.

Lemma cfuniE A x : A <| G -> '1_A x = (x \in A)%:R.
Proof.
case/andP=> sAG nAG; rewrite cfunElock genGid.
by rewrite class_sub_norm // andb_idl // => /(subsetP sAG).
Qed.

Lemma support_cfuni A : A <| G -> support '1_A =i A.
Proof. by move=> nsAG x; rewrite !inE cfuniE // pnatr_eq0 -lt0n lt0b. Qed.

Lemma eq_mul_cfuni A phi : A <| G -> {in A, phi * '1_A =1 phi}.
Proof. by move=> nsAG x Ax; rewrite cfunE cfuniE // Ax mulr1. Qed.

Lemma eq_cfuni A : A <| G -> {in A, '1_A =1 (1 : 'CF(G))}.
Proof. by rewrite -['1_A]mul1r; apply: eq_mul_cfuni. Qed.

Lemma cfuniG : '1_G = 1.
Proof. by rewrite -[G in '1_G]genGid. Qed.

Lemma cfun1E g : (1 : 'CF(G)) g = (g \in G)%:R.
Proof. by rewrite -cfuniG cfuniE. Qed.

Lemma cfun11 : (1 : 'CF(G)) 1%g = 1.
Proof. by rewrite cfun1E group1. Qed.

Lemma prod_cfunE I r (P : pred I) (phi : I -> 'CF(G)) x :
  x \in G -> (\prod_(i <- r | P i) phi i) x = \prod_(i <- r | P i) (phi i) x.
Proof.
by move=> Gx; elim/big_rec2: _ => [|i _ psi _ <-]; rewrite ?cfunE ?cfun1E ?Gx.
Qed.

Lemma exp_cfunE phi n x : x \in G -> (phi ^+ n) x = phi x ^+ n.
Proof. by rewrite -[n]card_ord -!prodr_const; apply: prod_cfunE. Qed.

Lemma mul_cfuni A B : '1_A * '1_B = '1_(A :&: B) :> 'CF(G).
Proof.
apply/cfunP=> g; rewrite !cfunElock -natrM mulnb subsetI.
by rewrite andbCA !andbA andbb.
Qed.

Lemma cfun_classE x y : '1_(x ^: G) y = ((x \in G) && (y \in x ^: G))%:R.
Proof.
rewrite cfunElock genGid class_sub_norm ?class_norm //; congr (_ : bool)%:R.
by apply: andb_id2r => /imsetP[z Gz ->]; rewrite groupJr.
Qed.

Lemma cfun_on_sum A :
  'CF(G, A) = (\sum_(xG in classes G | xG \subset A) <['1_xG]>)%VS.
Proof.
by rewrite ['CF(G, A)]span_def big_image; apply: eq_bigl => xG; rewrite !inE.
Qed.

Lemma cfun_onP A phi :
  reflect (forall x, x \notin A -> phi x = 0) (phi \in 'CF(G, A)).
Proof.
apply: (iffP idP) => [/coord_span-> x notAx | Aphi].
  set b := cfun_base G A; rewrite sum_cfunE big1 // => i _; rewrite cfunE.
  have /mapP[xG]: b`_i \in b by rewrite -tnth_nth mem_tnth.
  rewrite mem_enum => /setIdP[/imsetP[y Gy ->] Ay] ->.
  by rewrite cfun_classE Gy (contraNF (subsetP Ay x)) ?mulr0.
suffices <-: \sum_(xG in classes G) phi (repr xG) *: '1_xG = phi.
  apply: memv_suml => _ /imsetP[x Gx ->]; rewrite rpredZeq cfun_repr.
  have [s_xG_A | /subsetPn[_ /imsetP[y Gy ->]]] := boolP (x ^: G \subset A).
    by rewrite cfun_on_sum [_ \in _](sumv_sup (x ^: G)) ?mem_classes ?orbT.
  by move/Aphi; rewrite cfunJ // => ->; rewrite eqxx.
apply/cfun_inP=> x Gx; rewrite sum_cfunE (bigD1 (x ^: G)) ?mem_classes //=.
rewrite cfunE cfun_repr cfun_classE Gx class_refl mulr1.
rewrite big1 ?addr0 // => _ /andP[/imsetP[y Gy ->]]; apply: contraNeq.
rewrite cfunE cfun_repr cfun_classE Gy mulf_eq0 => /norP[_].
by rewrite pnatr_eq0 -lt0n lt0b => /class_eqP->.
Qed.
Arguments cfun_onP {A phi}.

Lemma cfun_on0 A phi x : phi \in 'CF(G, A) -> x \notin A -> phi x = 0.
Proof. by move/cfun_onP; apply. Qed.

Lemma sum_by_classes (R : ringType) (F : gT -> R) :
    {in G &, forall g h, F (g ^ h) = F g} ->
  \sum_(g in G) F g = \sum_(xG in classes G) #|xG|%:R * F (repr xG).
Proof.
move=> FJ; rewrite {1}(partition_big _  _ ((@mem_classes gT)^~ G)) /=.
apply: eq_bigr => _ /imsetP[x Gx ->]; have [y Gy ->] := repr_class G x.
rewrite mulr_natl -sumr_const FJ {y Gy}//; apply/esym/eq_big=> y /=.
  apply/idP/andP=> [xGy | [Gy /eqP<-]]; last exact: class_refl.
  by rewrite (class_eqP xGy) (subsetP (class_subG Gx (subxx _))).
by case/imsetP=> z Gz ->; rewrite FJ.
Qed.

Lemma cfun_base_free A : free (cfun_base G A).
Proof.
have b_i (i : 'I_#|classes G ::&: A|) : (cfun_base G A)`_i = '1_(enum_val i).
  by rewrite /enum_val -!tnth_nth tnth_map.
apply/freeP => s S0 i; move/cfunP/(_ (repr (enum_val i))): S0.
rewrite sum_cfunE (bigD1 i) //= big1 ?addr0 => [|j].
  rewrite b_i !cfunE; have /setIdP[/imsetP[x Gx ->] _] := enum_valP i.
  by rewrite cfun_repr cfun_classE Gx class_refl mulr1.
apply: contraNeq; rewrite b_i !cfunE mulf_eq0 => /norP[_].
rewrite -(inj_eq enum_val_inj).
have /setIdP[/imsetP[x _ ->] _] := enum_valP i; rewrite cfun_repr.
have /setIdP[/imsetP[y Gy ->] _] := enum_valP j; rewrite cfun_classE Gy.
by rewrite pnatr_eq0 -lt0n lt0b => /class_eqP->.
Qed.

Lemma dim_cfun : \dim 'CF(G) = #|classes G|.
Proof. by rewrite dimvf /dim /= genGid. Qed.

Lemma dim_cfun_on A : \dim 'CF(G, A) = #|classes G ::&: A|.
Proof. by rewrite (eqnP (cfun_base_free A)) size_tuple. Qed.

Lemma dim_cfun_on_abelian A : abelian G -> A \subset G -> \dim 'CF(G, A) = #|A|.
Proof.
move/abelian_classP=> cGG sAG; rewrite -(card_imset _ set1_inj) dim_cfun_on.
apply/eq_card=> xG; rewrite !inE.
apply/andP/imsetP=> [[/imsetP[x Gx ->] Ax] | [x Ax ->]] {xG}.
  by rewrite cGG ?sub1set // in Ax *; exists x.
by rewrite -{1}(cGG x) ?mem_classes ?(subsetP sAG) ?sub1set.
Qed.

Lemma cfuni_on A : '1_A \in 'CF(G, A).
Proof.
apply/cfun_onP=> x notAx; rewrite cfunElock genGid.
by case: andP => // [[_ s_xG_A]]; rewrite (subsetP s_xG_A) ?class_refl in notAx.
Qed.

Lemma mul_cfuni_on A phi : phi * '1_A \in 'CF(G, A).
Proof.
by apply/cfun_onP=> x /(cfun_onP (cfuni_on A)) Ax0; rewrite cfunE Ax0 mulr0.
Qed.

Lemma cfun_onE phi A : (phi \in 'CF(G, A)) = (support phi \subset A).
Proof. exact: (sameP cfun_onP supportP). Qed.

Lemma cfun_onT phi : phi \in 'CF(G, [set: gT]).
Proof. by rewrite cfun_onE. Qed.

Lemma cfun_onD1 phi A :
  (phi \in 'CF(G, A^#)) = (phi \in 'CF(G, A)) && (phi 1%g == 0).
Proof.
by rewrite !cfun_onE -!(eq_subset (in_set (support _))) subsetD1 !inE negbK.
Qed.

Lemma cfun_onG phi : phi \in 'CF(G, G).
Proof. by rewrite cfun_onE support_cfun. Qed.

Lemma cfunD1E phi : (phi \in 'CF(G, G^#)) = (phi 1%g == 0).
Proof. by rewrite cfun_onD1 cfun_onG. Qed.

Lemma cfunGid : 'CF(G, G) = 'CF(G)%VS.
Proof. by apply/vspaceP=> phi; rewrite cfun_onG memvf. Qed.

Lemma cfun_onS A B phi : B \subset A -> phi \in 'CF(G, B) -> phi \in 'CF(G, A).
Proof. by rewrite !cfun_onE => sBA /subset_trans->. Qed.

Lemma cfun_complement A :
  A <| G -> ('CF(G, A) + 'CF(G, G :\: A)%SET = 'CF(G))%VS.
Proof.
case/andP=> sAG nAG; rewrite -cfunGid [rhs in _ = rhs]cfun_on_sum.
rewrite (bigID (fun B => B \subset A)) /=.
congr (_ + _)%VS; rewrite cfun_on_sum; apply: eq_bigl => /= xG.
  rewrite andbAC; apply/esym/andb_idr=> /andP[/imsetP[x Gx ->] _].
  by rewrite class_subG.
rewrite -andbA; apply: andb_id2l => /imsetP[x Gx ->].
by rewrite !class_sub_norm ?normsD ?normG // inE andbC.
Qed.

Lemma cfConjCE phi x : ( phi^* )%CF x = (phi x)^*.
Proof. by rewrite cfunE. Qed.

Lemma cfConjCK : involutive (fun phi => phi^* )%CF.
Proof. by move=> phi; apply/cfunP=> x; rewrite !cfunE /= conjCK. Qed.

Lemma cfConjC_cfun1 : ( 1^* )%CF = 1 :> 'CF(G).
Proof. exact: rmorph1. Qed.

(* Class function kernel and faithful class functions *)

Fact cfker_is_group phi : group_set (cfker phi).
Proof.
apply/group_setP; split=> [|x y]; rewrite !inE ?group1.
  by apply/forallP=> y; rewrite mul1g.
case/andP=> Gx /forallP-Kx /andP[Gy /forallP-Ky]; rewrite groupM //.
by apply/forallP=> z; rewrite -mulgA (eqP (Kx _)) Ky.
Qed.
Canonical cfker_group phi := Group (cfker_is_group phi).

Lemma cfker_sub phi : cfker phi \subset G.
Proof. by rewrite /cfker setIdE subsetIl. Qed.

Lemma cfker_norm phi : G \subset 'N(cfker phi).
Proof.
apply/subsetP=> z Gz; have phiJz := cfunJ phi _ (groupVr Gz).
rewrite inE; apply/subsetP=> _ /imsetP[x /setIdP[Gx /forallP-Kx] ->].
rewrite inE groupJ //; apply/forallP=> y.
by rewrite -(phiJz y) -phiJz conjMg conjgK Kx.
Qed.

Lemma cfker_normal phi : cfker phi <| G.
Proof. by rewrite /normal cfker_sub cfker_norm. Qed.

Lemma cfkerMl phi x y : x \in cfker phi -> phi (x * y)%g = phi y.
Proof. by case/setIdP=> _ /eqfunP->. Qed.

Lemma cfkerMr phi x y : x \in cfker phi -> phi (y * x)%g = phi y.
Proof.
by move=> Kx; rewrite conjgC cfkerMl ?cfunJ ?(subsetP (cfker_sub phi)).
Qed.

Lemma cfker1 phi x : x \in cfker phi -> phi x = phi 1%g.
Proof. by move=> Kx; rewrite -[x]mulg1 cfkerMl. Qed.

Lemma cfker_cfun0 : @cfker _ G 0 = G.
Proof.
apply/setP=> x; rewrite !inE andb_idr // => Gx; apply/forallP=> y.
by rewrite !cfunE.
Qed.

Lemma cfker_add phi psi : cfker phi :&: cfker psi \subset cfker (phi + psi).
Proof.
apply/subsetP=> x /setIP[Kphi_x Kpsi_x]; have [Gx _] := setIdP Kphi_x.
by rewrite inE Gx; apply/forallP=> y; rewrite !cfunE !cfkerMl.
Qed.

Lemma cfker_sum I r (P : pred I) (Phi : I -> 'CF(G)) :
  G :&: \bigcap_(i <- r | P i) cfker (Phi i)
   \subset cfker (\sum_(i <- r | P i) Phi i).
Proof.
elim/big_rec2: _ => [|i K psi Pi sK_psi]; first by rewrite setIT cfker_cfun0.
by rewrite setICA; apply: subset_trans (setIS _ sK_psi) (cfker_add _ _).
Qed.

Lemma cfker_scale a phi : cfker phi \subset cfker (a *: phi).
Proof.
apply/subsetP=> x Kphi_x; have [Gx _] := setIdP Kphi_x.
by rewrite inE Gx; apply/forallP=> y; rewrite !cfunE cfkerMl.
Qed.

Lemma cfker_scale_nz a phi : a != 0 -> cfker (a *: phi) = cfker phi.
Proof.
move=> nz_a; apply/eqP.
by rewrite eqEsubset -{2}(scalerK nz_a phi) !cfker_scale.
Qed.

Lemma cfker_opp phi : cfker (- phi) = cfker phi.
Proof. by rewrite -scaleN1r cfker_scale_nz // oppr_eq0 oner_eq0. Qed.

Lemma cfker_cfun1 : @cfker _ G 1 = G.
Proof.
apply/setP=> x; rewrite !inE andb_idr // => Gx; apply/forallP=> y.
by rewrite !cfun1E groupMl.
Qed.

Lemma cfker_mul phi psi : cfker phi :&: cfker psi \subset cfker (phi * psi).
Proof.
apply/subsetP=> x /setIP[Kphi_x Kpsi_x]; have [Gx _] := setIdP Kphi_x.
by rewrite inE Gx; apply/forallP=> y; rewrite !cfunE !cfkerMl.
Qed.

Lemma cfker_prod I r (P : pred I) (Phi : I -> 'CF(G)) :
  G :&: \bigcap_(i <- r | P i) cfker (Phi i)
   \subset cfker (\prod_(i <- r | P i) Phi i).
Proof.
elim/big_rec2: _ => [|i K psi Pi sK_psi]; first by rewrite setIT cfker_cfun1.
by rewrite setICA; apply: subset_trans (setIS _ sK_psi) (cfker_mul _ _).
Qed.

Lemma cfaithfulE phi : cfaithful phi = (cfker phi \subset [1]).
Proof. by []. Qed.

End ClassFun.

Arguments classfun_on {gT} B%g A%g.
Notation "''CF' ( G , A )" := (classfun_on G A) : ring_scope.

Arguments cfun_onP {gT G A phi}.
Arguments cfConjCK {gT G} phi : rename.
#[global] Hint Resolve cfun_onT : core.

Section DotProduct.

Variable (gT : finGroupType) (G : {group gT}).
Implicit Types (M : {group gT}) (phi psi xi : 'CF(G)) (R S : seq 'CF(G)).

Lemma cfdotE phi psi :
  '[phi, psi] = #|G|%:R^-1 * \sum_(x in G) phi x * (psi x)^*.
Proof. by []. Qed.

Lemma cfdotElr A B phi psi :
     phi \in 'CF(G, A) -> psi \in 'CF(G, B) ->
  '[phi, psi] = #|G|%:R^-1 * \sum_(x in A :&: B) phi x * (psi x)^*.
Proof.
move=> Aphi Bpsi; rewrite (big_setID G) cfdotE (big_setID (A :&: B)) setIC /=.
congr (_ * (_ + _)); rewrite !big1 // => x /setDP[_].
  by move/cfun0->; rewrite mul0r.
rewrite inE; case/nandP=> notABx; first by rewrite (cfun_on0 Aphi) ?mul0r.
by rewrite (cfun_on0 Bpsi) // rmorph0 mulr0.
Qed.

Lemma cfdotEl A phi psi :
     phi \in 'CF(G, A) ->
  '[phi, psi] = #|G|%:R^-1 * \sum_(x in A) phi x * (psi x)^*.
Proof. by move=> Aphi; rewrite (cfdotElr Aphi (cfun_onT psi)) setIT. Qed.

Lemma cfdotEr A phi psi :
     psi \in 'CF(G, A) ->
  '[phi, psi] = #|G|%:R^-1 * \sum_(x in A) phi x * (psi x)^*.
Proof. by move=> Apsi; rewrite (cfdotElr (cfun_onT phi) Apsi) setTI. Qed.

Lemma cfdot_complement A phi psi :
  phi \in 'CF(G, A) -> psi \in 'CF(G, G :\: A) -> '[phi, psi] = 0.
Proof.
move=> Aphi A'psi; rewrite (cfdotElr Aphi A'psi).
by rewrite setDE setICA setICr setI0 big_set0 mulr0.
Qed.

Lemma cfnormE A phi :
  phi \in 'CF(G, A) -> '[phi] = #|G|%:R^-1 * (\sum_(x in A) `|phi x| ^+ 2).
Proof.  by move/cfdotEl->; rewrite (eq_bigr _ (fun _ _ => normCK _)). Qed.

Lemma eq_cfdotl A phi1 phi2 psi :
  psi \in 'CF(G, A) -> {in A, phi1 =1 phi2} -> '[phi1, psi] = '[phi2, psi].
Proof.
move/cfdotEr=> eq_dot eq_phi; rewrite !eq_dot; congr (_ * _).
by apply: eq_bigr => x Ax; rewrite eq_phi.
Qed.

Lemma cfdot_cfuni A B :
  A <| G -> B <| G -> '['1_A, '1_B]_G = #|A :&: B|%:R / #|G|%:R.
Proof.
move=> nsAG nsBG; rewrite (cfdotElr (cfuni_on G A) (cfuni_on G B)) mulrC.
congr (_ / _); rewrite -sumr_const; apply: eq_bigr => x /setIP[Ax Bx].
by rewrite !cfuniE // Ax Bx rmorph1 mulr1.
Qed.

Lemma cfnorm1 : '[1]_G = 1.
Proof. by rewrite cfdot_cfuni ?genGid // setIid divff ?neq0CG. Qed.

Lemma cfdotrE psi phi : cfdotr psi phi = '[phi, psi]. Proof. by []. Qed.

Lemma cfdotr_is_linear xi : linear (cfdotr xi : 'CF(G) -> algC^o).
Proof.
move=> a phi psi; rewrite scalerAr -mulrDr; congr (_ * _).
rewrite linear_sum -big_split; apply: eq_bigr => x _ /=.
by rewrite !cfunE mulrDl -mulrA.
Qed.

HB.instance Definition _ xi := GRing.isLinear.Build algC _ _ _ (cfdotr xi)
  (cfdotr_is_linear xi).

Lemma cfdot0l xi : '[0, xi] = 0.
Proof. by rewrite -cfdotrE linear0. Qed.
Lemma cfdotNl xi phi : '[- phi, xi] = - '[phi, xi].
Proof. by rewrite -!cfdotrE linearN. Qed.
Lemma cfdotDl xi phi psi : '[phi + psi, xi] = '[phi, xi] + '[psi, xi].
Proof. by rewrite -!cfdotrE linearD. Qed.
Lemma cfdotBl xi phi psi : '[phi - psi, xi] = '[phi, xi] - '[psi, xi].
Proof. by rewrite -!cfdotrE linearB. Qed.
Lemma cfdotMnl xi phi n : '[phi *+ n, xi] = '[phi, xi] *+ n.
Proof. by rewrite -!cfdotrE linearMn. Qed.
Lemma cfdot_suml xi I r (P : pred I) (phi : I -> 'CF(G)) :
  '[\sum_(i <- r | P i) phi i, xi] = \sum_(i <- r | P i) '[phi i, xi].
Proof. by rewrite -!cfdotrE linear_sum. Qed.
Lemma cfdotZl xi a phi : '[a *: phi, xi] = a * '[phi, xi].
Proof. by rewrite -!cfdotrE linearZ. Qed.

Lemma cfdotC phi psi : '[phi, psi] = ('[psi, phi])^*.
Proof.
rewrite /cfdot rmorphM /= fmorphV rmorph_nat rmorph_sum; congr (_ * _).
by apply: eq_bigr=> x _; rewrite rmorphM /= conjCK mulrC.
Qed.

Lemma eq_cfdotr A phi psi1 psi2 :
  phi \in 'CF(G, A) -> {in A, psi1 =1 psi2} -> '[phi, psi1] = '[phi, psi2].
Proof. by move=> Aphi /eq_cfdotl eq_dot; rewrite cfdotC eq_dot // -cfdotC. Qed.

Lemma cfdotBr xi phi psi : '[xi, phi - psi] = '[xi, phi] - '[xi, psi].
Proof. by rewrite !(cfdotC xi) -rmorphB cfdotBl. Qed.
HB.instance Definition _ xi :=
  GRing.isAdditive.Build _ _ (cfdot xi) (cfdotBr xi).

Lemma cfdot0r xi : '[xi, 0] = 0. Proof. exact: raddf0. Qed.
Lemma cfdotNr xi phi : '[xi, - phi] = - '[xi, phi].
Proof. exact: raddfN. Qed.
Lemma cfdotDr xi phi psi : '[xi, phi + psi] = '[xi, phi] + '[xi, psi].
Proof. exact: raddfD. Qed.
Lemma cfdotMnr xi phi n : '[xi, phi *+ n] = '[xi, phi] *+ n.
Proof. exact: raddfMn. Qed.
Lemma cfdot_sumr xi I r (P : pred I) (phi : I -> 'CF(G)) :
  '[xi, \sum_(i <- r | P i) phi i] = \sum_(i <- r | P i) '[xi, phi i].
Proof. exact: raddf_sum. Qed.
Lemma cfdotZr a xi phi : '[xi, a *: phi] = a^* * '[xi, phi].
Proof. by rewrite !(cfdotC xi) cfdotZl rmorphM. Qed.

Lemma cfdot_cfAut (u : {rmorphism algC -> algC}) phi psi :
    {in image psi G, {morph u : x / x^*}} ->
  '[cfAut u phi, cfAut u psi] = u '[phi, psi].
Proof.
move=> uC; rewrite rmorphM /= fmorphV rmorph_nat rmorph_sum; congr (_ * _).
by apply: eq_bigr => x Gx; rewrite !cfunE rmorphM /= uC ?map_f ?mem_enum.
Qed.

Lemma cfdot_conjC phi psi : '[phi^*, psi^*] = '[phi, psi]^*.
Proof. by rewrite cfdot_cfAut. Qed.

Lemma cfdot_conjCl phi psi : '[phi^*, psi] = '[phi, psi^*]^*.
Proof. by rewrite -cfdot_conjC cfConjCK. Qed.

Lemma cfdot_conjCr phi psi : '[phi, psi^*] = '[phi^*, psi]^*.
Proof. by rewrite -cfdot_conjC cfConjCK. Qed.

Lemma cfnorm_ge0 phi : 0 <= '[phi].
Proof.
by rewrite mulr_ge0 ?invr_ge0 ?ler0n ?sumr_ge0 // => x _; apply: mul_conjC_ge0.
Qed.

Lemma cfnorm_eq0 phi : ('[phi] == 0) = (phi == 0).
Proof.
apply/idP/eqP=> [|->]; last by rewrite cfdot0r.
rewrite mulf_eq0 invr_eq0 (negbTE (neq0CG G)) /= => /eqP/psumr_eq0P phi0.
apply/cfun_inP=> x Gx; apply/eqP; rewrite cfunE -mul_conjC_eq0.
by rewrite phi0 // => y _; apply: mul_conjC_ge0.
Qed.

Lemma cfnorm_gt0 phi : ('[phi] > 0) = (phi != 0).
Proof. by rewrite lt_def cfnorm_ge0 cfnorm_eq0 andbT. Qed.

Lemma sqrt_cfnorm_ge0 phi : 0 <= sqrtC '[phi].
Proof. by rewrite sqrtC_ge0 cfnorm_ge0. Qed.

Lemma sqrt_cfnorm_eq0 phi : (sqrtC '[phi] == 0) = (phi == 0).
Proof. by rewrite sqrtC_eq0 cfnorm_eq0. Qed.

Lemma sqrt_cfnorm_gt0 phi : (sqrtC '[phi] > 0) = (phi != 0).
Proof. by rewrite sqrtC_gt0 cfnorm_gt0. Qed.

Lemma cfnormZ a phi : '[a *: phi]= `|a| ^+ 2 * '[phi]_G.
Proof. by rewrite cfdotZl cfdotZr mulrA normCK. Qed.

Lemma cfnormN phi : '[- phi] = '[phi].
Proof. by rewrite cfdotNl raddfN opprK. Qed.

Lemma cfnorm_sign n phi : '[(-1) ^+ n *: phi] = '[phi].
Proof. by rewrite -signr_odd scaler_sign; case: (odd n); rewrite ?cfnormN. Qed.

Lemma cfnormD phi psi :
  let d := '[phi, psi] in '[phi + psi] = '[phi] + '[psi] + ( d + d^* ).
Proof. by rewrite /= addrAC -cfdotC cfdotDl !cfdotDr !addrA. Qed.

Lemma cfnormB phi psi :
  let d := '[phi, psi] in '[phi - psi] = '[phi] + '[psi] - ( d + d^* ).
Proof. by rewrite /= cfnormD cfnormN cfdotNr rmorphN -opprD. Qed.

Lemma cfnormDd phi psi : '[phi, psi] = 0 -> '[phi + psi] = '[phi] + '[psi].
Proof. by move=> ophipsi; rewrite cfnormD ophipsi rmorph0 !addr0. Qed.

Lemma cfnormBd phi psi : '[phi, psi] = 0 -> '[phi - psi] = '[phi] + '[psi].
Proof.
by move=> ophipsi; rewrite cfnormDd ?cfnormN // cfdotNr ophipsi oppr0.
Qed.

Lemma cfnorm_conjC phi : '[phi^*] = '[phi].
Proof. by rewrite cfdot_conjC geC0_conj // cfnorm_ge0. Qed.

Lemma cfCauchySchwarz phi psi :
  `|'[phi, psi]| ^+ 2 <= '[phi] * '[psi] ?= iff ~~ free (phi :: psi).
Proof.
rewrite free_cons span_seq1 seq1_free -negb_or negbK orbC.
have [-> | nz_psi] /= := eqVneq psi 0.
  by apply/leifP; rewrite !cfdot0r normCK mul0r mulr0.
without loss ophi: phi / '[phi, psi] = 0.
  move=> IHo; pose a := '[phi, psi] / '[psi]; pose phi1 := phi - a *: psi.
  have ophi: '[phi1, psi] = 0.
    by rewrite cfdotBl cfdotZl divfK ?cfnorm_eq0 ?subrr.
  rewrite (canRL (subrK _) (erefl phi1)) rpredDr ?rpredZ ?memv_line //.
  rewrite cfdotDl ophi add0r cfdotZl normrM (ger0_norm (cfnorm_ge0 _)).
  rewrite exprMn mulrA -cfnormZ cfnormDd; last by rewrite cfdotZr ophi mulr0.
  by have:= IHo _ ophi; rewrite mulrDl -leifBLR subrr ophi normCK mul0r.
rewrite ophi normCK mul0r; split; first by rewrite mulr_ge0 ?cfnorm_ge0.
rewrite eq_sym mulf_eq0 orbC cfnorm_eq0 (negPf nz_psi) /=.
apply/idP/idP=> [|/vlineP[a {2}->]]; last by rewrite cfdotZr ophi mulr0.
by rewrite cfnorm_eq0 => /eqP->; apply: rpred0.
Qed.

Lemma cfCauchySchwarz_sqrt phi psi :
  `|'[phi, psi]| <= sqrtC '[phi] * sqrtC '[psi] ?= iff ~~ free (phi :: psi).
Proof.
rewrite -(sqrCK (normr_ge0 _)) -sqrtCM ?qualifE/= ?cfnorm_ge0 //.
rewrite (mono_in_leif (@ler_sqrtC _)) 1?rpredM ?qualifE/= ?cfnorm_ge0 //;
  [ exact: cfCauchySchwarz | exact: O.. ].
Qed.

Lemma cf_triangle_leif phi psi :
  sqrtC '[phi + psi] <= sqrtC '[phi] + sqrtC '[psi]
           ?= iff ~~ free (phi :: psi) && (0 <= coord [tuple psi] 0 phi).
Proof.
<<<<<<< HEAD
rewrite -(mono_in_leif ler_sqr) ?rpredD ?qualifE ?sqrtC_ge0 ?cfnorm_ge0 //.
=======
rewrite -(mono_in_leif ler_sqr) ?rpredD ?qualifE/= ?sqrtC_ge0 ?cfnorm_ge0 //;
  [| exact: O.. ].
>>>>>>> a3ddbb86
rewrite andbC sqrrD !sqrtCK addrAC cfnormD (mono_leif (lerD2l _)).
rewrite -mulr_natr -[_ + _](divfK (negbT (eqC_nat 2 0))) -/('Re _).
rewrite (mono_leif (ler_pM2r _)) ?ltr0n //.
have:= leif_trans (leif_Re_Creal '[phi, psi]) (cfCauchySchwarz_sqrt phi psi).
congr (_ <= _ ?= iff _); first by rewrite ReE.
apply: andb_id2r; rewrite free_cons span_seq1 seq1_free -negb_or negbK orbC /=.
have [-> | nz_psi] := eqVneq psi 0; first by rewrite cfdot0r coord0.
case/vlineP=> [x ->]; rewrite cfdotZl linearZ pmulr_lge0 ?cfnorm_gt0 //=.
by rewrite (coord_free 0) ?seq1_free // eqxx mulr1.
Qed.

Lemma orthogonal_cons phi R S :
  orthogonal (phi :: R) S = orthogonal phi S && orthogonal R S.
Proof. by rewrite /orthogonal /= andbT. Qed.

Lemma orthoP phi psi : reflect ('[phi, psi] = 0) (orthogonal phi psi).
Proof. by rewrite /orthogonal /= !andbT; apply: eqP. Qed.

Lemma orthogonalP S R :
  reflect {in S & R, forall phi psi, '[phi, psi] = 0} (orthogonal S R).
Proof.
apply: (iffP allP) => oSR phi => [psi /oSR/allP opS /opS/eqP // | /oSR opS].
by apply/allP=> psi /= /opS->.
Qed.

Lemma orthoPl phi S :
  reflect {in S, forall psi, '[phi, psi] = 0} (orthogonal phi S).
Proof.
by rewrite [orthogonal _ S]andbT /=; apply: (iffP allP) => ophiS ? /ophiS/eqP.
Qed.
Arguments orthoPl {phi S}.

Lemma orthogonal_sym : symmetric (@orthogonal _ G).
Proof.
apply: symmetric_from_pre => R S /orthogonalP oRS.
by apply/orthogonalP=> phi psi Rpsi Sphi; rewrite cfdotC oRS ?rmorph0.
Qed.

Lemma orthoPr S psi :
  reflect {in S, forall phi, '[phi, psi] = 0} (orthogonal S psi).
Proof.
rewrite orthogonal_sym.
by apply: (iffP orthoPl) => oSpsi phi Sphi; rewrite cfdotC oSpsi ?conjC0.
Qed.

Lemma eq_orthogonal R1 R2 S1 S2 :
  R1 =i R2 -> S1 =i S2 -> orthogonal R1 S1 = orthogonal R2 S2.
Proof.
move=> eqR eqS; rewrite [orthogonal _ _](eq_all_r eqR).
by apply: eq_all => psi /=; apply: eq_all_r.
Qed.

Lemma orthogonal_catl R1 R2 S :
  orthogonal (R1 ++ R2) S = orthogonal R1 S && orthogonal R2 S.
Proof. exact: all_cat. Qed.

Lemma orthogonal_catr R S1 S2 :
  orthogonal R (S1 ++ S2) = orthogonal R S1 && orthogonal R S2.
Proof. by rewrite !(orthogonal_sym R) orthogonal_catl. Qed.

Lemma span_orthogonal S1 S2 phi1 phi2 :
    orthogonal S1 S2 -> phi1 \in <<S1>>%VS -> phi2 \in <<S2>>%VS ->
 '[phi1, phi2] = 0.
Proof.
move/orthogonalP=> oS12; do 2!move/(@coord_span _ _ _ (in_tuple _))->.
rewrite cfdot_suml big1 // => i _; rewrite cfdot_sumr big1 // => j _.
by rewrite cfdotZl cfdotZr oS12 ?mem_nth ?mulr0.
Qed.

Lemma orthogonal_split S beta :
  {X : 'CF(G) & X \in <<S>>%VS &
      {Y | [/\ beta = X + Y, '[X, Y] = 0 & orthogonal Y S]}}.
Proof.
suffices [X S_X [Y -> oYS]]:
  {X : _ & X \in <<S>>%VS & {Y | beta = X + Y & orthogonal Y S}}.
- exists X => //; exists Y.
  by rewrite cfdotC (span_orthogonal oYS) ?memv_span1 ?conjC0.
elim: S beta => [|phi S IHS] beta.
  by exists 0; last exists beta; rewrite ?mem0v ?add0r.
have [[U S_U [V -> oVS]] [X S_X [Y -> oYS]]] := (IHS phi, IHS beta).
pose Z := '[Y, V] / '[V] *: V; exists (X + Z).
  rewrite /Z -{4}(addKr U V) scalerDr scalerN addrA addrC span_cons.
  by rewrite memv_add ?memvB ?memvZ ?memv_line.
exists (Y - Z); first by rewrite addrCA !addrA addrK addrC.
apply/orthoPl=> psi /[!inE] /predU1P[-> | Spsi]; last first.
  by rewrite cfdotBl cfdotZl (orthoPl oVS _ Spsi) mulr0 subr0 (orthoPl oYS).
rewrite cfdotBl !cfdotDr (span_orthogonal oYS) // ?memv_span ?mem_head //.
rewrite !cfdotZl (span_orthogonal oVS _ S_U) ?mulr0 ?memv_span ?mem_head //.
have [-> | nzV] := eqVneq V 0; first by rewrite cfdot0r !mul0r subrr.
by rewrite divfK ?cfnorm_eq0 ?subrr.
Qed.

Lemma map_orthogonal M (nu : 'CF(G) -> 'CF(M)) S R (A : {pred 'CF(G)}) :
  {in A &, isometry nu} -> {subset S <= A} -> {subset R <= A} ->
 orthogonal (map nu S) (map nu R) = orthogonal S R.
Proof.
move=> Inu sSA sRA; rewrite [orthogonal _ _]all_map.
apply: eq_in_all => phi Sphi; rewrite /= all_map.
by apply: eq_in_all => psi Rpsi; rewrite /= Inu ?(sSA phi) ?(sRA psi).
Qed.

Lemma orthogonal_oppr S R : orthogonal S (map -%R R) = orthogonal S R.
Proof.
wlog suffices IH: S R / orthogonal S R -> orthogonal S (map -%R R).
  by apply/idP/idP=> /IH; rewrite ?mapK //; apply: opprK.
move/orthogonalP=> oSR; apply/orthogonalP=> xi1 _ Sxi1 /mapP[xi2 Rxi2 ->].
by rewrite cfdotNr oSR ?oppr0.
Qed.

Lemma orthogonal_oppl S R : orthogonal (map -%R S) R = orthogonal S R.
Proof. by rewrite -!(orthogonal_sym R) orthogonal_oppr. Qed.

Lemma pairwise_orthogonalP S :
  reflect (uniq (0 :: S)
             /\ {in S &, forall phi psi, phi != psi -> '[phi, psi] = 0})
          (pairwise_orthogonal S).
Proof.
rewrite /pairwise_orthogonal /=; case notS0: (~~ _); last by right; case.
elim: S notS0 => [|phi S IH] /=; first by left.
rewrite inE eq_sym andbT => /norP[nz_phi /IH{}IH].
have [opS | not_opS] := allP; last first.
  right=> [[/andP[notSp _] opS]]; case: not_opS => psi Spsi /=.
  by rewrite opS ?mem_head 1?mem_behead // (memPnC notSp).
rewrite (contra (opS _)) /= ?cfnorm_eq0 //.
apply: (iffP IH) => [] [uniqS oSS]; last first.
  by split=> //; apply: sub_in2 oSS => psi Spsi; apply: mem_behead.
split=> // psi xi /[!inE] /predU1P[-> // | Spsi].
  by case/predU1P=> [-> | /opS] /eqP.
case/predU1P=> [-> _ | Sxi /oSS-> //].
by apply/eqP; rewrite cfdotC conjC_eq0 [_ == 0]opS.
Qed.

Lemma pairwise_orthogonal_cat R S :
  pairwise_orthogonal (R ++ S) =
    [&& pairwise_orthogonal R, pairwise_orthogonal S & orthogonal R S].
Proof.
rewrite /pairwise_orthogonal mem_cat negb_or -!andbA; do !bool_congr.
elim: R => [|phi R /= ->]; rewrite ?andbT // orthogonal_cons all_cat -!andbA /=.
by do !bool_congr.
Qed.

Lemma eq_pairwise_orthogonal R S :
  perm_eq R S -> pairwise_orthogonal R = pairwise_orthogonal S.
Proof.
apply: catCA_perm_subst R S => R S S'.
rewrite !pairwise_orthogonal_cat !orthogonal_catr (orthogonal_sym R S) -!andbA.
by do !bool_congr.
Qed.

Lemma sub_pairwise_orthogonal S1 S2 :
    {subset S1 <= S2} ->  uniq S1 ->
  pairwise_orthogonal S2 -> pairwise_orthogonal S1.
Proof.
move=> sS12 uniqS1 /pairwise_orthogonalP[/andP[notS2_0 _] oS2].
apply/pairwise_orthogonalP; rewrite /= (contra (sS12 0)) //.
by split=> //; apply: sub_in2 oS2.
Qed.

Lemma orthogonal_free S : pairwise_orthogonal S -> free S.
Proof.
case/pairwise_orthogonalP=> [/=/andP[notS0 uniqS] oSS].
rewrite -(in_tupleE S); apply/freeP => a aS0 i.
have S_i: S`_i \in S by apply: mem_nth.
have /eqP: '[S`_i, 0]_G = 0 := cfdot0r _.
rewrite -{2}aS0 raddf_sum /= (bigD1 i) //= big1 => [|j neq_ji]; last 1 first.
  by rewrite cfdotZr oSS ?mulr0 ?mem_nth // eq_sym nth_uniq.
rewrite addr0 cfdotZr mulf_eq0 conjC_eq0 cfnorm_eq0.
by case/pred2P=> // Si0; rewrite -Si0 S_i in notS0.
Qed.

Lemma filter_pairwise_orthogonal S p :
  pairwise_orthogonal S -> pairwise_orthogonal (filter p S).
Proof.
move=> orthoS; apply: sub_pairwise_orthogonal (orthoS).
  exact: mem_subseq (filter_subseq p S).
exact/filter_uniq/free_uniq/orthogonal_free.
Qed.

Lemma orthonormal_not0 S : orthonormal S -> 0 \notin S.
Proof.
by case/andP=> /allP S1 _; rewrite (contra (S1 _)) //= cfdot0r eq_sym oner_eq0.
Qed.

Lemma orthonormalE S :
  orthonormal S = all [pred phi | '[phi] == 1] S && pairwise_orthogonal S.
Proof. by rewrite -(andb_idl (@orthonormal_not0 S)) andbCA. Qed.

Lemma orthonormal_orthogonal S : orthonormal S -> pairwise_orthogonal S.
Proof. by rewrite orthonormalE => /andP[_]. Qed.

Lemma orthonormal_cat R S :
  orthonormal (R ++ S) = [&& orthonormal R, orthonormal S & orthogonal R S].
Proof.
rewrite !orthonormalE pairwise_orthogonal_cat all_cat -!andbA.
by do !bool_congr.
Qed.

Lemma eq_orthonormal R S : perm_eq R S -> orthonormal R = orthonormal S.
Proof.
move=> eqRS; rewrite !orthonormalE (eq_all_r (perm_mem eqRS)).
by rewrite (eq_pairwise_orthogonal eqRS).
Qed.

Lemma orthonormal_free S : orthonormal S -> free S.
Proof. by move/orthonormal_orthogonal/orthogonal_free. Qed.

Lemma orthonormalP S :
  reflect (uniq S /\ {in S &, forall phi psi, '[phi, psi]_G = (phi == psi)%:R})
          (orthonormal S).
Proof.
rewrite orthonormalE; have [/= normS | not_normS] := allP; last first.
  by right=> [[_ o1S]]; case: not_normS => phi Sphi; rewrite /= o1S ?eqxx.
apply: (iffP (pairwise_orthogonalP S)) => [] [uniqS oSS].
  split=> // [|phi psi]; first by case/andP: uniqS.
  by have [-> _ /normS/eqP | /oSS] := eqVneq.
split=> // [|phi psi Sphi Spsi /negbTE]; last by rewrite oSS // => ->.
by rewrite /= (contra (normS _)) // cfdot0r eq_sym oner_eq0.
Qed.

Lemma sub_orthonormal S1 S2 :
  {subset S1 <= S2} -> uniq S1 -> orthonormal S2 -> orthonormal S1.
Proof.
move=> sS12 uniqS1 /orthonormalP[_ oS1].
by apply/orthonormalP; split; last apply: sub_in2 sS12 _ _.
Qed.

Lemma orthonormal2P phi psi :
  reflect [/\ '[phi, psi] = 0, '[phi] = 1 & '[psi] = 1]
          (orthonormal [:: phi; psi]).
Proof.
rewrite /orthonormal /= !andbT andbC.
by apply: (iffP and3P) => [] []; do 3!move/eqP->.
Qed.

Lemma conjC_pair_orthogonal S chi :
    cfConjC_closed S -> ~~ has cfReal S -> pairwise_orthogonal S -> chi \in S ->
  pairwise_orthogonal (chi :: chi^*%CF).
Proof.
move=> ccS /hasPn nrS oSS Schi; apply: sub_pairwise_orthogonal oSS.
  by apply/allP; rewrite /= Schi ccS.
by rewrite /= inE eq_sym nrS.
Qed.

Lemma cfdot_real_conjC phi psi : cfReal phi -> '[phi, psi^*]_G = '[phi, psi]^*.
Proof. by rewrite -cfdot_conjC => /eqcfP->. Qed.

Lemma extend_cfConjC_subset S X phi :
    cfConjC_closed S -> ~~ has cfReal S -> phi \in S -> phi \notin X ->
  cfConjC_subset X S -> cfConjC_subset [:: phi, phi^* & X]%CF S.
Proof.
move=> ccS nrS Sphi X'phi [uniqX /allP-sXS ccX].
split; last 1 [by apply/allP; rewrite /= Sphi ccS | apply/allP]; rewrite /= inE.
  by rewrite negb_or X'phi eq_sym (hasPn nrS) // (contra (ccX _)) ?cfConjCK.
by rewrite cfConjCK !mem_head orbT; apply/allP=> xi Xxi; rewrite !inE ccX ?orbT.
Qed.

(* Note: other isometry lemmas, and the dot product lemmas for orthogonal     *)
(* and orthonormal sequences are in vcharacter, because we need the 'Z[S]     *)
(* notation for the isometry domains. Alternatively, this could be moved to   *)
(* cfun.                                                                      *)

End DotProduct.

Arguments orthoP {gT G phi psi}.
Arguments orthoPl {gT G phi S}.
Arguments orthoPr {gT G S psi}.
Arguments orthogonalP {gT G S R}.
Arguments pairwise_orthogonalP {gT G S}.
Arguments orthonormalP {gT G S}.

Section CfunOrder.

Variables (gT : finGroupType) (G : {group gT}) (phi : 'CF(G)).

Lemma dvdn_cforderP n :
  reflect {in G, forall x, phi x ^+ n = 1} (#[phi]%CF %| n)%N.
Proof.
apply: (iffP (dvdn_biglcmP _ _ _)); rewrite genGid => phiG1 x Gx.
  by apply/eqP; rewrite -dvdn_orderC phiG1.
by rewrite dvdn_orderC phiG1.
Qed.

Lemma dvdn_cforder n : (#[phi]%CF %| n) = (phi ^+ n == 1).
Proof.
apply/dvdn_cforderP/eqP=> phi_n_1 => [|x Gx].
  by apply/cfun_inP=> x Gx; rewrite exp_cfunE // cfun1E Gx phi_n_1.
by rewrite -exp_cfunE // phi_n_1 // cfun1E Gx.
Qed.

Lemma exp_cforder : phi ^+ #[phi]%CF = 1.
Proof. by apply/eqP; rewrite -dvdn_cforder. Qed.

End CfunOrder.

Arguments dvdn_cforderP {gT G phi n}.

Section MorphOrder.

Variables (aT rT : finGroupType) (G : {group aT}) (R : {group rT}).
Variable f : {rmorphism 'CF(G) -> 'CF(R)}.

Lemma cforder_rmorph phi : #[f phi]%CF %| #[phi]%CF.
Proof. by rewrite dvdn_cforder -rmorphXn exp_cforder rmorph1. Qed.

Lemma cforder_inj_rmorph phi : injective f -> #[f phi]%CF = #[phi]%CF.
Proof.
move=> inj_f; apply/eqP; rewrite eqn_dvd cforder_rmorph dvdn_cforder /=.
by rewrite -(rmorph_eq1 _ inj_f) rmorphXn exp_cforder.
Qed.

End MorphOrder.

Section BuildIsometries.

Variable (gT : finGroupType) (L G : {group gT}).
Implicit Types (phi psi xi : 'CF(L)) (R S : seq 'CF(L)).
Implicit Types (U : {pred 'CF(L)}) (W : {pred 'CF(G)}).

Lemma sub_iso_to U1 U2 W1 W2 tau :
    {subset U2 <= U1} -> {subset W1 <= W2} ->
  {in U1, isometry tau, to W1} -> {in U2, isometry tau, to W2}.
Proof.
by move=> sU sW [Itau Wtau]; split=> [|u /sU/Wtau/sW //]; apply: sub_in2 Itau.
Qed.

Lemma isometry_of_free S f :
    free S -> {in S &, isometry f} ->
  {tau : {linear 'CF(L) -> 'CF(G)} |
    {in S, tau =1 f} & {in <<S>>%VS &, isometry tau}}.
Proof.
move=> freeS If; have defS := free_span freeS.
have [tau /(_ freeS (size_map f S))Dtau] := linear_of_free S (map f S).
have{} Dtau: {in S, tau =1 f}.
  by move=> _ /(nthP 0)[i ltiS <-]; rewrite -!(nth_map 0 0) ?Dtau.
exists tau => // _ _ /defS[a -> _] /defS[b -> _].
rewrite !{1}linear_sum !{1}cfdot_suml; apply/eq_big_seq=> xi1 Sxi1.
rewrite !{1}cfdot_sumr; apply/eq_big_seq=> xi2 Sxi2.
by rewrite !linearZ /= !Dtau // !cfdotZl !cfdotZr If.
Qed.

Lemma isometry_of_cfnorm S tauS :
    pairwise_orthogonal S -> pairwise_orthogonal tauS ->
    map cfnorm tauS = map cfnorm S ->
  {tau : {linear 'CF(L) -> 'CF(G)} | map tau S = tauS
                                   & {in <<S>>%VS &, isometry tau}}.
Proof.
move=> oS oT eq_nST; have freeS := orthogonal_free oS.
have eq_sz: size tauS = size S by have:= congr1 size eq_nST; rewrite !size_map.
have [tau defT] := linear_of_free S tauS; rewrite -[S]/(tval (in_tuple S)).
exists tau => [|u v /coord_span-> /coord_span->]; rewrite ?raddf_sum ?defT //=.
apply: eq_bigr => i _ /=; rewrite linearZ !cfdotZr !cfdot_suml; congr (_ * _).
apply: eq_bigr => j _ /=; rewrite linearZ !cfdotZl; congr (_ * _).
rewrite -!(nth_map 0 0 tau) ?{}defT //; have [-> | neq_ji] := eqVneq j i.
  by rewrite -!['[_]](nth_map 0 0 cfnorm) ?eq_sz // eq_nST.
have{oS} [/=/andP[_ uS] oS] := pairwise_orthogonalP oS.
have{oT} [/=/andP[_ uT] oT] := pairwise_orthogonalP oT.
by rewrite oS ?oT ?mem_nth ?nth_uniq ?eq_sz.
Qed.

Lemma isometry_raddf_inj U (tau : {additive 'CF(L) -> 'CF(G)}) :
    {in U &, isometry tau} -> {in U &, forall u v, u - v \in U} ->
  {in U &, injective tau}.
Proof.
move=> Itau linU phi psi Uphi Upsi /eqP; rewrite -subr_eq0 -raddfB.
by rewrite -cfnorm_eq0 Itau ?linU // cfnorm_eq0 subr_eq0 => /eqP.
Qed.

Lemma opp_isometry : @isometry _ _ G G -%R.
Proof. by move=> x y; rewrite cfdotNl cfdotNr opprK. Qed.

End BuildIsometries.

Section Restrict.

Variables (gT : finGroupType) (A B : {set gT}).
Local Notation H := <<A>>.
Local Notation G := <<B>>.

Fact cfRes_subproof (phi : 'CF(B)) :
  is_class_fun H [ffun x => phi (if H \subset G then x else 1%g) *+ (x \in H)].
Proof.
apply: intro_class_fun => /= [x y Hx Hy | x /negbTE/=-> //].
by rewrite Hx (groupJ Hx) //; case: subsetP => // sHG; rewrite cfunJgen ?sHG.
Qed.
Definition cfRes phi := Cfun 1 (cfRes_subproof phi).

Lemma cfResE phi : A \subset B -> {in A, cfRes phi =1 phi}.
Proof. by move=> sAB x Ax; rewrite cfunElock mem_gen ?genS. Qed.

Lemma cfRes1 phi : cfRes phi 1%g = phi 1%g.
Proof. by rewrite cfunElock if_same group1. Qed.

Lemma cfRes_is_linear : linear cfRes.
Proof.
by move=> a phi psi; apply/cfunP=> x; rewrite !cfunElock mulrnAr mulrnDl.
Qed.
HB.instance Definition _ := GRing.isLinear.Build algC _ _ _ cfRes
  cfRes_is_linear.

Lemma cfRes_cfun1 : cfRes 1 = 1.
Proof.
apply: cfun_in_genP => x Hx; rewrite cfunElock Hx !cfun1Egen Hx.
by case: subsetP => [-> // | _]; rewrite group1.
Qed.

Lemma cfRes_is_multiplicative : multiplicative cfRes.
Proof.
split=> [phi psi|]; [apply/cfunP=> x | exact: cfRes_cfun1].
by rewrite !cfunElock mulrnAr mulrnAl -mulrnA mulnb andbb.
Qed.
HB.instance Definition _ := GRing.isMultiplicative.Build _ _ cfRes
  cfRes_is_multiplicative.

End Restrict.

Arguments cfRes {gT} A%g {B%g} phi%CF.
Notation "''Res[' H , G ]" := (@cfRes _ H G) (only parsing) : ring_scope.
Notation "''Res[' H ]" := 'Res[H, _] : ring_scope.
Notation "''Res'" := 'Res[_] (only parsing) : ring_scope.

Section MoreRestrict.

Variables (gT : finGroupType) (G H : {group gT}).
Implicit Types (A : {set gT}) (phi : 'CF(G)).

Lemma cfResEout phi : ~~ (H \subset G) -> 'Res[H] phi = (phi 1%g)%:A.
Proof.
move/negPf=> not_sHG; apply/cfunP=> x.
by rewrite cfunE cfun1E mulr_natr cfunElock !genGid not_sHG.
Qed.

Lemma cfResRes A phi :
  A \subset H -> H \subset G -> 'Res[A] ('Res[H] phi) = 'Res[A] phi.
Proof.
move=> sAH sHG; apply/cfunP=> x; rewrite !cfunElock !genGid !gen_subG sAH sHG.
by rewrite (subset_trans sAH) // -mulrnA mulnb -in_setI (setIidPr _) ?gen_subG.
Qed.

Lemma cfRes_id A psi : 'Res[A] psi = psi.
Proof. by apply/cfun_in_genP=> x Ax; rewrite cfunElock Ax subxx. Qed.

Lemma sub_cfker_Res A phi :
  A \subset H -> A \subset cfker phi -> A \subset cfker ('Res[H, G] phi).
Proof.
move=> sAH kerA; apply/subsetP=> x Ax; have Hx := subsetP sAH x Ax.
rewrite inE Hx; apply/forallP=> y; rewrite !cfunElock !genGid groupMl //.
by rewrite !(fun_if phi) cfkerMl // (subsetP kerA).
Qed.

Lemma eq_cfker_Res phi : H \subset cfker phi -> cfker ('Res[H, G] phi) = H.
Proof. by move=> kH; apply/eqP; rewrite eqEsubset cfker_sub sub_cfker_Res. Qed.

Lemma cfRes_sub_ker phi : H \subset cfker phi -> 'Res[H, G] phi = (phi 1%g)%:A.
Proof.
move=> kerHphi; have sHG := subset_trans kerHphi (cfker_sub phi).
apply/cfun_inP=> x Hx; have ker_x := subsetP kerHphi x Hx.
by rewrite cfResE // cfunE cfun1E Hx mulr1 cfker1.
Qed.

Lemma cforder_Res phi : #['Res[H] phi]%CF %| #[phi]%CF.
Proof. exact: cforder_rmorph. Qed.

End MoreRestrict.

Section Morphim.

Variables (aT rT : finGroupType) (D : {group aT}) (f : {morphism D >-> rT}).

Section Main.

Variable G : {group aT}.
Implicit Type phi : 'CF(f @* G).

Fact cfMorph_subproof phi :
  is_class_fun <<G>>
    [ffun x => phi (if G \subset D then f x else 1%g) *+ (x \in G)].
Proof.
rewrite genGid; apply: intro_class_fun => [x y Gx Gy | x /negPf-> //].
rewrite Gx groupJ //; case subsetP => // sGD.
by rewrite morphJ ?cfunJ ?mem_morphim ?sGD.
Qed.
Definition cfMorph phi := Cfun 1 (cfMorph_subproof phi).

Lemma cfMorphE phi x : G \subset D -> x \in G -> cfMorph phi x = phi (f x).
Proof. by rewrite cfunElock => -> ->. Qed.

Lemma cfMorph1 phi : cfMorph phi 1%g = phi 1%g.
Proof. by rewrite cfunElock morph1 if_same group1. Qed.

Lemma cfMorphEout phi : ~~ (G \subset D) -> cfMorph phi = (phi 1%g)%:A.
Proof.
move/negPf=> not_sGD; apply/cfunP=> x; rewrite cfunE cfun1E mulr_natr.
by rewrite cfunElock not_sGD.
Qed.

Lemma cfMorph_cfun1 : cfMorph 1 = 1.
Proof.
apply/cfun_inP=> x Gx; rewrite cfunElock !cfun1E Gx.
by case: subsetP => [sGD | _]; rewrite ?group1 // mem_morphim ?sGD.
Qed.

Fact cfMorph_is_linear : linear cfMorph.
Proof.
by move=> a phi psi; apply/cfunP=> x; rewrite !cfunElock mulrnAr -mulrnDl.
Qed.
HB.instance Definition _ := GRing.isLinear.Build algC _ _ _ cfMorph
  cfMorph_is_linear.

Fact cfMorph_is_multiplicative : multiplicative cfMorph.
Proof.
split=> [phi psi|]; [apply/cfunP=> x | exact: cfMorph_cfun1].
by rewrite !cfunElock mulrnAr mulrnAl -mulrnA mulnb andbb.
Qed.
HB.instance Definition _ := GRing.isMultiplicative.Build _ _ cfMorph
  cfMorph_is_multiplicative.

Hypothesis sGD : G \subset D.

Lemma cfMorph_inj : injective cfMorph.
Proof.
move=> phi1 phi2 eq_phi; apply/cfun_inP=> _ /morphimP[x Dx Gx ->].
by rewrite -!cfMorphE // eq_phi.
Qed.

Lemma cfMorph_eq1 phi : (cfMorph phi == 1) = (phi == 1).
Proof. exact/rmorph_eq1/cfMorph_inj. Qed.

Lemma cfker_morph phi : cfker (cfMorph phi) = G :&: f @*^-1 (cfker phi).
Proof.
apply/setP=> x /[!inE]; apply: andb_id2l => Gx.
have Dx := subsetP sGD x Gx; rewrite Dx mem_morphim //=.
apply/forallP/forallP=> Kx y.
  have [{y} /morphimP[y Dy Gy ->] | fG'y] := boolP (y \in f @* G).
    by rewrite -morphM // -!(cfMorphE phi) ?groupM.
  by rewrite !cfun0 ?groupMl // mem_morphim.
have [Gy | G'y] := boolP (y \in G); last by rewrite !cfun0 ?groupMl.
by rewrite !cfMorphE ?groupM ?morphM // (subsetP sGD).
Qed.

Lemma cfker_morph_im phi : f @* cfker (cfMorph phi) = cfker phi.
Proof. by rewrite cfker_morph // morphim_setIpre (setIidPr (cfker_sub _)). Qed.

Lemma sub_cfker_morph phi (A : {set aT}) :
  (A \subset cfker (cfMorph phi)) = (A \subset G) && (f @* A \subset cfker phi).
Proof.
rewrite cfker_morph // subsetI; apply: andb_id2l => sAG.
by rewrite sub_morphim_pre // (subset_trans sAG).
Qed.

Lemma sub_morphim_cfker phi (A : {set aT}) :
  A \subset G -> (f @* A \subset cfker phi) = (A \subset cfker (cfMorph phi)).
Proof. by move=> sAG; rewrite sub_cfker_morph ?sAG. Qed.

Lemma cforder_morph phi : #[cfMorph phi]%CF = #[phi]%CF.
Proof. exact/cforder_inj_rmorph/cfMorph_inj. Qed.

End Main.

Lemma cfResMorph (G H : {group aT}) (phi : 'CF(f @* G)) :
  H \subset G -> G \subset D -> 'Res (cfMorph phi) = cfMorph ('Res[f @* H] phi).
Proof.
move=> sHG sGD; have sHD := subset_trans sHG sGD.
apply/cfun_inP=> x Hx; have [Gx Dx] := (subsetP sHG x Hx, subsetP sHD x Hx).
by rewrite !(cfMorphE, cfResE) ?morphimS ?mem_morphim //.
Qed.

End Morphim.

Prenex Implicits cfMorph.

Section Isomorphism.

Variables (aT rT : finGroupType) (G : {group aT}) (f : {morphism G >-> rT}).
Variable R : {group rT}.

Hypothesis isoGR : isom G R f.

Let defR := isom_im isoGR.
Local Notation G1 := (isom_inv isoGR @* R).
Let defG : G1 = G := isom_im (isom_sym isoGR).

Fact cfIsom_key : unit. Proof. by []. Qed.
Definition cfIsom :=
  locked_with cfIsom_key (cfMorph \o 'Res[G1] : 'CF(G) -> 'CF(R)).
Canonical cfIsom_unlockable := [unlockable of cfIsom].

Lemma cfIsomE phi x : x \in G -> cfIsom phi (f x) = phi x.
Proof.
move=> Gx; rewrite unlock cfMorphE //= /restrm ?defG ?cfRes_id ?invmE //.
by rewrite -defR mem_morphim.
Qed.

Lemma cfIsom1 phi : cfIsom phi 1%g = phi 1%g.
Proof. by rewrite -(morph1 f) cfIsomE. Qed.

Lemma cfIsom_is_additive : additive cfIsom.
Proof. rewrite unlock; exact: raddfB. Qed.

Lemma cfIsom_is_multiplicative : multiplicative cfIsom.
Proof. rewrite unlock; exact: (rmorphM _, rmorph1 _). Qed.

Lemma cfIsom_is_scalable : scalable cfIsom.
Proof. rewrite unlock; exact: linearZ_LR. Qed.

HB.instance Definition _ := GRing.isAdditive.Build _ _ cfIsom cfIsom_is_additive.
HB.instance Definition _ := GRing.isMultiplicative.Build _ _ cfIsom
  cfIsom_is_multiplicative.
HB.instance Definition _ := GRing.isScalable.Build _ _ _ _ cfIsom
  cfIsom_is_scalable.

Lemma cfIsom_cfun1 : cfIsom 1 = 1. Proof. exact: rmorph1. Qed.

Lemma cfker_isom phi : cfker (cfIsom phi) = f @* cfker phi.
Proof.
rewrite unlock cfker_morph // defG cfRes_id morphpre_restrm morphpre_invm.
by rewrite -defR !morphimIim.
Qed.

End Isomorphism.

Prenex Implicits cfIsom.

Section InvMorphism.

Variables (aT rT : finGroupType) (G : {group aT}) (f : {morphism G >-> rT}).
Variable R : {group rT}.

Hypothesis isoGR : isom G R f.

Lemma cfIsomK : cancel (cfIsom isoGR) (cfIsom (isom_sym isoGR)).
Proof.
move=> phi; apply/cfun_inP=> x Gx; rewrite -{1}(invmE (isom_inj isoGR) Gx).
by rewrite !cfIsomE // -(isom_im isoGR) mem_morphim.
Qed.

Lemma cfIsomKV : cancel (cfIsom (isom_sym isoGR)) (cfIsom isoGR).
Proof.
move=> phi; apply/cfun_inP=> y Ry; pose injGR := isom_inj isoGR.
rewrite -{1}[y](invmK injGR) ?(isom_im isoGR) //.
suffices /morphpreP[fGy Gf'y]: y \in invm injGR @*^-1 G by rewrite !cfIsomE.
by rewrite morphpre_invm (isom_im isoGR).
Qed.

Lemma cfIsom_inj : injective (cfIsom isoGR). Proof. exact: can_inj cfIsomK. Qed.

Lemma cfIsom_eq1 phi : (cfIsom isoGR phi == 1) = (phi == 1).
Proof. exact/rmorph_eq1/cfIsom_inj. Qed.

Lemma cforder_isom phi : #[cfIsom isoGR phi]%CF = #[phi]%CF.
Proof. exact: cforder_inj_rmorph cfIsom_inj. Qed.

End InvMorphism.

Arguments cfIsom_inj {aT rT G f R} isoGR [phi1 phi2] : rename.

Section Coset.

Variables (gT : finGroupType) (G : {group gT}) (B : {set gT}).
Implicit Type rT : finGroupType.
Local Notation H := <<B>>%g.

Definition cfMod : 'CF(G / B) -> 'CF(G) := cfMorph.

Definition ffun_Quo (phi : 'CF(G)) :=
  [ffun Hx : coset_of B =>
    phi (if B \subset cfker phi then repr Hx else 1%g) *+ (Hx \in G / B)%g].
Fact cfQuo_subproof phi : is_class_fun <<G / B>> (ffun_Quo phi).
Proof.
rewrite genGid; apply: intro_class_fun => [|Hx /negPf-> //].
move=> _ _ /morphimP[x Nx Gx ->] /morphimP[z Nz Gz ->].
rewrite -morphJ ?mem_morphim ?val_coset_prim ?groupJ //= -gen_subG.
case: subsetP => // KphiH; do 2!case: repr_rcosetP => _ /KphiH/cfkerMl->.
by rewrite cfunJ.
Qed.
Definition cfQuo phi := Cfun 1 (cfQuo_subproof phi).

Local Notation "phi /  'B'" := (cfQuo phi) (at level 40) : cfun_scope.
Local Notation "phi %%  'B'" := (cfMod phi) (at level 40) : cfun_scope.

(* We specialize the cfMorph lemmas to cfMod by strengthening the domain      *)
(* condition G \subset 'N(H) to H <| G; the cfMorph lemmas can be used if the *)
(* stronger results are needed.                                               *)

Lemma cfModE phi x : B <| G -> x \in G -> (phi %% B)%CF x = phi (coset B x).
Proof. by move/normal_norm=> nBG; apply: cfMorphE. Qed.

Lemma cfMod1 phi : (phi %% B)%CF 1%g = phi 1%g. Proof. exact: cfMorph1. Qed.

HB.instance Definition _ := GRing.LRMorphism.on cfMod.

Lemma cfMod_cfun1 : (1 %% B)%CF = 1. Proof. exact: rmorph1. Qed.

Lemma cfker_mod phi : B <| G -> B \subset cfker (phi %% B).
Proof.
case/andP=> sBG nBG; rewrite cfker_morph // subsetI sBG.
apply: subset_trans _ (ker_sub_pre _ _); rewrite ker_coset_prim subsetI.
by rewrite (subset_trans sBG nBG) sub_gen.
Qed.

(* Note that cfQuo is nondegenerate even when G does not normalize B.         *)

Lemma cfQuoEnorm (phi : 'CF(G)) x :
  B \subset cfker phi -> x \in 'N_G(B) -> (phi / B)%CF (coset B x) = phi x.
Proof.
rewrite cfunElock -gen_subG => sHK /setIP[Gx nHx]; rewrite sHK /=.
rewrite mem_morphim // val_coset_prim //.
by case: repr_rcosetP => _ /(subsetP sHK)/cfkerMl->.
Qed.

Lemma cfQuoE (phi : 'CF(G)) x :
  B <| G -> B \subset cfker phi -> x \in G -> (phi / B)%CF (coset B x) = phi x.
Proof. by case/andP=> _ nBG sBK Gx; rewrite cfQuoEnorm // (setIidPl _). Qed.

Lemma cfQuo1 (phi : 'CF(G)) : (phi / B)%CF 1%g = phi 1%g.
Proof. by rewrite cfunElock repr_coset1 group1 if_same. Qed.

Lemma cfQuoEout (phi : 'CF(G)) :
  ~~ (B \subset cfker phi) -> (phi / B)%CF = (phi 1%g)%:A.
Proof.
move/negPf=> not_kerB; apply/cfunP=> x; rewrite cfunE cfun1E mulr_natr.
by rewrite cfunElock not_kerB.
Qed.

(* cfQuo is only linear on the class functions that have H in their kernel. *)

Lemma cfQuo_cfun1 : (1 / B)%CF = 1.
Proof.
apply/cfun_inP=> Hx G_Hx; rewrite cfunElock !cfun1E G_Hx cfker_cfun1 -gen_subG.
have [x nHx Gx ->] := morphimP G_Hx.
case: subsetP=> [sHG | _]; last by rewrite group1.
by rewrite val_coset_prim //; case: repr_rcosetP => y /sHG/groupM->.
Qed.

(* Cancellation properties *)

Lemma cfModK : B <| G -> cancel cfMod cfQuo.
Proof.
move=> nsBG phi; apply/cfun_inP=> _ /morphimP[x Nx Gx ->] //.
by rewrite cfQuoE ?cfker_mod ?cfModE.
Qed.

Lemma cfQuoK :
  B <| G -> forall phi, B \subset cfker phi -> (phi / B %% B)%CF = phi.
Proof.
by move=> nsHG phi sHK; apply/cfun_inP=> x Gx; rewrite cfModE ?cfQuoE.
Qed.

Lemma cfMod_eq1 psi : B <| G -> (psi %% B == 1)%CF = (psi == 1).
Proof. by move/cfModK/can_eq <-; rewrite rmorph1. Qed.

Lemma cfQuo_eq1 phi :
  B <| G -> B \subset cfker phi -> (phi / B == 1)%CF = (phi == 1).
Proof. by move=> nsBG kerH; rewrite -cfMod_eq1 // cfQuoK. Qed.

End Coset.

Arguments cfQuo {gT G%G} B%g phi%CF.
Arguments cfMod {gT G%G B%g} phi%CF.
Notation "phi / H" := (cfQuo H phi) : cfun_scope.
Notation "phi %% H" := (@cfMod _ _ H phi) : cfun_scope.

Section MoreCoset.

Variables (gT : finGroupType) (G : {group gT}).
Implicit Types (H K : {group gT}) (phi : 'CF(G)).

Lemma cfResMod H K (psi : 'CF(G / K)) :
  H \subset G -> K <| G -> ('Res (psi %% K) = 'Res[H / K] psi %% K)%CF.
Proof. by move=> sHG /andP[_]; apply: cfResMorph. Qed.

Lemma quotient_cfker_mod (A : {set gT}) K (psi : 'CF(G / K)) :
  K <| G -> (cfker (psi %% K) / K)%g = cfker psi.
Proof. by case/andP=> _ /cfker_morph_im <-. Qed.

Lemma sub_cfker_mod (A : {set gT}) K (psi : 'CF(G / K)) :
    K <| G -> A \subset 'N(K) ->
  (A \subset cfker (psi %% K)) = (A / K \subset cfker psi)%g.
Proof.
by move=> nsKG nKA; rewrite -(quotientSGK nKA) ?quotient_cfker_mod ?cfker_mod.
Qed.

Lemma cfker_quo H phi :
  H <| G -> H \subset cfker (phi) -> cfker (phi / H) = (cfker phi / H)%g.
Proof.
move=> nsHG /cfQuoK {2}<- //; have [sHG nHG] := andP nsHG.
by rewrite cfker_morph 1?quotientGI // cosetpreK (setIidPr _) ?cfker_sub.
Qed.

Lemma cfQuoEker phi x :
  x \in G -> (phi / cfker phi)%CF (coset (cfker phi) x) = phi x.
Proof. by move/cfQuoE->; rewrite ?cfker_normal. Qed.

Lemma cfaithful_quo phi : cfaithful (phi / cfker phi).
Proof. by rewrite cfaithfulE cfker_quo ?cfker_normal ?trivg_quotient. Qed.

(* Note that there is no requirement that K be normal in H or G. *)
Lemma cfResQuo H K phi :
     K \subset cfker phi -> K \subset H -> H \subset G ->
  ('Res[H / K] (phi / K) = 'Res[H] phi / K)%CF.
Proof.
move=> kerK sKH sHG; apply/cfun_inP=> xb Hxb; rewrite cfResE ?quotientS //.
have{xb Hxb} [x nKx Hx ->] := morphimP Hxb.
by rewrite !cfQuoEnorm ?cfResE ?sub_cfker_Res // inE ?Hx ?(subsetP sHG).
Qed.

Lemma cfQuoInorm K phi :
  K \subset cfker phi -> (phi / K)%CF = 'Res ('Res['N_G(K)] phi / K)%CF.
Proof.
move=> kerK; rewrite -cfResQuo ?subsetIl ?quotientInorm ?cfRes_id //.
by rewrite subsetI normG (subset_trans kerK) ?cfker_sub.
Qed.

Lemma cforder_mod H (psi : 'CF(G / H)) : H <| G -> #[psi %% H]%CF = #[psi]%CF.
Proof. by move/cfModK/can_inj/cforder_inj_rmorph->. Qed.

Lemma cforder_quo H phi :
  H <| G -> H \subset cfker phi -> #[phi / H]%CF = #[phi]%CF.
Proof. by move=> nsHG kerHphi; rewrite -cforder_mod ?cfQuoK. Qed.

End MoreCoset.

Section Product.

Variable (gT : finGroupType) (G : {group gT}).

Lemma cfunM_onI A B phi psi :
  phi \in 'CF(G, A) -> psi \in 'CF(G, B) -> phi * psi \in 'CF(G, A :&: B).
Proof.
rewrite !cfun_onE => Aphi Bpsi; apply/subsetP=> x; rewrite !inE cfunE mulf_eq0.
by case/norP=> /(subsetP Aphi)-> /(subsetP Bpsi).
Qed.

Lemma cfunM_on A phi psi :
  phi \in 'CF(G, A) -> psi \in 'CF(G, A) -> phi * psi \in 'CF(G, A).
Proof. by move=> Aphi Bpsi; rewrite -[A]setIid cfunM_onI. Qed.

End Product.

Section SDproduct.

Variables (gT : finGroupType) (G K H : {group gT}).
Hypothesis defG : K ><| H = G.

Fact cfSdprodKey : unit. Proof. by []. Qed.

Definition cfSdprod :=
  locked_with cfSdprodKey
   (cfMorph \o cfIsom (tagged (sdprod_isom defG)) : 'CF(H) -> 'CF(G)).
Canonical cfSdprod_unlockable := [unlockable of cfSdprod].

Lemma cfSdprod_is_additive : additive cfSdprod.
Proof. rewrite unlock; exact: raddfB. Qed.

Lemma cfSdprod_is_multiplicative : multiplicative cfSdprod.
Proof. rewrite unlock; exact: (rmorphM _, rmorph1 _). Qed.

Lemma cfSdprod_is_scalable : scalable cfSdprod.
Proof. rewrite unlock; exact: linearZ_LR. Qed.

HB.instance Definition _ := GRing.isAdditive.Build _ _ cfSdprod cfSdprod_is_additive.
HB.instance Definition _ := GRing.isMultiplicative.Build _ _ cfSdprod
  cfSdprod_is_multiplicative.
HB.instance Definition _ := GRing.isScalable.Build _ _ _ _ cfSdprod
  cfSdprod_is_scalable.

Lemma cfSdprod1 phi : cfSdprod phi 1%g = phi 1%g.
Proof. by rewrite unlock /= cfMorph1 cfIsom1. Qed.

Let nsKG : K <| G. Proof. by have [] := sdprod_context defG. Qed.
Let sHG : H \subset G. Proof. by have [] := sdprod_context defG. Qed.
Let sKG : K \subset G. Proof. by have [] := andP nsKG. Qed.

Lemma cfker_sdprod phi : K \subset cfker (cfSdprod phi).
Proof. by rewrite unlock_with cfker_mod. Qed.

Lemma cfSdprodEr phi : {in H, cfSdprod phi =1 phi}.
Proof. by move=> y Hy; rewrite unlock cfModE ?cfIsomE ?(subsetP sHG). Qed.

Lemma cfSdprodE phi : {in K & H, forall x y, cfSdprod phi (x * y)%g = phi y}.
Proof.
by move=> x y Kx Hy; rewrite /= cfkerMl ?(subsetP (cfker_sdprod _)) ?cfSdprodEr.
Qed.

Lemma cfSdprodK : cancel cfSdprod 'Res[H].
Proof. by move=> phi; apply/cfun_inP=> x Hx; rewrite cfResE ?cfSdprodEr. Qed.

Lemma cfSdprod_inj : injective cfSdprod. Proof. exact: can_inj cfSdprodK. Qed.

Lemma cfSdprod_eq1 phi : (cfSdprod phi == 1) = (phi == 1).
Proof. exact: rmorph_eq1 cfSdprod_inj. Qed.

Lemma cfRes_sdprodK phi : K \subset cfker phi -> cfSdprod ('Res[H] phi) = phi.
Proof.
move=> kerK; apply/cfun_inP=> _ /(mem_sdprod defG)[x [y [Kx Hy -> _]]].
by rewrite cfSdprodE // cfResE // cfkerMl ?(subsetP kerK).
Qed.

Lemma sdprod_cfker phi : K ><| cfker phi = cfker (cfSdprod phi).
Proof.
have [skerH [_ _ nKH tiKH]] := (cfker_sub phi, sdprodP defG).
rewrite unlock cfker_morph ?normal_norm // cfker_isom restrmEsub //=.
rewrite -(sdprod_modl defG) ?sub_cosetpre //=; congr (_ ><| _).
by rewrite quotientK ?(subset_trans skerH) // -group_modr //= setIC tiKH mul1g.
Qed.

Lemma cforder_sdprod phi : #[cfSdprod phi]%CF = #[phi]%CF.
Proof. exact: cforder_inj_rmorph cfSdprod_inj. Qed.

End SDproduct.

Section DProduct.

Variables (gT : finGroupType) (G K H : {group gT}).
Hypothesis KxH : K \x H = G.

Lemma reindex_dprod R idx (op : Monoid.com_law idx) (F : gT -> R) :
   \big[op/idx]_(g in G) F g =
      \big[op/idx]_(k in K) \big[op/idx]_(h in H) F (k * h)%g.
Proof.
have /mulgmP/misomP[fM /isomP[injf im_f]] := KxH.
rewrite pair_big_dep -im_f morphimEdom big_imset; last exact/injmP.
by apply: eq_big => [][x y]; rewrite ?inE.
Qed.

Definition cfDprodr := cfSdprod (dprodWsd KxH).
Definition cfDprodl := cfSdprod (dprodWsdC KxH).
Definition cfDprod phi psi := cfDprodl phi * cfDprodr psi.

HB.instance Definition _ := GRing.LRMorphism.on cfDprodl.
HB.instance Definition _ := GRing.LRMorphism.on cfDprodr.

Lemma cfDprodl1 phi : cfDprodl phi 1%g = phi 1%g. Proof. exact: cfSdprod1. Qed.
Lemma cfDprodr1 psi : cfDprodr psi 1%g = psi 1%g. Proof. exact: cfSdprod1. Qed.
Lemma cfDprod1 phi psi : cfDprod phi psi 1%g = phi 1%g * psi 1%g.
Proof. by rewrite cfunE /= !cfSdprod1. Qed.

Lemma cfDprodl_eq1 phi : (cfDprodl phi == 1) = (phi == 1).
Proof. exact: cfSdprod_eq1. Qed.
Lemma cfDprodr_eq1 psi : (cfDprodr psi == 1) = (psi == 1).
Proof. exact: cfSdprod_eq1. Qed.

Lemma cfDprod_cfun1r phi : cfDprod phi 1 = cfDprodl phi.
Proof. by rewrite /cfDprod rmorph1 mulr1. Qed.
Lemma cfDprod_cfun1l psi : cfDprod 1 psi = cfDprodr psi.
Proof. by rewrite /cfDprod rmorph1 mul1r. Qed.
Lemma cfDprod_cfun1 : cfDprod 1 1 = 1.
Proof. by rewrite cfDprod_cfun1l rmorph1. Qed.
Lemma cfDprod_split phi psi : cfDprod phi psi = cfDprod phi 1 * cfDprod 1 psi.
Proof. by rewrite cfDprod_cfun1l cfDprod_cfun1r. Qed.

Let nsKG : K <| G. Proof. by have [] := dprod_normal2 KxH. Qed.
Let nsHG : H <| G. Proof. by have [] := dprod_normal2 KxH. Qed.
Let cKH : H \subset 'C(K). Proof. by have [] := dprodP KxH. Qed.
Let sKG := normal_sub nsKG.
Let sHG := normal_sub nsHG.

Lemma cfDprodlK : cancel cfDprodl 'Res[K]. Proof. exact: cfSdprodK. Qed.
Lemma cfDprodrK : cancel cfDprodr 'Res[H]. Proof. exact: cfSdprodK. Qed.

Lemma cfker_dprodl phi : cfker phi \x H = cfker (cfDprodl phi).
Proof.
by rewrite dprodC -sdprod_cfker dprodEsd // centsC (centsS (cfker_sub _)).
Qed.

Lemma cfker_dprodr psi : K \x cfker psi = cfker (cfDprodr psi).
Proof. by rewrite -sdprod_cfker dprodEsd // (subset_trans (cfker_sub _)). Qed.

Lemma cfDprodEl phi : {in K & H, forall k h, cfDprodl phi (k * h)%g = phi k}.
Proof. by move=> k h Kk Hh /=; rewrite -(centsP cKH) // cfSdprodE. Qed.

Lemma cfDprodEr psi : {in K & H, forall k h, cfDprodr psi (k * h)%g = psi h}.
Proof. exact: cfSdprodE. Qed.

Lemma cfDprodE phi psi :
  {in K & H, forall h k, cfDprod phi psi (h * k)%g = phi h * psi k}.
Proof. by move=> k h Kk Hh /=; rewrite cfunE cfDprodEl ?cfDprodEr. Qed.

Lemma cfDprod_Resl phi psi : 'Res[K] (cfDprod phi psi) = psi 1%g *: phi.
Proof.
by apply/cfun_inP=> x Kx; rewrite cfunE cfResE // -{1}[x]mulg1 mulrC cfDprodE.
Qed.

Lemma cfDprod_Resr phi psi : 'Res[H] (cfDprod phi psi) = phi 1%g *: psi.
Proof.
by apply/cfun_inP=> y Hy; rewrite cfunE cfResE // -{1}[y]mul1g cfDprodE.
Qed.

Lemma cfDprodKl (psi : 'CF(H)) : psi 1%g = 1 -> cancel (cfDprod^~ psi) 'Res.
Proof. by move=> psi1 phi; rewrite cfDprod_Resl psi1 scale1r. Qed.

Lemma cfDprodKr (phi : 'CF(K)) : phi 1%g = 1 -> cancel (cfDprod phi) 'Res.
Proof. by move=> phi1 psi; rewrite cfDprod_Resr phi1 scale1r. Qed.

(* Note that equality holds here iff either cfker phi = K and cfker psi = H,  *)
(* or else phi != 0, psi != 0 and coprime #|K : cfker phi| #|H : cfker phi|.  *)
Lemma cfker_dprod phi psi :
  cfker phi <*> cfker psi \subset cfker (cfDprod phi psi).
Proof.
rewrite -genM_join gen_subG; apply/subsetP=> _ /mulsgP[x y kKx kHy ->] /=.
have [[Kx _] [Hy _]] := (setIdP kKx, setIdP kHy).
have Gxy: (x * y)%g \in G by rewrite -(dprodW KxH) mem_mulg.
rewrite inE Gxy; apply/forallP=> g.
have [Gg | G'g] := boolP (g \in G); last by rewrite !cfun0 1?groupMl.
have{g Gg} [k [h [Kk Hh -> _]]] := mem_dprod KxH Gg.
rewrite mulgA -(mulgA x) (centsP cKH y) // mulgA -mulgA !cfDprodE ?groupM //.
by rewrite !cfkerMl.
Qed.

Lemma cfdot_dprod phi1 phi2 psi1 psi2 :
  '[cfDprod phi1 psi1, cfDprod phi2 psi2] = '[phi1, phi2] * '[psi1, psi2].
Proof.
rewrite !cfdotE mulrCA -mulrA mulrCA mulrA -invfM -natrM (dprod_card KxH).
congr (_ * _); rewrite big_distrl reindex_dprod /=; apply: eq_bigr => k Kk.
rewrite big_distrr; apply: eq_bigr => h Hh /=.
by rewrite mulrCA -mulrA -rmorphM mulrCA mulrA !cfDprodE.
Qed.

Lemma cfDprodl_iso : isometry cfDprodl.
Proof.
by move=> phi1 phi2; rewrite -!cfDprod_cfun1r cfdot_dprod cfnorm1 mulr1.
Qed.

Lemma cfDprodr_iso : isometry cfDprodr.
Proof.
by move=> psi1 psi2; rewrite -!cfDprod_cfun1l cfdot_dprod cfnorm1 mul1r.
Qed.

Lemma cforder_dprodl phi : #[cfDprodl phi]%CF = #[phi]%CF.
Proof. exact: cforder_sdprod. Qed.

Lemma cforder_dprodr psi : #[cfDprodr psi]%CF = #[psi]%CF.
Proof. exact: cforder_sdprod. Qed.

End DProduct.

Lemma cfDprodC (gT : finGroupType) (G K H : {group gT})
               (KxH : K \x H = G) (HxK : H \x K = G) chi psi :
  cfDprod KxH chi psi = cfDprod HxK psi chi.
Proof.
rewrite /cfDprod mulrC.
by congr (_ * _); congr (cfSdprod _ _); apply: eq_irrelevance.
Qed.

Section Bigdproduct.

Variables (gT : finGroupType) (I : finType) (P : pred I).
Variables (A : I -> {group gT}) (G : {group gT}).
Hypothesis defG : \big[dprod/1%g]_(i | P i) A i = G.

Let sAG i : P i -> A i \subset G.
Proof. by move=> Pi; rewrite -(bigdprodWY defG) (bigD1 i) ?joing_subl. Qed.

Fact cfBigdprodi_subproof i :
  gval (if P i then A i else 1%G) \x <<\bigcup_(j | P j && (j != i)) A j>> = G.
Proof.
have:= defG; rewrite fun_if big_mkcond (bigD1 i) // -big_mkcondl /= => defGi.
by have [[_ Gi' _ defGi']] := dprodP defGi; rewrite (bigdprodWY defGi') -defGi'.
Qed.
Definition cfBigdprodi i := cfDprodl (cfBigdprodi_subproof i) \o 'Res[_, A i].

HB.instance Definition _ i := GRing.LRMorphism.on (@cfBigdprodi i).

Lemma cfBigdprodi1 i (phi : 'CF(A i)) : cfBigdprodi phi 1%g = phi 1%g.
Proof. by rewrite cfDprodl1 cfRes1. Qed.

Lemma cfBigdprodi_eq1 i (phi : 'CF(A i)) :
  P i -> (cfBigdprodi phi == 1) = (phi == 1).
Proof. by move=> Pi; rewrite cfSdprod_eq1 Pi cfRes_id. Qed.

Lemma cfBigdprodiK i : P i -> cancel (@cfBigdprodi i) 'Res[A i].
Proof.
move=> Pi phi; have:= cfDprodlK (cfBigdprodi_subproof i) ('Res phi).
by rewrite -[cfDprodl _ _]/(cfBigdprodi phi) Pi cfRes_id.
Qed.

Lemma cfBigdprodi_inj i : P i -> injective (@cfBigdprodi i).
Proof. by move/cfBigdprodiK; apply: can_inj. Qed.

Lemma cfBigdprodEi i (phi : 'CF(A i)) x :
    P i -> (forall j, P j -> x j \in A j) ->
  cfBigdprodi phi (\prod_(j | P j) x j)%g = phi (x i).
Proof.
have [r big_r [Ur mem_r] _] := big_enumP P => Pi AxP.
have:= bigdprodWcp defG; rewrite -!big_r => defGr.
have{AxP} [r_i Axr]: i \in r /\ {in r, forall j, x j \in A j}.
  by split=> [|j]; rewrite mem_r // => /AxP.
rewrite (perm_bigcprod defGr Axr (perm_to_rem r_i)) big_cons.
rewrite cfDprodEl ?Pi ?cfRes_id ?Axr // big_seq group_prod // => j.
rewrite mem_rem_uniq // => /andP[i'j /= r_j].
by apply/mem_gen/bigcupP; exists j; [rewrite -mem_r r_j | apply: Axr].
Qed.

Lemma cfBigdprodi_iso i : P i -> isometry (@cfBigdprodi i).
Proof. by move=> Pi phi psi; rewrite cfDprodl_iso Pi !cfRes_id. Qed.

Definition cfBigdprod (phi : forall i, 'CF(A i)) :=
  \prod_(i | P i) cfBigdprodi (phi i).

Lemma cfBigdprodE phi x :
    (forall i, P i -> x i \in A i) ->
  cfBigdprod phi (\prod_(i | P i) x i)%g = \prod_(i | P i) phi i (x i).
Proof.
move=> Ax; rewrite prod_cfunE; last by rewrite -(bigdprodW defG) mem_prodg.
by apply: eq_bigr => i Pi; rewrite cfBigdprodEi.
Qed.

Lemma cfBigdprod1 phi : cfBigdprod phi 1%g = \prod_(i | P i) phi i 1%g.
Proof. by rewrite prod_cfunE //; apply/eq_bigr=> i _; apply: cfBigdprodi1. Qed.

Lemma cfBigdprodK phi (Phi := cfBigdprod phi) i (a := phi i 1%g / Phi 1%g) :
  Phi 1%g != 0 -> P i -> a != 0 /\ a *: 'Res[A i] Phi = phi i.
Proof.
move=> nzPhi Pi; split.
  rewrite mulf_neq0 ?invr_eq0 // (contraNneq _ nzPhi) // => phi_i0.
  by rewrite cfBigdprod1 (bigD1 i) //= phi_i0 mul0r.
apply/cfun_inP=> x Aix; rewrite cfunE cfResE ?sAG // mulrAC.
have {1}->: x = (\prod_(j | P j) (if j == i then x else 1))%g.
  rewrite -big_mkcondr (big_pred1 i) ?eqxx // => j /=.
  by apply: andb_idl => /eqP->.
rewrite cfBigdprodE => [|j _]; last by case: eqP => // ->.
apply: canLR (mulfK nzPhi) _; rewrite cfBigdprod1 !(bigD1 i Pi) /= eqxx.
by rewrite mulrCA !mulrA; congr (_ * _); apply: eq_bigr => j /andP[_ /negPf->].
Qed.

Lemma cfdot_bigdprod phi psi :
  '[cfBigdprod phi, cfBigdprod psi] = \prod_(i | P i) '[phi i, psi i].
Proof.
apply: canLR (mulKf (neq0CG G)) _; rewrite -(bigdprod_card defG).
rewrite (big_morph _ (@natrM _) (erefl _)) -big_split /=.
rewrite (eq_bigr _ (fun i _ => mulVKf (neq0CG _) _)) (big_distr_big_dep 1%g) /=.
set F := pfamily _ _ _; pose h (f : {ffun I -> gT}) := (\prod_(i | P i) f i)%g.
pose is_hK x f := forall f1, (f1 \in F) && (h f1 == x) = (f == f1).
have /fin_all_exists[h1 Dh1] x: exists f, x \in G -> is_hK x f.
  case Gx: (x \in G); last by exists [ffun _ => x].
  have [f [Af fK Uf]] := mem_bigdprod defG Gx.
  exists [ffun i => if P i then f i else 1%g] => _ f1.
  apply/andP/eqP=> [[/pfamilyP[Pf1 Af1] /eqP Dx] | <-].
    by apply/ffunP=> i; rewrite ffunE; case: ifPn => [/Uf-> | /(supportP Pf1)].
  split; last by rewrite fK; apply/eqP/eq_bigr=> i Pi; rewrite ffunE Pi.
  by apply/familyP=> i; rewrite ffunE !unfold_in; case: ifP => //= /Af.
rewrite (reindex_onto h h1) /= => [|x /Dh1/(_ (h1 x))]; last first.
  by rewrite eqxx => /andP[_ /eqP].
apply/eq_big => [f | f /andP[/Dh1<- /andP[/pfamilyP[_ Af] _]]]; last first.
  by rewrite !cfBigdprodE // rmorph_prod -big_split /=.
apply/idP/idP=> [/andP[/Dh1<-] | Ff]; first by rewrite eqxx andbT.
have /pfamilyP[_ Af] := Ff; suffices Ghf: h f \in G by rewrite -Dh1 ?Ghf ?Ff /=.
by apply/group_prod=> i Pi; rewrite (subsetP (sAG Pi)) ?Af.
Qed.

End Bigdproduct.

Section MorphIsometry.

Variable gT : finGroupType.
Implicit Types (D G H K : {group gT}) (aT rT : finGroupType).

Lemma cfMorph_iso aT rT (G D : {group aT}) (f : {morphism D >-> rT}) :
  G \subset D -> isometry (cfMorph : 'CF(f @* G) -> 'CF(G)).
Proof.
move=> sGD phi psi; rewrite !cfdotE card_morphim (setIidPr sGD).
rewrite -(LagrangeI G ('ker f)) /= mulnC natrM invfM -mulrA.
congr (_ * _); apply: (canLR (mulKf (neq0CG _))).
rewrite mulr_sumr (partition_big_imset f) /= -morphimEsub //.
apply: eq_bigr => _ /morphimP[x Dx Gx ->].
rewrite -(card_rcoset _ x) mulr_natl -sumr_const.
apply/eq_big => [y | y /andP[Gy /eqP <-]]; last by rewrite !cfMorphE.
rewrite mem_rcoset inE groupMr ?groupV // -mem_rcoset.
by apply: andb_id2l => /(subsetP sGD) Dy; apply: sameP eqP (rcoset_kerP f _ _).
Qed.

Lemma cfIsom_iso rT G (R : {group rT}) (f : {morphism G >-> rT}) :
  forall isoG : isom G R f, isometry (cfIsom isoG).
Proof.
move=> isoG phi psi; rewrite unlock cfMorph_iso //; set G1 := _ @* R.
by rewrite -(isom_im (isom_sym isoG)) -/G1 in phi psi *; rewrite !cfRes_id.
Qed.

Lemma cfMod_iso H G : H <| G -> isometry (@cfMod _ G H).
Proof. by case/andP=> _; apply: cfMorph_iso. Qed.

Lemma cfQuo_iso H G :
  H <| G -> {in [pred phi | H \subset cfker phi] &, isometry (@cfQuo _ G H)}.
Proof.
by move=> nsHG phi psi sHkphi sHkpsi; rewrite -(cfMod_iso nsHG) !cfQuoK.
Qed.

Lemma cfnorm_quo H G phi :
  H <| G -> H \subset cfker phi -> '[phi / H] = '[phi]_G.
Proof. by move=> nsHG sHker; apply: cfQuo_iso. Qed.

Lemma cfSdprod_iso K H G (defG : K ><| H = G) : isometry (cfSdprod defG).
Proof.
move=> phi psi; have [/andP[_ nKG] _ _ _ _] := sdprod_context defG.
by rewrite [cfSdprod _]locked_withE cfMorph_iso ?cfIsom_iso.
Qed.

End MorphIsometry.

Section Induced.

Variable gT : finGroupType.

Section Def.

Variables B A : {set gT}.
Local Notation G := <<B>>.
Local Notation H := <<A>>.

(* The defalut value for the ~~ (H \subset G) case matches the one for cfRes *)
(* so that Frobenius reciprocity holds even in this degenerate case.         *)
Definition ffun_cfInd (phi : 'CF(A)) :=
  [ffun x => if H \subset G then #|A|%:R^-1 * (\sum_(y in G) phi (x ^ y))
                            else #|G|%:R * '[phi, 1] *+ (x == 1%g)].

Fact cfInd_subproof phi : is_class_fun G (ffun_cfInd phi).
Proof.
apply: intro_class_fun => [x y Gx Gy | x H'x]; last first.
  case: subsetP => [sHG | _]; last by rewrite (negPf (group1_contra H'x)).
  rewrite big1 ?mulr0 // => y Gy; rewrite cfun0gen ?(contra _ H'x) //= => /sHG.
  by rewrite memJ_norm ?(subsetP (normG _)).
rewrite conjg_eq1 (reindex_inj (mulgI y^-1)%g); congr (if _ then _ * _ else _).
by apply: eq_big => [z | z Gz]; rewrite ?groupMl ?groupV // -conjgM mulKVg.
Qed.
Definition cfInd phi := Cfun 1 (cfInd_subproof phi).

Lemma cfInd_is_linear : linear cfInd.
Proof.
move=> c phi psi; apply/cfunP=> x; rewrite !cfunElock; case: ifP => _.
  rewrite mulrCA -mulrDr [c * _]mulr_sumr -big_split /=.
  by congr (_ * _); apply: eq_bigr => y _; rewrite !cfunE.
rewrite mulrnAr -mulrnDl !(mulrCA c) -!mulrDr [c * _]mulr_sumr -big_split /=.
by congr (_ * (_ * _) *+ _); apply: eq_bigr => y; rewrite !cfunE mulrA mulrDl.
Qed.
HB.instance Definition _ := GRing.isLinear.Build algC _ _ _ cfInd
  cfInd_is_linear.

End Def.

Local Notation "''Ind[' B , A ]" := (@cfInd B A) : ring_scope.
Local Notation "''Ind[' B ]" := 'Ind[B, _] : ring_scope.

Lemma cfIndE (G H : {group gT}) phi x :
  H \subset G -> 'Ind[G, H] phi x = #|H|%:R^-1 * (\sum_(y in G) phi (x ^ y)).
Proof. by rewrite cfunElock !genGid => ->. Qed.

Variables G K H : {group gT}.
Implicit Types (phi : 'CF(H)) (psi : 'CF(G)).

Lemma cfIndEout phi :
  ~~ (H \subset G) -> 'Ind[G] phi = (#|G|%:R * '[phi, 1]) *: '1_1%G.
Proof.
move/negPf=> not_sHG; apply/cfunP=> x; rewrite cfunE cfuniE ?normal1 // inE.
by rewrite mulr_natr cfunElock !genGid not_sHG.
Qed.

Lemma cfIndEsdprod (phi : 'CF(K)) x :
  K ><| H = G -> 'Ind[G] phi x = \sum_(w in H) phi (x ^ w)%g.
Proof.
move=> defG; have [/andP[sKG _] _ mulKH nKH _] := sdprod_context defG.
rewrite cfIndE //; apply: canLR (mulKf (neq0CG _)) _; rewrite -mulKH mulr_sumr.
rewrite (set_partition_big _ (rcosets_partition_mul H K)) ?big_imset /=.
  apply: eq_bigr => y Hy; rewrite rcosetE norm_rlcoset ?(subsetP nKH) //.
  rewrite -lcosetE mulr_natl big_imset /=; last exact: in2W (mulgI _).
  by rewrite -sumr_const; apply: eq_bigr => z Kz; rewrite conjgM cfunJ.
have [{}nKH /isomP[injf _]] := sdprod_isom defG.
apply: can_in_inj (fun Ky => invm injf (coset K (repr Ky))) _ => y Hy.
by rewrite rcosetE -val_coset ?(subsetP nKH) // coset_reprK invmE.
Qed.

Lemma cfInd_on A phi :
  H \subset G -> phi \in 'CF(H, A) -> 'Ind[G] phi \in 'CF(G, class_support A G).
Proof.
move=> sHG Af; apply/cfun_onP=> g AG'g; rewrite cfIndE ?big1 ?mulr0 // => h Gh.
apply: (cfun_on0 Af); apply: contra AG'g => Agh.
by rewrite -[g](conjgK h) memJ_class_support // groupV.
Qed.

Lemma cfInd_id phi : 'Ind[H] phi = phi.
Proof.
apply/cfun_inP=> x Hx; rewrite cfIndE // (eq_bigr _ (cfunJ phi x)) sumr_const.
by rewrite -[phi x *+ _]mulr_natl mulKf ?neq0CG.
Qed.

Lemma cfInd_normal phi : H <| G -> 'Ind[G] phi \in 'CF(G, H).
Proof.
case/andP=> sHG nHG; apply: (cfun_onS (class_support_sub_norm (subxx _) nHG)).
by rewrite cfInd_on ?cfun_onG.
Qed.

Lemma cfInd1 phi : H \subset G -> 'Ind[G] phi 1%g = #|G : H|%:R * phi 1%g.
Proof.
move=> sHG; rewrite cfIndE // natf_indexg // -mulrA mulrCA; congr (_ * _).
by rewrite mulr_natl -sumr_const; apply: eq_bigr => x; rewrite conj1g.
Qed.

Lemma cfInd_cfun1 : H <| G -> 'Ind[G, H] 1 = #|G : H|%:R *: '1_H.
Proof.
move=> nsHG; have [sHG nHG] := andP nsHG; rewrite natf_indexg // mulrC.
apply/cfunP=> x; rewrite cfIndE ?cfunE ?cfuniE // -mulrA; congr (_ * _).
rewrite mulr_natl -sumr_const; apply: eq_bigr => y Gy.
by rewrite cfun1E -{1}(normsP nHG y Gy) memJ_conjg.
Qed.

Lemma cfnorm_Ind_cfun1 : H <| G -> '['Ind[G, H] 1] = #|G : H|%:R.
Proof.
move=> nsHG; rewrite cfInd_cfun1 // cfnormZ normr_nat cfdot_cfuni // setIid.
by rewrite expr2 {2}natf_indexg ?normal_sub // !mulrA divfK ?mulfK ?neq0CG.
Qed.

Lemma cfIndInd phi :
  K \subset G -> H \subset K -> 'Ind[G] ('Ind[K] phi) = 'Ind[G] phi.
Proof.
move=> sKG sHK; apply/cfun_inP=> x Gx; rewrite !cfIndE ?(subset_trans sHK) //.
apply: canLR (mulKf (neq0CG K)) _; rewrite mulr_sumr mulr_natl.
transitivity (\sum_(y in G) \sum_(z in K) #|H|%:R^-1 * phi ((x ^ y) ^ z)).
  by apply: eq_bigr => y Gy; rewrite cfIndE // -mulr_sumr.
symmetry; rewrite exchange_big /= -sumr_const; apply: eq_bigr => z Kz.
rewrite (reindex_inj (mulIg z)).
by apply: eq_big => [y | y _]; rewrite ?conjgM // groupMr // (subsetP sKG).
Qed.

(* This is Isaacs, Lemma (5.2). *)
Lemma Frobenius_reciprocity phi psi : '[phi, 'Res[H] psi] = '['Ind[G] phi, psi].
Proof.
have [sHG | not_sHG] := boolP (H \subset G); last first.
  rewrite cfResEout // cfIndEout // cfdotZr cfdotZl mulrAC; congr (_ * _).
  rewrite (cfdotEl _ (cfuni_on _ _)) mulVKf ?neq0CG // big_set1.
  by rewrite cfuniE ?normal1 ?set11 ?mul1r.
transitivity (#|H|%:R^-1 * \sum_(x in G) phi x * (psi x)^* ).
  rewrite (big_setID H) /= (setIidPr sHG) addrC big1 ?add0r; last first.
    by move=> x /setDP[_ /cfun0->]; rewrite mul0r.
  by congr (_ * _); apply: eq_bigr => x Hx; rewrite cfResE.
set h' := _^-1; apply: canRL (mulKf (neq0CG G)) _.
transitivity (h' * \sum_(y in G) \sum_(x in G) phi (x ^ y) * (psi (x ^ y))^* ).
  rewrite mulrCA mulr_natl -sumr_const; congr (_ * _); apply: eq_bigr => y Gy.
  by rewrite (reindex_acts 'J _ Gy) ?astabsJ ?normG.
rewrite exchange_big mulr_sumr; apply: eq_bigr => x _; rewrite cfIndE //=.
by rewrite -mulrA mulr_suml; congr (_ * _); apply: eq_bigr => y /(cfunJ psi)->.
Qed.
Definition cfdot_Res_r := Frobenius_reciprocity.

Lemma cfdot_Res_l psi phi : '['Res[H] psi, phi] = '[psi, 'Ind[G] phi].
Proof. by rewrite cfdotC cfdot_Res_r -cfdotC. Qed.

Lemma cfIndM phi psi:  H \subset G ->
     'Ind[G] (phi * ('Res[H] psi)) = 'Ind[G] phi * psi.
Proof.
move=> HsG; apply/cfun_inP=> x Gx; rewrite !cfIndE // !cfunE !cfIndE // -mulrA.
congr (_ * _); rewrite mulr_suml; apply: eq_bigr=> i iG; rewrite !cfunE.
case: (boolP (x^i \in H))=> xJi; last by rewrite cfun0gen ?mul0r ?genGid.
by rewrite !cfResE //; congr (_*_); rewrite cfunJgen ?genGid.
Qed.

End Induced.

Arguments cfInd {gT} B%g {A%g} phi%CF.
Notation "''Ind[' G , H ]" := (@cfInd _ G H) (only parsing) : ring_scope.
Notation "''Ind[' G ]" := 'Ind[G, _] : ring_scope.
Notation "''Ind'" := 'Ind[_] (only parsing) : ring_scope.

Section MorphInduced.

Variables (aT rT : finGroupType) (D G H : {group aT}) (R S : {group rT}).

Lemma cfIndMorph (f : {morphism D >-> rT}) (phi : 'CF(f @* H)) :
    'ker f \subset H -> H \subset G -> G \subset D ->
  'Ind[G] (cfMorph phi) = cfMorph ('Ind[f @* G] phi).
Proof.
move=> sKH sHG sGD; have [sHD inD] := (subset_trans sHG sGD, subsetP sGD).
apply/cfun_inP=> /= x Gx; have [Dx sKG] := (inD x Gx, subset_trans sKH sHG).
rewrite cfMorphE ?cfIndE ?morphimS // (partition_big_imset f) -morphimEsub //=.
rewrite card_morphim (setIidPr sHD) natf_indexg // invfM invrK -mulrA.
congr (_ * _); rewrite mulr_sumr; apply: eq_bigr => _ /morphimP[y Dy Gy ->].
rewrite -(card_rcoset _ y) mulr_natl -sumr_const.
apply: eq_big => [z | z /andP[Gz /eqP <-]].
  have [Gz | G'z] := boolP (z \in G).
    by rewrite (sameP eqP (rcoset_kerP _ _ _)) ?inD.
  by case: rcosetP G'z => // [[t Kt ->]]; rewrite groupM // (subsetP sKG).
have [Dz Dxz] := (inD z Gz, inD (x ^ z) (groupJ Gx Gz)); rewrite -morphJ //.
have [Hxz | notHxz] := boolP (x ^ z \in H); first by rewrite cfMorphE.
by rewrite !cfun0 // -sub1set -morphim_set1 // morphimSGK ?sub1set.
Qed.

Variables (g : {morphism G >-> rT}) (h : {morphism H >-> rT}).
Hypotheses (isoG : isom G R g) (isoH : isom H S h) (eq_hg : {in H, h =1 g}).
Hypothesis sHG : H \subset G.

Lemma cfResIsom phi : 'Res[S] (cfIsom isoG phi) = cfIsom isoH ('Res[H] phi).
Proof.
have [[injg defR] [injh defS]] := (isomP isoG, isomP isoH).
rewrite !morphimEdom in defS defR; apply/cfun_inP=> s.
rewrite -{1}defS => /imsetP[x Hx ->] {s}; have Gx := subsetP sHG x Hx.
rewrite {1}eq_hg ?(cfResE, cfIsomE) // -defS -?eq_hg ?imset_f // -defR.
by rewrite (eq_in_imset eq_hg) imsetS.
Qed.

Lemma cfIndIsom phi : 'Ind[R] (cfIsom isoH phi) = cfIsom isoG ('Ind[G] phi).
Proof.
have [[injg defR] [_ defS]] := (isomP isoG, isomP isoH).
rewrite morphimEdom (eq_in_imset eq_hg) -morphimEsub // in defS.
apply/cfun_inP=> s; rewrite -{1}defR => /morphimP[x _ Gx ->]{s}.
rewrite cfIsomE ?cfIndE // -defR -{1}defS ?morphimS ?card_injm // morphimEdom.
congr (_ * _); rewrite big_imset //=; last exact/injmP.
apply: eq_bigr => y Gy; rewrite -morphJ //.
have [Hxy | H'xy] := boolP (x ^ y \in H); first by rewrite -eq_hg ?cfIsomE.
by rewrite !cfun0 -?defS // -sub1set -morphim_set1 ?injmSK ?sub1set // groupJ.
Qed.

End MorphInduced.

Section FieldAutomorphism.

Variables (u : {rmorphism algC -> algC}) (gT rT : finGroupType).
Variables (G K H : {group gT}) (f : {morphism G >-> rT}) (R : {group rT}).
Implicit Types (phi : 'CF(G)) (S : seq 'CF(G)).
Local Notation "phi ^u" := (cfAut u phi) (at level 3, format "phi ^u").

Lemma cfAutZ_nat n phi : (n%:R *: phi)^u = n%:R *: phi^u.
Proof. exact: raddfZnat. Qed.

Lemma cfAutZ_Cnat z phi : z \in Cnat -> (z *: phi)^u = z *: phi^u.
Proof. exact: raddfZ_Cnat. Qed.

Lemma cfAutZ_Cint z phi : z \in Cint -> (z *: phi)^u = z *: phi^u.
Proof. exact: raddfZ_Cint. Qed.

Lemma cfAutK : cancel (@cfAut gT G u) (cfAut (algC_invaut u)).
Proof. by move=> phi; apply/cfunP=> x; rewrite !cfunE /= algC_autK. Qed.

Lemma cfAutVK : cancel (cfAut (algC_invaut u)) (@cfAut gT G u).
Proof. by move=> phi; apply/cfunP=> x; rewrite !cfunE /= algC_invautK. Qed.

Lemma cfAut_inj : injective (@cfAut gT G u).
Proof. exact: can_inj cfAutK. Qed.

Lemma cfAut_eq1 phi : (cfAut u phi == 1) = (phi == 1).
Proof. by rewrite rmorph_eq1 //; apply: cfAut_inj. Qed.

Lemma support_cfAut phi : support phi^u =i support phi.
Proof. by move=> x; rewrite !inE cfunE fmorph_eq0. Qed.

Lemma map_cfAut_free S : cfAut_closed u S -> free S -> free (map (cfAut u) S).
Proof.
set Su := map _ S => sSuS freeS; have uniqS := free_uniq freeS.
have uniqSu: uniq Su by rewrite (map_inj_uniq cfAut_inj).
have{} sSuS: {subset Su <= S} by move=> _ /mapP[phi Sphi ->]; apply: sSuS.
have [|_ eqSuS] := uniq_min_size uniqSu sSuS; first by rewrite size_map.
by rewrite (perm_free (uniq_perm uniqSu uniqS eqSuS)).
Qed.

Lemma cfAut_on A phi : (phi^u \in 'CF(G, A)) = (phi \in 'CF(G, A)).
Proof. by rewrite !cfun_onE (eq_subset (support_cfAut phi)). Qed.

Lemma cfker_aut phi : cfker phi^u = cfker phi.
Proof.
apply/setP=> x /[!inE]; apply: andb_id2l => Gx.
by apply/forallP/forallP=> Kx y;
  have:= Kx y; rewrite !cfunE (inj_eq (fmorph_inj u)).
Qed.

Lemma cfAut_cfuni A : ('1_A)^u = '1_A :> 'CF(G).
Proof. by apply/cfunP=> x; rewrite !cfunElock rmorph_nat. Qed.

Lemma cforder_aut phi : #[phi^u]%CF = #[phi]%CF.
Proof. exact: cforder_inj_rmorph cfAut_inj. Qed.

Lemma cfAutRes phi : ('Res[H] phi)^u = 'Res phi^u.
Proof. by apply/cfunP=> x; rewrite !cfunElock rmorphMn. Qed.

Lemma cfAutMorph (psi : 'CF(f @* H)) : (cfMorph psi)^u = cfMorph psi^u.
Proof. by apply/cfun_inP=> x Hx; rewrite !cfunElock Hx. Qed.

Lemma cfAutIsom (isoGR : isom G R f) phi :
  (cfIsom isoGR phi)^u = cfIsom isoGR phi^u.
Proof.
apply/cfun_inP=> y; have [_ {1}<-] := isomP isoGR => /morphimP[x _ Gx ->{y}].
by rewrite !(cfunE, cfIsomE).
Qed.

Lemma cfAutQuo phi : (phi / H)^u = (phi^u / H)%CF.
Proof. by apply/cfunP=> Hx; rewrite !cfunElock cfker_aut rmorphMn. Qed.

Lemma cfAutMod (psi : 'CF(G / H)) : (psi %% H)^u = (psi^u %% H)%CF.
Proof. by apply/cfunP=> x; rewrite !cfunElock rmorphMn. Qed.

Lemma cfAutInd (psi : 'CF(H)) : ('Ind[G] psi)^u = 'Ind psi^u.
Proof.
have [sHG | not_sHG] := boolP (H \subset G).
  apply/cfunP=> x; rewrite !(cfunE, cfIndE) // rmorphM /= fmorphV rmorph_nat.
  by congr (_ * _); rewrite rmorph_sum; apply: eq_bigr => y; rewrite !cfunE.
rewrite !cfIndEout // linearZ /= cfAut_cfuni rmorphM rmorph_nat /=.
rewrite -cfdot_cfAut ?rmorph1 // => _ /imageP[x Hx ->].
by rewrite cfun1E Hx !rmorph1.
Qed.

Hypothesis KxH : K \x H = G.

Lemma cfAutDprodl (phi : 'CF(K)) : (cfDprodl KxH phi)^u = cfDprodl KxH phi^u.
Proof.
apply/cfun_inP=> _ /(mem_dprod KxH)[x [y [Kx Hy -> _]]].
by rewrite !(cfunE, cfDprodEl).
Qed.

Lemma cfAutDprodr (psi : 'CF(H)) : (cfDprodr KxH psi)^u = cfDprodr KxH psi^u.
Proof.
apply/cfun_inP=> _ /(mem_dprod KxH)[x [y [Kx Hy -> _]]].
by rewrite !(cfunE, cfDprodEr).
Qed.

Lemma cfAutDprod (phi : 'CF(K)) (psi : 'CF(H)) :
  (cfDprod KxH phi psi)^u = cfDprod KxH phi^u psi^u.
Proof. by rewrite rmorphM /= cfAutDprodl cfAutDprodr. Qed.

End FieldAutomorphism.

Arguments cfAutK u {gT G}.
Arguments cfAutVK u {gT G}.
Arguments cfAut_inj u {gT G} [phi1 phi2] : rename.

Definition conj_cfRes := cfAutRes conjC.
Definition cfker_conjC := cfker_aut conjC.
Definition conj_cfQuo := cfAutQuo conjC.
Definition conj_cfMod := cfAutMod conjC.
Definition conj_cfInd := cfAutInd conjC.
Definition cfconjC_eq1 := cfAut_eq1 conjC.<|MERGE_RESOLUTION|>--- conflicted
+++ resolved
@@ -991,12 +991,8 @@
   sqrtC '[phi + psi] <= sqrtC '[phi] + sqrtC '[psi]
            ?= iff ~~ free (phi :: psi) && (0 <= coord [tuple psi] 0 phi).
 Proof.
-<<<<<<< HEAD
-rewrite -(mono_in_leif ler_sqr) ?rpredD ?qualifE ?sqrtC_ge0 ?cfnorm_ge0 //.
-=======
 rewrite -(mono_in_leif ler_sqr) ?rpredD ?qualifE/= ?sqrtC_ge0 ?cfnorm_ge0 //;
   [| exact: O.. ].
->>>>>>> a3ddbb86
 rewrite andbC sqrrD !sqrtCK addrAC cfnormD (mono_leif (lerD2l _)).
 rewrite -mulr_natr -[_ + _](divfK (negbT (eqC_nat 2 0))) -/('Re _).
 rewrite (mono_leif (ler_pM2r _)) ?ltr0n //.
