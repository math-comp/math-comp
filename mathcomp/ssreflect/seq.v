--- conflicted
+++ resolved
@@ -2790,25 +2790,6 @@
 
 End EqAllPairs.
 
-<<<<<<< HEAD
-Section All2.
-Context {T U : Type} (p : T -> U -> bool).
-
-Fixpoint all2 s1 s2 :=
-  match s1, s2 with
-  | [::], [::] => true
-  | x1 :: s1, x2 :: s2 => p x1 x2 && all2 s1 s2
-  | _, _ => false
-  end.
-
-Lemma all2E s1 s2 :
-  all2 s1 s2 = (size s1 == size s2) && all [pred xy | p xy.1 xy.2] (zip s1 s2).
-Proof. by elim: s1 s2 => [|x s1 ihs1] [|y s2] //=; rewrite ihs1 andbCA. Qed.
-
-End All2.
-
-Arguments all2 {T U} p !s1 !s2.
-=======
 Section AllIff.
 (* The Following Are Equivalent *)
 
@@ -2858,4 +2839,21 @@
 Arguments all_iffLR {P0 Ps}.
 Arguments all_iffP {P0 Ps}.
 Coercion all_iffP : all_iff >-> Funclass.
->>>>>>> e22dda14
+
+Section All2.
+Context {T U : Type} (p : T -> U -> bool).
+
+Fixpoint all2 s1 s2 :=
+  match s1, s2 with
+  | [::], [::] => true
+  | x1 :: s1, x2 :: s2 => p x1 x2 && all2 s1 s2
+  | _, _ => false
+  end.
+
+Lemma all2E s1 s2 :
+  all2 s1 s2 = (size s1 == size s2) && all [pred xy | p xy.1 xy.2] (zip s1 s2).
+Proof. by elim: s1 s2 => [|x s1 ihs1] [|y s2] //=; rewrite ihs1 andbCA. Qed.
+
+End All2.
+
+Arguments all2 {T U} p !s1 !s2.