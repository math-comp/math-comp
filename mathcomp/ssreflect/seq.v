(* (c) Copyright 2006-2016 Microsoft Corporation and Inria.                  *)
(* Distributed under the terms of CeCILL-B.                                  *)
Require Import mathcomp.ssreflect.ssreflect.
From mathcomp
Require Import ssrfun ssrbool eqtype ssrnat.

(******************************************************************************)
(* The seq type is the ssreflect type for sequences; it is an alias for the   *)
(* standard Coq list type. The ssreflect library equips it with many          *)
(* operations, as well as eqType and predType (and, later, choiceType)        *)
(* structures. The operations are geared towards reflection: they generally   *)
(* expect and provide boolean predicates, e.g., the membership predicate      *)
(* expects an eqType. To avoid any confusion we do not Import the Coq List    *)
(* module.                                                                    *)
(*   As there is no true subtyping in Coq, we don't use a type for non-empty  *)
(* sequences; rather, we pass explicitly the head and tail of the sequence.   *)
(*   The empty sequence is especially bothersome for subscripting, since it   *)
(* forces us to pass a default value. This default value can often be hidden  *)
(* by a notation.                                                             *)
(*   Here is the list of seq operations:                                      *)
(*  ** Constructors:                                                          *)
(*                        seq T == the type of sequences of items of type T.  *)
(*                       bitseq == seq bool.                                  *)
(*             [::], nil, Nil T == the empty sequence (of type T).            *)
(* x :: s, cons x s, Cons T x s == the sequence x followed by s (of type T).  *)
(*                       [:: x] == the singleton sequence.                    *)
(*           [:: x_0; ...; x_n] == the explicit sequence of the x_i.          *)
(*       [:: x_0, ..., x_n & s] == the sequence of the x_i, followed by s.    *)
(*                    rcons s x == the sequence s, followed by x.             *)
(*  All of the above, except rcons, can be used in patterns. We define a view *)
(* lastP and an induction principle last_ind that can be used to decompose    *)
(* or traverse a sequence in a right to left order. The view lemma lastP has  *)
(* a dependent family type, so the ssreflect tactic case/lastP: p => [|p' x]  *)
(* will generate two subgoals in which p has been replaced by [::] and by     *)
(* rcons p' x, respectively.                                                  *)
(*  ** Factories:                                                             *)
(*             nseq n x == a sequence of n x's.                               *)
(*          ncons n x s == a sequence of n x's, followed by s.                *)
(* seqn n x_0 ... x_n-1 == the sequence of the x_i; can be partially applied. *)
(*             iota m n == the sequence m, m + 1, ..., m + n - 1.             *)
(*            mkseq f n == the sequence f 0, f 1, ..., f (n - 1).             *)
(*  ** Sequential access:                                                     *)
(*      head x0 s == the head (zero'th item) of s if s is non-empty, else x0. *)
(*        ohead s == None if s is empty, else Some x when the head of s is x. *)
(*       behead s == s minus its head, i.e., s' if s = x :: s', else [::].    *)
(*       last x s == the last element of x :: s (which is non-empty).         *)
(*     belast x s == x :: s minus its last item.                              *)
(*  ** Dimensions:                                                            *)
(*         size s == the number of items (length) in s.                       *)
(*       shape ss == the sequence of sizes of the items of the sequence of    *)
(*                   sequences ss.                                            *)
(*  ** Random access:                                                         *)
(*         nth x0 s i == the item i of s (numbered from 0), or x0 if s does   *)
(*                       not have at least i+1 items (i.e., size x <= i)      *)
(*               s`_i == standard notation for nth x0 s i for a default x0,   *)
(*                       e.g., 0 for rings.                                   *)
(*   set_nth x0 s i y == s where item i has been changed to y; if s does not  *)
(*                       have an item i, it is first padded with copies of x0 *)
(*                       to size i+1.                                         *)
(*       incr_nth s i == the nat sequence s with item i incremented (s is     *)
(*                       first padded with 0's to size i+1, if needed).       *)
(*  ** Predicates:                                                            *)
(*          nilp s == s is [::].                                              *)
(*                 := (size s == 0).                                          *)
(*         x \in s == x appears in s (this requires an eqType for T).         *)
(*       index x s == the first index at which x appears in s, or size s if   *)
(*                    x \notin s.                                             *)
(*         has p s == the (applicative, boolean) predicate p holds for some   *)
(*                    item in s.                                              *)
(*         all p s == p holds for all items in s.                             *)
(*        find p s == the index of the first item in s for which p holds,     *)
(*                    or size s if no such item is found.                     *)
(*       count p s == the number of items of s for which p holds.             *)
(*   count_mem x s == the number of times x occurs in s := count (pred1 x) s. *)
(*      constant s == all items in s are identical (trivial if s = [::])      *)
(*          uniq s == all the items in s are pairwise different.              *)
(*    subseq s1 s2 == s1 is a subsequence of s2, i.e., s1 = mask m s2 for     *)
(*                    some m : bitseq (see below).                            *)
(*   perm_eq s1 s2 == s2 is a permutation of s1, i.e., s1 and s2 have the     *)
(*                    items (with the same repetitions), but possibly in a    *)
(*                    different order.                                        *)
(*  perm_eql s1 s2 <-> s1 and s2 behave identically on the left of perm_eq.   *)
(*  perm_eqr s1 s2 <-> s1 and s2 behave identically on the right of perm_eq.  *)
(*    These left/right transitive versions of perm_eq make it easier to chain *)
(* a sequence of equivalences.                                                *)
(*  ** Filtering:                                                             *)
(*           filter p s == the subsequence of s consisting of all the items   *)
(*                         for which the (boolean) predicate p holds.         *)
(*              rem x s == the subsequence of s, where the first occurrence   *)
(*                         of x has been removed (compare filter (predC1 x) s *)
(*                         where ALL occurrences of x are removed).           *)
(*              undup s == the subsequence of s containing only the first     *)
(*                         occurrence of each item in s, i.e., s with all     *)
(*                         duplicates removed.                                *)
(*             mask m s == the subsequence of s selected by m : bitseq, with  *)
(*                         item i of s selected by bit i in m (extra items or *)
(*                         bits are ignored.                                  *)
(*  ** Surgery:                                                               *)
(* s1 ++ s2, cat s1 s2 == the concatenation of s1 and s2.                     *)
(*            take n s == the sequence containing only the first n items of s *)
(*                        (or all of s if size s <= n).                       *)
(*            drop n s == s minus its first n items ([::] if size s <= n)     *)
(*             rot n s == s rotated left n times (or s if size s <= n).       *)
(*                     := drop n s ++ take n s                                *)
(*            rotr n s == s rotated right n times (or s if size s <= n).      *)
(*               rev s == the (linear time) reversal of s.                    *)
(*        catrev s1 s2 == the reversal of s1 followed by s2 (this is the      *)
(*                        recursive form of rev).                             *)
(*  ** Iterators: for s == [:: x_1, ..., x_n], t == [:: y_1, ..., y_m],       *)
(*        map f s == the sequence [:: f x_1, ..., f x_n].                     *)
(* allpairs f s t == the sequence of all the f x y, with x and y drawn from   *)
(*                  s and t, respectively, in row-major order.                *)
(*               := [:: f x_1 y_1; ...; f x_1 y_m; f x_2 y_1; ...; f x_n y_m] *)
(*      pmap pf s == the sequence [:: y_i1, ..., y_ik] where i1 < ... < ik,   *)
(*                   pf x_i = Some y_i, and pf x_j = None iff j is not in     *)
(*                   {i1, ..., ik}.                                           *)
(*   foldr f a s == the right fold of s by f (i.e., the natural iterator).    *)
(*               := f x_1 (f x_2 ... (f x_n a))                               *)
(*        sumn s == x_1 + (x_2 + ... + (x_n + 0)) (when s : seq nat).         *)
(*   foldl f a s == the left fold of s by f.                                  *)
(*               := f (f ... (f a x_1) ... x_n-1) x_n                         *)
(*   scanl f a s == the sequence of partial accumulators of foldl f a s.      *)
(*               := [:: f a x_1; ...; foldl f a s]                            *)
(* pairmap f a s == the sequence of f applied to consecutive items in a :: s. *)
(*               := [:: f a x_1; f x_1 x_2; ...; f x_n-1 x_n]                 *)
(*       zip s t == itemwise pairing of s and t (dropping any extra items).   *)
(*               := [:: (x_1, y_1); ...; (x_mn, y_mn)] with mn = minn n m.    *)
(*      unzip1 s == [:: (x_1).1; ...; (x_n).1] when s : seq (S * T).          *)
(*      unzip2 s == [:: (x_1).2; ...; (x_n).2] when s : seq (S * T).          *)
(*     flatten s == x_1 ++ ... ++ x_n ++ [::] when s : seq (seq T).           *)
(*   reshape r s == s reshaped into a sequence of sequences whose sizes are   *)
(*                  given by r (truncating if s is too long or too short).    *)
(*               := [:: [:: x_1; ...; x_r1];                                  *)
(*                      [:: x_(r1 + 1); ...; x_(r0 + r1)];                    *)
(*                      ...;                                                  *)
(*                      [:: x_(r1 + ... + r(k-1) + 1); ...; x_(r0 + ... rk)]] *)
(* flatten_index sh r c == the index, in flatten ss, of the item of indexes   *)
(*                  (r, c) in any sequence of sequences ss of shape sh        *)
(*               := sh_1 + sh_2 + ... + sh_r + c                              *)
(* reshape_index sh i == the index, in reshape sh s, of the sequence          *)
(*                  containing the i-th item of s.                            *)
(* reshape_offset sh i == the offset, in the (reshape_index sh i)-th          *)
(*                  sequence of reshape sh s of the i-th item of s            *)
(*  ** Notation for manifest comprehensions:                                  *)
(*         [seq x <- s | C] := filter (fun x => C) s.                         *)
(*         [seq E | x <- s] := map (fun x => E) s.                            *)
(* [seq E | x <- s, y <- t] := allpairs (fun x y => E) s t.                   *)
(*   [seq x <- s | C1 & C2] := [seq x <- s | C1 && C2].                       *)
(*     [seq E | x <- s & C] := [seq E | x <- [seq x | C]].                    *)
(*  --> The above allow optional type casts on the eigenvariables, as in      *)
(*  [seq x : T <- s | C] or [seq E | x : T <- s, y : U <- t]. The cast may be *)
(*  needed as type inference considers E or C before s.                       *)
(*   We are quite systematic in providing lemmas to rewrite any composition   *)
(* of two operations. "rev", whose simplifications are not natural, is        *)
(* protected with nosimpl.                                                    *)
(******************************************************************************)

Set Implicit Arguments.
Unset Strict Implicit.
Unset Printing Implicit Defensive.

Delimit Scope seq_scope with SEQ.
Open Scope seq_scope.

(* Inductive seq (T : Type) : Type := Nil | Cons of T & seq T. *)
Notation seq := list.
Prenex Implicits cons.
Notation Cons T := (@cons T) (only parsing).
Notation Nil T := (@nil T) (only parsing).

Bind Scope seq_scope with list.
Arguments Scope cons [type_scope _ seq_scope].

(* As :: and ++ are (improperly) declared in Init.datatypes, we only rebind   *)
(* them here.                                                                 *)
Infix "::" := cons : seq_scope.

(* GG - this triggers a camlp4 warning, as if this Notation had been Reserved *)
Notation "[ :: ]" := nil (at level 0, format "[ :: ]") : seq_scope.

Notation "[ :: x1 ]" := (x1 :: [::])
  (at level 0, format "[ ::  x1 ]") : seq_scope.

Notation "[ :: x & s ]" := (x :: s) (at level 0, only parsing) : seq_scope.

Notation "[ :: x1 , x2 , .. , xn & s ]" := (x1 :: x2 :: .. (xn :: s) ..)
  (at level 0, format
  "'[hv' [ :: '['  x1 , '/'  x2 , '/'  .. , '/'  xn ']' '/ '  &  s ] ']'"
  ) : seq_scope.

Notation "[ :: x1 ; x2 ; .. ; xn ]" := (x1 :: x2 :: .. [:: xn] ..)
  (at level 0, format "[ :: '['  x1 ; '/'  x2 ; '/'  .. ; '/'  xn ']' ]"
  ) : seq_scope.

Section Sequences.

Variable n0 : nat.  (* numerical parameter for take, drop et al *)
Variable T : Type.  (* must come before the implicit Type     *)
Variable x0 : T.    (* default for head/nth *)

Implicit Types x y z : T.
Implicit Types m n : nat.
Implicit Type s : seq T.

Fixpoint size s := if s is _ :: s' then (size s').+1 else 0.

Lemma size0nil s : size s = 0 -> s = [::]. Proof. by case: s. Qed.

Definition nilp s := size s == 0.

Lemma nilP s : reflect (s = [::]) (nilp s).
Proof. by case: s => [|x s]; constructor. Qed.

Definition ohead s := if s is x :: _ then Some x else None.
Definition head s := if s is x :: _ then x else x0.

Definition behead s := if s is _ :: s' then s' else [::].

Lemma size_behead s : size (behead s) = (size s).-1.
Proof. by case: s. Qed.

(* Factories *)

Definition ncons n x := iter n (cons x).
Definition nseq n x := ncons n x [::].

Lemma size_ncons n x s : size (ncons n x s) = n + size s.
Proof. by elim: n => //= n ->. Qed.

Lemma size_nseq n x : size (nseq n x) = n.
Proof. by rewrite size_ncons addn0. Qed.

(* n-ary, dependently typed constructor. *)

Fixpoint seqn_type n := if n is n'.+1 then T -> seqn_type n' else seq T.

Fixpoint seqn_rec f n : seqn_type n :=
  if n is n'.+1 return seqn_type n then
    fun x => seqn_rec (fun s => f (x :: s)) n'
  else f [::].
Definition seqn := seqn_rec id.

(* Sequence catenation "cat".                                               *)

Fixpoint cat s1 s2 := if s1 is x :: s1' then x :: s1' ++ s2 else s2
where "s1 ++ s2" := (cat s1 s2) : seq_scope.

Lemma cat0s s : [::] ++ s = s. Proof. by []. Qed.
Lemma cat1s x s : [:: x] ++ s = x :: s. Proof. by []. Qed.
Lemma cat_cons x s1 s2 : (x :: s1) ++ s2 = x :: s1 ++ s2. Proof. by []. Qed.

Lemma cat_nseq n x s : nseq n x ++ s = ncons n x s.
Proof. by elim: n => //= n ->. Qed.

Lemma cats0 s : s ++ [::] = s.
Proof. by elim: s => //= x s ->. Qed.

Lemma catA s1 s2 s3 : s1 ++ s2 ++ s3 = (s1 ++ s2) ++ s3.
Proof. by elim: s1 => //= x s1 ->. Qed.

Lemma size_cat s1 s2 : size (s1 ++ s2) = size s1 + size s2.
Proof. by elim: s1 => //= x s1 ->. Qed.

(* last, belast, rcons, and last induction. *)

Fixpoint rcons s z := if s is x :: s' then x :: rcons s' z else [:: z].

Lemma rcons_cons x s z : rcons (x :: s) z = x :: rcons s z.
Proof. by []. Qed.

Lemma cats1 s z : s ++ [:: z] = rcons s z.
Proof. by elim: s => //= x s ->. Qed.

Fixpoint last x s := if s is x' :: s' then last x' s' else x.
Fixpoint belast x s := if s is x' :: s' then x :: (belast x' s') else [::].

Lemma lastI x s : x :: s = rcons (belast x s) (last x s).
Proof. by elim: s x => [|y s IHs] x //=; rewrite IHs. Qed.

Lemma last_cons x y s : last x (y :: s) = last y s.
Proof. by []. Qed.

Lemma size_rcons s x : size (rcons s x) = (size s).+1.
Proof. by rewrite -cats1 size_cat addnC. Qed.

Lemma size_belast x s : size (belast x s) = size s.
Proof. by elim: s x => [|y s IHs] x //=; rewrite IHs. Qed.

Lemma last_cat x s1 s2 : last x (s1 ++ s2) = last (last x s1) s2.
Proof. by elim: s1 x => [|y s1 IHs] x //=; rewrite IHs. Qed.

Lemma last_rcons x s z : last x (rcons s z) = z.
Proof. by rewrite -cats1 last_cat. Qed.

Lemma belast_cat x s1 s2 :
  belast x (s1 ++ s2) = belast x s1 ++ belast (last x s1) s2.
Proof. by elim: s1 x => [|y s1 IHs] x //=; rewrite IHs. Qed.

Lemma belast_rcons x s z : belast x (rcons s z) = x :: s.
Proof. by rewrite lastI -!cats1 belast_cat. Qed.

Lemma cat_rcons x s1 s2 : rcons s1 x ++ s2 = s1 ++ x :: s2.
Proof. by rewrite -cats1 -catA. Qed.

Lemma rcons_cat x s1 s2 : rcons (s1 ++ s2) x = s1 ++ rcons s2 x.
Proof. by rewrite -!cats1 catA. Qed.

CoInductive last_spec : seq T -> Type :=
  | LastNil        : last_spec [::]
  | LastRcons s x  : last_spec (rcons s x).

Lemma lastP s : last_spec s.
Proof. case: s => [|x s]; [left | rewrite lastI; right]. Qed.

Lemma last_ind P :
  P [::] -> (forall s x, P s -> P (rcons s x)) -> forall s, P s.
Proof.
move=> Hnil Hlast s; rewrite -(cat0s s).
elim: s [::] Hnil => [|x s2 IHs] s1 Hs1; first by rewrite cats0.
by rewrite -cat_rcons; auto.
Qed.

(* Sequence indexing. *)

Fixpoint nth s n {struct n} :=
  if s is x :: s' then if n is n'.+1 then @nth s' n' else x else x0.

Fixpoint set_nth s n y {struct n} :=
  if s is x :: s' then if n is n'.+1 then x :: @set_nth s' n' y else y :: s'
  else ncons n x0 [:: y].

Lemma nth0 s : nth s 0 = head s. Proof. by []. Qed.

Lemma nth_default s n : size s <= n -> nth s n = x0.
Proof. by elim: s n => [|x s IHs] []. Qed.

Lemma nth_nil n : nth [::] n = x0.
Proof. by case: n. Qed.

Lemma last_nth x s : last x s = nth (x :: s) (size s).
Proof. by elim: s x => [|y s IHs] x /=. Qed.

Lemma nth_last s : nth s (size s).-1 = last x0 s.
Proof. by case: s => //= x s; rewrite last_nth. Qed.

Lemma nth_behead s n : nth (behead s) n = nth s n.+1.
Proof. by case: s n => [|x s] [|n]. Qed.

Lemma nth_cat s1 s2 n :
  nth (s1 ++ s2) n = if n < size s1 then nth s1 n else nth s2 (n - size s1).
Proof. by elim: s1 n => [|x s1 IHs] []. Qed.

Lemma nth_rcons s x n :
  nth (rcons s x) n =
    if n < size s then nth s n else if n == size s then x else x0.
Proof. by elim: s n => [|y s IHs] [] //=; apply: nth_nil. Qed.

Lemma nth_ncons m x s n :
  nth (ncons m x s) n = if n < m then x else nth s (n - m).
Proof. by elim: m n => [|m IHm] []. Qed.

Lemma nth_nseq m x n : nth (nseq m x) n = (if n < m then x else x0).
Proof. by elim: m n => [|m IHm] []. Qed.

Lemma eq_from_nth s1 s2 :
    size s1 = size s2 -> (forall i, i < size s1 -> nth s1 i = nth s2 i) ->
  s1 = s2.
Proof.
elim: s1 s2 => [|x1 s1 IHs1] [|x2 s2] //= [eq_sz] eq_s12.
by rewrite [x1](eq_s12 0) // (IHs1 s2) // => i; apply: (eq_s12 i.+1).
Qed.

Lemma size_set_nth s n y : size (set_nth s n y) = maxn n.+1 (size s).
Proof.
elim: s n => [|x s IHs] [|n] //=.
- by rewrite size_ncons addn1 maxn0.
- by rewrite maxnE subn1.
by rewrite IHs -add1n addn_maxr.
Qed.

Lemma set_nth_nil n y : set_nth [::] n y = ncons n x0 [:: y].
Proof. by case: n. Qed.

Lemma nth_set_nth s n y : nth (set_nth s n y) =1 [eta nth s with n |-> y].
Proof.
elim: s n => [|x s IHs] [|n] [|m] //=; rewrite ?nth_nil ?IHs // nth_ncons eqSS.
case: ltngtP => // [lt_nm | ->]; last by rewrite subnn.
by rewrite nth_default // subn_gt0.
Qed.

Lemma set_set_nth s n1 y1 n2 y2 (s2 := set_nth s n2 y2) :
  set_nth (set_nth s n1 y1) n2 y2 = if n1 == n2 then s2 else set_nth s2 n1 y1.
Proof.
have [-> | ne_n12] := altP eqP.
  apply: eq_from_nth => [|i _]; first by rewrite !size_set_nth maxnA maxnn.
  by do 2!rewrite !nth_set_nth /=; case: eqP.
apply: eq_from_nth => [|i _]; first by rewrite !size_set_nth maxnCA.
do 2!rewrite !nth_set_nth /=; case: eqP => // ->.
by rewrite eq_sym -if_neg ne_n12.
Qed.

(* find, count, has, all. *)

Section SeqFind.

Variable a : pred T.

Fixpoint find s := if s is x :: s' then if a x then 0 else (find s').+1 else 0.

Fixpoint filter s :=
  if s is x :: s' then if a x then x :: filter s' else filter s' else [::].

Fixpoint count s := if s is x :: s' then a x + count s' else 0.

Fixpoint has s := if s is x :: s' then a x || has s' else false.

Fixpoint all s := if s is x :: s' then a x && all s' else true.

Lemma size_filter s : size (filter s) = count s.
Proof. by elim: s => //= x s <-; case (a x). Qed.

Lemma has_count s : has s = (0 < count s).
Proof. by elim: s => //= x s ->; case (a x). Qed.

Lemma count_size s : count s <= size s.
Proof. by elim: s => //= x s; case: (a x); last apply: leqW. Qed.

Lemma all_count s : all s = (count s == size s).
Proof.
elim: s => //= x s; case: (a x) => _ //=.
by rewrite add0n eqn_leq andbC ltnNge count_size.
Qed.

Lemma filter_all s : all (filter s).
Proof. by elim: s => //= x s IHs; case: ifP => //= ->. Qed.

Lemma all_filterP s : reflect (filter s = s) (all s).
Proof.
apply: (iffP idP) => [| <-]; last exact: filter_all.
by elim: s => //= x s IHs /andP[-> Hs]; rewrite IHs.
Qed.

Lemma filter_id s : filter (filter s) = filter s.
Proof. by apply/all_filterP; apply: filter_all. Qed.

Lemma has_find s : has s = (find s < size s).
Proof. by elim: s => //= x s IHs; case (a x); rewrite ?leqnn. Qed.

Lemma find_size s : find s <= size s.
Proof. by elim: s => //= x s IHs; case (a x). Qed.

Lemma find_cat s1 s2 :
  find (s1 ++ s2) = if has s1 then find s1 else size s1 + find s2.
Proof.
by elim: s1 => //= x s1 IHs; case: (a x) => //; rewrite IHs (fun_if succn).
Qed.

Lemma has_nil : has [::] = false. Proof. by []. Qed.

Lemma has_seq1 x : has [:: x] = a x.
Proof. exact: orbF. Qed.

Lemma has_nseq n x : has (nseq n x) = (0 < n) && a x.
Proof. by elim: n => //= n ->; apply: andKb. Qed.

Lemma has_seqb (b : bool) x : has (nseq b x) = b && a x.
Proof. by rewrite has_nseq lt0b. Qed.

Lemma all_nil : all [::] = true. Proof. by []. Qed.

Lemma all_seq1 x : all [:: x] = a x.
Proof. exact: andbT. Qed.

Lemma all_nseq n x : all (nseq n x) = (n == 0) || a x.
Proof. by elim: n => //= n ->; apply: orKb. Qed.

Lemma all_nseqb (b : bool) x : all (nseq b x) = b ==> a x.
Proof. by rewrite all_nseq eqb0 implybE. Qed.

Lemma find_nseq n x : find (nseq n x) = ~~ a x * n.
Proof. by elim: n => //= n ->; case: (a x). Qed.

Lemma nth_find s : has s -> a (nth s (find s)).
Proof. by elim: s => //= x s IHs; case Hx: (a x). Qed.

Lemma before_find s i : i < find s -> a (nth s i) = false.
Proof.
by elim: s i => //= x s IHs; case Hx: (a x) => [|] // [|i] //; apply: (IHs i).
Qed.

Lemma filter_cat s1 s2 : filter (s1 ++ s2) = filter s1 ++ filter s2.
Proof. by elim: s1 => //= x s1 ->; case (a x). Qed.

Lemma filter_rcons s x :
  filter (rcons s x) = if a x then rcons (filter s) x else filter s.
Proof. by rewrite -!cats1 filter_cat /=; case (a x); rewrite /= ?cats0. Qed.

Lemma count_cat s1 s2 : count (s1 ++ s2) = count s1 + count s2.
Proof. by rewrite -!size_filter filter_cat size_cat. Qed.

Lemma has_cat s1 s2 : has (s1 ++ s2) = has s1 || has s2.
Proof. by elim: s1 => [|x s1 IHs] //=; rewrite IHs orbA. Qed.

Lemma has_rcons s x : has (rcons s x) = a x || has s.
Proof. by rewrite -cats1 has_cat has_seq1 orbC. Qed.

Lemma all_cat s1 s2 : all (s1 ++ s2) = all s1 && all s2.
Proof. by elim: s1 => [|x s1 IHs] //=; rewrite IHs andbA. Qed.

Lemma all_rcons s x : all (rcons s x) = a x && all s.
Proof. by rewrite -cats1 all_cat all_seq1 andbC. Qed.

End SeqFind.

Lemma eq_find a1 a2 : a1 =1 a2 -> find a1 =1 find a2.
Proof. by move=> Ea; elim=> //= x s IHs; rewrite Ea IHs. Qed.

Lemma eq_filter a1 a2 : a1 =1 a2 -> filter a1 =1 filter a2.
Proof. by move=> Ea; elim=> //= x s IHs; rewrite Ea IHs. Qed.

Lemma eq_count a1 a2 : a1 =1 a2 -> count a1 =1 count a2.
Proof. by move=> Ea s; rewrite -!size_filter (eq_filter Ea). Qed.

Lemma eq_has a1 a2 : a1 =1 a2 -> has a1 =1 has a2.
Proof. by move=> Ea s; rewrite !has_count (eq_count Ea). Qed.

Lemma eq_all a1 a2 : a1 =1 a2 -> all a1 =1 all a2.
Proof. by move=> Ea s; rewrite !all_count (eq_count Ea). Qed.

Section SubPred.

Variable (a1 a2 : pred T).
Hypothesis s12 : subpred a1 a2.

Lemma sub_find s : find a2 s <= find a1 s.
Proof. by elim: s => //= x s IHs; case: ifP => // /(contraFF (@s12 x))->. Qed.

Lemma sub_has s : has a1 s -> has a2 s.
Proof. by rewrite !has_find; apply: leq_ltn_trans (sub_find s). Qed.

Lemma sub_count s : count a1 s <= count a2 s.
Proof.
by elim: s => //= x s; apply: leq_add; case a1x: (a1 x); rewrite // s12.
Qed.

Lemma sub_all s : all a1 s -> all a2 s.
Proof.
by rewrite !all_count !eqn_leq !count_size => /leq_trans-> //; apply: sub_count.
Qed.

End SubPred.

Lemma filter_pred0 s : filter pred0 s = [::]. Proof. by elim: s. Qed.

Lemma filter_predT s : filter predT s = s.
Proof. by elim: s => //= x s ->. Qed.

Lemma filter_predI a1 a2 s : filter (predI a1 a2) s = filter a1 (filter a2 s).
Proof.
elim: s => //= x s IHs; rewrite andbC IHs.
by case: (a2 x) => //=; case (a1 x).
Qed.

Lemma count_pred0 s : count pred0 s = 0.
Proof. by rewrite -size_filter filter_pred0. Qed.

Lemma count_predT s : count predT s = size s.
Proof. by rewrite -size_filter filter_predT. Qed.

Lemma count_predUI a1 a2 s :
  count (predU a1 a2) s + count (predI a1 a2) s = count a1 s + count a2 s.
Proof.
elim: s => //= x s IHs; rewrite /= addnCA -addnA IHs addnA addnC.
by rewrite -!addnA; do 2 nat_congr; case (a1 x); case (a2 x).
Qed.

Lemma count_predC a s : count a s + count (predC a) s = size s.
Proof.
by elim: s => //= x s IHs; rewrite addnCA -addnA IHs addnA addn_negb.
Qed.

Lemma count_filter a1 a2 s : count a1 (filter a2 s) = count (predI a1 a2) s.
Proof. by rewrite -!size_filter filter_predI. Qed.

Lemma has_pred0 s : has pred0 s = false.
Proof. by rewrite has_count count_pred0. Qed.

Lemma has_predT s : has predT s = (0 < size s).
Proof. by rewrite has_count count_predT. Qed.

Lemma has_predC a s : has (predC a) s = ~~ all a s.
Proof. by elim: s => //= x s ->; case (a x). Qed.

Lemma has_predU a1 a2 s : has (predU a1 a2) s = has a1 s || has a2 s.
Proof. by elim: s => //= x s ->; rewrite -!orbA; do !bool_congr. Qed.

Lemma all_pred0 s : all pred0 s = (size s == 0).
Proof. by rewrite all_count count_pred0 eq_sym. Qed.

Lemma all_predT s : all predT s.
Proof. by rewrite all_count count_predT. Qed.

Lemma all_predC a s : all (predC a) s = ~~ has a s.
Proof. by elim: s => //= x s ->; case (a x). Qed.

Lemma all_predI a1 a2 s : all (predI a1 a2) s = all a1 s && all a2 s.
Proof.
apply: (can_inj negbK); rewrite negb_and -!has_predC -has_predU.
by apply: eq_has => x; rewrite /= negb_and.
Qed.

(* Surgery: drop, take, rot, rotr.                                        *)

Fixpoint drop n s {struct s} :=
  match s, n with
  | _ :: s', n'.+1 => drop n' s'
  | _, _ => s
  end.

Lemma drop_behead : drop n0 =1 iter n0 behead.
Proof. by elim: n0 => [|n IHn] [|x s] //; rewrite iterSr -IHn. Qed.

Lemma drop0 s : drop 0 s = s. Proof. by case: s. Qed.

Lemma drop1 : drop 1 =1 behead. Proof. by case=> [|x [|y s]]. Qed.

Lemma drop_oversize n s : size s <= n -> drop n s = [::].
Proof. by elim: s n => [|x s IHs] []. Qed.

Lemma drop_size s : drop (size s) s = [::].
Proof. by rewrite drop_oversize // leqnn. Qed.

Lemma drop_cons x s :
  drop n0 (x :: s) = if n0 is n.+1 then drop n s else x :: s.
Proof. by []. Qed.

Lemma size_drop s : size (drop n0 s) = size s - n0.
Proof. by elim: s n0 => [|x s IHs] []. Qed.

Lemma drop_cat s1 s2 :
  drop n0 (s1 ++ s2) =
    if n0 < size s1 then drop n0 s1 ++ s2 else drop (n0 - size s1) s2.
Proof. by elim: s1 n0 => [|x s1 IHs] []. Qed.

Lemma drop_size_cat n s1 s2 : size s1 = n -> drop n (s1 ++ s2) = s2.
Proof. by move <-; elim: s1 => //=; rewrite drop0. Qed.

Lemma nconsK n x : cancel (ncons n x) (drop n).
Proof. by elim: n => // -[]. Qed.

Lemma drop_drop s n1 n2 : drop n1 (drop n2 s) = drop (n1 + n2) s.
Proof.
by elim: n2 s => [s|n2 IHn1 [|x s]]; rewrite ?drop0 ?addn0 ?addnS /=.
Qed.

Fixpoint take n s {struct s} :=
  match s, n with
  | x :: s', n'.+1 => x :: take n' s'
  | _, _ => [::]
  end.

Lemma take0 s : take 0 s = [::]. Proof. by case: s. Qed.

Lemma take_oversize n s : size s <= n -> take n s = s.
Proof. by elim: s n => [|x s IHs] [|n] //= /IHs->. Qed.

Lemma take_size s : take (size s) s = s.
Proof. by rewrite take_oversize // leqnn. Qed.

Lemma take_cons x s :
  take n0 (x :: s) = if n0 is n.+1 then x :: (take n s) else [::].
Proof. by []. Qed.

Lemma drop_rcons s : n0 <= size s ->
  forall x, drop n0 (rcons s x) = rcons (drop n0 s) x.
Proof. by elim: s n0 => [|y s IHs] []. Qed.

Lemma cat_take_drop s : take n0 s ++ drop n0 s = s.
Proof. by elim: s n0 => [|x s IHs] [|n] //=; rewrite IHs. Qed.

Lemma size_takel s : n0 <= size s -> size (take n0 s) = n0.
Proof.
by move/subKn; rewrite -size_drop -[in size s](cat_take_drop s) size_cat addnK.
Qed.

Lemma size_take s : size (take n0 s) = if n0 < size s then n0 else size s.
Proof.
have [le_sn | lt_ns] := leqP (size s) n0; first by rewrite take_oversize.
by rewrite size_takel // ltnW.
Qed.

Lemma take_cat s1 s2 :
 take n0 (s1 ++ s2) =
   if n0 < size s1 then take n0 s1 else s1 ++ take (n0 - size s1) s2.
Proof.
elim: s1 n0 => [|x s1 IHs] [|n] //=.
by rewrite ltnS subSS -(fun_if (cons x)) -IHs.
Qed.

Lemma take_size_cat n s1 s2 : size s1 = n -> take n (s1 ++ s2) = s1.
Proof. by move <-; elim: s1 => [|x s1 IHs]; rewrite ?take0 //= IHs. Qed.

Lemma takel_cat s1 :
    n0 <= size s1 ->
  forall s2, take n0 (s1 ++ s2) = take n0 s1.
Proof.
move=> Hn0 s2; rewrite take_cat ltn_neqAle Hn0 andbT.
by case: (n0 =P size s1) => //= ->; rewrite subnn take0 cats0 take_size.
Qed.

Lemma nth_drop s i : nth (drop n0 s) i = nth s (n0 + i).
Proof.
have [lt_n0_s | le_s_n0] := ltnP n0 (size s).
  rewrite -{2}[s]cat_take_drop nth_cat size_take lt_n0_s /= addKn.
  by rewrite ltnNge leq_addr.
rewrite !nth_default //; first exact: leq_trans (leq_addr _ _).
by rewrite size_drop (eqnP le_s_n0).
Qed.

Lemma nth_take i : i < n0 -> forall s, nth (take n0 s) i = nth s i.
Proof.
move=> lt_i_n0 s; case lt_n0_s: (n0 < size s).
  by rewrite -{2}[s]cat_take_drop nth_cat size_take lt_n0_s /= lt_i_n0.
by rewrite -{1}[s]cats0 take_cat lt_n0_s /= cats0.
Qed.

(* drop_nth and take_nth below do NOT use the default n0, because the "n"  *)
(* can be inferred from the condition, whereas the nth default value x0    *)
(* will have to be given explicitly (and this will provide "d" as well).   *)

Lemma drop_nth n s : n < size s -> drop n s = nth s n :: drop n.+1 s.
Proof. by elim: s n => [|x s IHs] [|n] Hn //=; rewrite ?drop0 1?IHs. Qed.

Lemma take_nth n s : n < size s -> take n.+1 s = rcons (take n s) (nth s n).
Proof. by elim: s n => [|x s IHs] //= [|n] Hn /=; rewrite ?take0 -?IHs. Qed.

(* Rotation *)

Definition rot n s := drop n s ++ take n s.

Lemma rot0 s : rot 0 s = s.
Proof. by rewrite /rot drop0 take0 cats0. Qed.

Lemma size_rot s : size (rot n0 s) = size s.
Proof. by rewrite -{2}[s]cat_take_drop /rot !size_cat addnC. Qed.

Lemma rot_oversize n s : size s <= n -> rot n s = s.
Proof. by move=> le_s_n; rewrite /rot take_oversize ?drop_oversize. Qed.

Lemma rot_size s : rot (size s) s = s.
Proof. exact: rot_oversize. Qed.

Lemma has_rot s a : has a (rot n0 s) = has a s.
Proof. by rewrite has_cat orbC -has_cat cat_take_drop. Qed.

Lemma rot_size_cat s1 s2 : rot (size s1) (s1 ++ s2) = s2 ++ s1.
Proof. by rewrite /rot take_size_cat ?drop_size_cat. Qed.

Definition rotr n s := rot (size s - n) s.

Lemma rotK : cancel (rot n0) (rotr n0).
Proof.
move=> s; rewrite /rotr size_rot -size_drop {2}/rot.
by rewrite rot_size_cat cat_take_drop.
Qed.

Lemma rot_inj : injective (rot n0). Proof. exact (can_inj rotK). Qed.

Lemma rot1_cons x s : rot 1 (x :: s) = rcons s x.
Proof. by rewrite /rot /= take0 drop0 -cats1. Qed.

(* (efficient) reversal *)

Fixpoint catrev s1 s2 := if s1 is x :: s1' then catrev s1' (x :: s2) else s2.

End Sequences.

(* rev must be defined outside a Section because Coq's end of section *)
(* "cooking" removes the nosimpl guard.                               *)

Definition rev T (s : seq T) := nosimpl (catrev s [::]).

Implicit Arguments nilP [T s].
Implicit Arguments all_filterP [T a s].

Prenex Implicits size nilP head ohead behead last rcons belast.
Prenex Implicits cat take drop rev rot rotr.
Prenex Implicits find count nth all has filter all_filterP.

Notation count_mem x := (count (pred_of_simpl (pred1 x))).

Infix "++" := cat : seq_scope.

Notation "[ 'seq' x <- s | C ]" := (filter (fun x => C%B) s)
 (at level 0, x at level 99,
  format "[ '[hv' 'seq'  x  <-  s '/ '  |  C ] ']'") : seq_scope.
Notation "[ 'seq' x <- s | C1 & C2 ]" := [seq x <- s | C1 && C2]
 (at level 0, x at level 99,
  format "[ '[hv' 'seq'  x  <-  s '/ '  |  C1 '/ '  &  C2 ] ']'") : seq_scope.
Notation "[ 'seq' x : T <- s | C ]" := (filter (fun x : T => C%B) s)
 (at level 0, x at level 99, only parsing).
Notation "[ 'seq' x : T <- s | C1 & C2 ]" := [seq x : T <- s | C1 && C2]
 (at level 0, x at level 99, only parsing).


(* Double induction/recursion. *)
Lemma seq2_ind T1 T2 (P : seq T1 -> seq T2 -> Type) :
    P [::] [::] -> (forall x1 x2 s1 s2, P s1 s2 -> P (x1 :: s1) (x2 :: s2)) ->
  forall s1 s2, size s1 = size s2 -> P s1 s2.
Proof. by move=> Pnil Pcons; elim=> [|x s IHs] [] //= x2 s2 [] /IHs/Pcons. Qed.

Section Rev.

Variable T : Type.
Implicit Types s t : seq T.

Lemma catrev_catl s t u : catrev (s ++ t) u = catrev t (catrev s u).
Proof. by elim: s u => /=. Qed.

Lemma catrev_catr s t u : catrev s (t ++ u) = catrev s t ++ u.
Proof. by elim: s t => //= x s IHs t; rewrite -IHs. Qed.

Lemma catrevE s t : catrev s t = rev s ++ t.
Proof. by rewrite -catrev_catr. Qed.

Lemma rev_cons x s : rev (x :: s) = rcons (rev s) x.
Proof. by rewrite -cats1 -catrevE. Qed.

Lemma size_rev s : size (rev s) = size s.
Proof. by elim: s => // x s IHs; rewrite rev_cons size_rcons IHs. Qed.

Lemma rev_cat s t : rev (s ++ t) = rev t ++ rev s.
Proof. by rewrite -catrev_catr -catrev_catl. Qed.

Lemma rev_rcons s x : rev (rcons s x) = x :: rev s.
Proof. by rewrite -cats1 rev_cat. Qed.

Lemma revK : involutive (@rev T).
Proof. by elim=> //= x s IHs; rewrite rev_cons rev_rcons IHs. Qed.

Lemma nth_rev x0 n s :
  n < size s -> nth x0 (rev s) n = nth x0 s (size s - n.+1).
Proof.
elim/last_ind: s => // s x IHs in n *.
rewrite rev_rcons size_rcons ltnS subSS -cats1 nth_cat /=.
case: n => [|n] lt_n_s; first by rewrite subn0 ltnn subnn.
by rewrite -{2}(subnK lt_n_s) -addSnnS leq_addr /= -IHs.
Qed.

Lemma filter_rev a s : filter a (rev s) = rev (filter a s).
Proof. by elim: s => //= x s IH; rewrite fun_if !rev_cons filter_rcons IH. Qed.

Lemma count_rev a s : count a (rev s) = count a s.
Proof. by rewrite -!size_filter filter_rev size_rev. Qed.

Lemma has_rev a s : has a (rev s) = has a s.
Proof. by rewrite !has_count count_rev. Qed.

Lemma all_rev a s : all a (rev s) = all a s.
Proof. by rewrite !all_count count_rev size_rev. Qed.

Lemma take_rev s n : take n (rev s) = rev (drop (size s - n) s).
Proof.
have /orP[le_s_n | le_n_s] := leq_total (size s) n.
  by rewrite (eqnP le_s_n) drop0 take_oversize ?size_rev.
rewrite -[s in LHS](cat_take_drop (size s - n)).
by rewrite rev_cat take_size_cat // size_rev size_drop subKn.
Qed.

Lemma drop_rev s n : drop n (rev s) = rev (take (size s - n) s).
Proof.
rewrite -[s]revK take_rev !revK size_rev -minnE /minn.
by case: ifP => // /ltnW-le_s_n; rewrite !drop_oversize ?size_rev.
Qed.

End Rev.

Implicit Arguments revK [[T]].

(* Equality and eqType for seq.                                          *)

Section EqSeq.

Variables (n0 : nat) (T : eqType) (x0 : T).
Local Notation nth := (nth x0).
Implicit Type s : seq T.
Implicit Types x y z : T.

Fixpoint eqseq s1 s2 {struct s2} :=
  match s1, s2 with
  | [::], [::] => true
  | x1 :: s1', x2 :: s2' => (x1 == x2) && eqseq s1' s2'
  | _, _ => false
  end.

Lemma eqseqP : Equality.axiom eqseq.
Proof.
move; elim=> [|x1 s1 IHs] [|x2 s2]; do [by constructor | simpl].
case: (x1 =P x2) => [<-|neqx]; last by right; case.
by apply: (iffP (IHs s2)) => [<-|[]].
Qed.

Canonical seq_eqMixin := EqMixin eqseqP.
Canonical seq_eqType := Eval hnf in EqType (seq T) seq_eqMixin.

Lemma eqseqE : eqseq = eq_op. Proof. by []. Qed.

Lemma eqseq_cons x1 x2 s1 s2 :
  (x1 :: s1 == x2 :: s2) = (x1 == x2) && (s1 == s2).
Proof. by []. Qed.

Lemma eqseq_cat s1 s2 s3 s4 :
  size s1 = size s2 -> (s1 ++ s3 == s2 ++ s4) = (s1 == s2) && (s3 == s4).
Proof.
elim: s1 s2 => [|x1 s1 IHs] [|x2 s2] //= [sz12].
by rewrite !eqseq_cons -andbA IHs.
Qed.

Lemma eqseq_rcons s1 s2 x1 x2 :
  (rcons s1 x1 == rcons s2 x2) = (s1 == s2) && (x1 == x2).
Proof. by rewrite -(can_eq revK) !rev_rcons eqseq_cons andbC (can_eq revK). Qed.

Lemma size_eq0 s : (size s == 0) = (s == [::]).
Proof. exact: (sameP nilP eqP). Qed.

Lemma has_filter a s : has a s = (filter a s != [::]).
Proof. by rewrite -size_eq0 size_filter has_count lt0n. Qed.

(* mem_seq and index. *)
(* mem_seq defines a predType for seq. *)

Fixpoint mem_seq (s : seq T) :=
  if s is y :: s' then xpredU1 y (mem_seq s') else xpred0.

Definition eqseq_class := seq T.
Identity Coercion seq_of_eqseq : eqseq_class >-> seq.

Coercion pred_of_eq_seq (s : eqseq_class) : pred_class := [eta mem_seq s].

Canonical seq_predType := @mkPredType T (seq T) pred_of_eq_seq.
(* The line below makes mem_seq a canonical instance of topred. *)
Canonical mem_seq_predType := mkPredType mem_seq.

Lemma in_cons y s x : (x \in y :: s) = (x == y) || (x \in s).
Proof. by []. Qed.

Lemma in_nil x : (x \in [::]) = false.
Proof. by []. Qed.

Lemma mem_seq1 x y : (x \in [:: y]) = (x == y).
Proof. by rewrite in_cons orbF. Qed.

 (* to be repeated after the Section discharge. *)
Let inE := (mem_seq1, in_cons, inE).

Lemma mem_seq2 x y1 y2 : (x \in [:: y1; y2]) = xpred2 y1 y2 x.
Proof. by rewrite !inE. Qed.

Lemma mem_seq3  x y1 y2 y3 : (x \in [:: y1; y2; y3]) = xpred3 y1 y2 y3 x.
Proof. by rewrite !inE. Qed.

Lemma mem_seq4  x y1 y2 y3 y4 :
  (x \in [:: y1; y2; y3; y4]) = xpred4 y1 y2 y3 y4 x.
Proof. by rewrite !inE. Qed.

Lemma mem_cat x s1 s2 : (x \in s1 ++ s2) = (x \in s1) || (x \in s2).
Proof. by elim: s1 => //= y s1 IHs; rewrite !inE /= -orbA -IHs. Qed.

Lemma mem_rcons s y : rcons s y =i y :: s.
Proof. by move=> x; rewrite -cats1 /= mem_cat mem_seq1 orbC in_cons. Qed.

Lemma mem_head x s : x \in x :: s.
Proof. exact: predU1l. Qed.

Lemma mem_last x s : last x s \in x :: s.
Proof. by rewrite lastI mem_rcons mem_head. Qed.

Lemma mem_behead s : {subset behead s <= s}.
Proof. by case: s => // y s x; apply: predU1r. Qed.

Lemma mem_belast s y : {subset belast y s <= y :: s}.
Proof. by move=> x ys'x; rewrite lastI mem_rcons mem_behead. Qed.

Lemma mem_nth s n : n < size s -> nth s n \in s.
Proof.
by elim: s n => [|x s IHs] // [_|n sz_s]; rewrite ?mem_head // mem_behead ?IHs.
Qed.

Lemma mem_take s x : x \in take n0 s -> x \in s.
Proof. by move=> s0x; rewrite -(cat_take_drop n0 s) mem_cat /= s0x. Qed.

Lemma mem_drop s x : x \in drop n0 s -> x \in s.
Proof. by move=> s0'x; rewrite -(cat_take_drop n0 s) mem_cat /= s0'x orbT. Qed.

Section Filters.

Variable a : pred T.

Lemma hasP s : reflect (exists2 x, x \in s & a x) (has a s).
Proof.
elim: s => [|y s IHs] /=; first by right; case.
case ay: (a y); first by left; exists y; rewrite ?mem_head.
apply: (iffP IHs) => [] [x ysx ax]; exists x => //; first exact: mem_behead.
by case: (predU1P ysx) ax => [->|//]; rewrite ay.
Qed.

Lemma hasPn s : reflect (forall x, x \in s -> ~~ a x) (~~ has a s).
Proof.
apply: (iffP idP) => not_a_s => [x s_x|].
  by apply: contra not_a_s => a_x; apply/hasP; exists x.
by apply/hasP=> [[x s_x]]; apply/negP; apply: not_a_s.
Qed.

Lemma allP s : reflect (forall x, x \in s -> a x) (all a s).
Proof.
elim: s => [|x s IHs]; first by left.
rewrite /= andbC; case: IHs => IHs /=.
  apply: (iffP idP) => [Hx y|]; last by apply; apply: mem_head.
  by case/predU1P=> [->|Hy]; auto.
by right=> H; case IHs => y Hy; apply H; apply: mem_behead.
Qed.

Lemma allPn s : reflect (exists2 x, x \in s & ~~ a x) (~~ all a s).
Proof.
elim: s => [|x s IHs]; first by right=> [[x Hx _]].
rewrite /= andbC negb_and; case: IHs => IHs /=.
  by left; case: IHs => y Hy Hay; exists y; first apply: mem_behead.
apply: (iffP idP) => [|[y]]; first by exists x; rewrite ?mem_head.
by case/predU1P=> [-> // | s_y not_a_y]; case: IHs; exists y.
Qed.

Lemma mem_filter x s : (x \in filter a s) = a x && (x \in s).
Proof.
rewrite andbC; elim: s => //= y s IHs.
rewrite (fun_if (fun s' : seq T => x \in s')) !in_cons {}IHs.
by case: eqP => [->|_]; case (a y); rewrite /= ?andbF.
Qed.

End Filters.

Section EqIn.

Variables a1 a2 : pred T.

Lemma eq_in_filter s : {in s, a1 =1 a2} -> filter a1 s = filter a2 s.
Proof.
elim: s => //= x s IHs eq_a.
by rewrite eq_a ?mem_head ?IHs // => y s_y; apply: eq_a; apply: mem_behead.
Qed.

Lemma eq_in_find s : {in s, a1 =1 a2} -> find a1 s = find a2 s.
Proof.
elim: s => //= x s IHs eq_a12; rewrite eq_a12 ?mem_head // IHs // => y s'y.
by rewrite eq_a12 // mem_behead.
Qed.

Lemma eq_in_count s : {in s, a1 =1 a2} -> count a1 s = count a2 s.
Proof. by move/eq_in_filter=> eq_a12; rewrite -!size_filter eq_a12. Qed.

Lemma eq_in_all s : {in s, a1 =1 a2} -> all a1 s = all a2 s.
Proof. by move=> eq_a12; rewrite !all_count eq_in_count. Qed.

Lemma eq_in_has s : {in s, a1 =1 a2} -> has a1 s = has a2 s.
Proof. by move/eq_in_filter=> eq_a12; rewrite !has_filter eq_a12. Qed.

End EqIn.

Lemma eq_has_r s1 s2 : s1 =i s2 -> has^~ s1 =1 has^~ s2.
Proof.
move=> Es12 a; apply/(hasP a s1)/(hasP a s2) => [] [x Hx Hax];
 by exists x; rewrite // ?Es12 // -Es12.
Qed.

Lemma eq_all_r s1 s2 : s1 =i s2 -> all^~ s1 =1 all^~ s2.
Proof.
by move=> Es12 a; apply/(allP a s1)/(allP a s2) => Hs x Hx;
  apply: Hs; rewrite Es12 in Hx *.
Qed.

Lemma has_sym s1 s2 : has (mem s1) s2 = has (mem s2) s1.
Proof. by apply/(hasP _ s2)/(hasP _ s1) => [] [x]; exists x. Qed.

Lemma has_pred1 x s : has (pred1 x) s = (x \in s).
Proof. by rewrite -(eq_has (mem_seq1^~ x)) (has_sym [:: x]) /= orbF. Qed.

Lemma mem_rev s : rev s =i s.
Proof. by move=> a; rewrite -!has_pred1 has_rev. Qed.

(* Constant sequences, i.e., the image of nseq. *)

Definition constant s := if s is x :: s' then all (pred1 x) s' else true.

Lemma all_pred1P x s : reflect (s = nseq (size s) x) (all (pred1 x) s).
Proof.
elim: s => [|y s IHs] /=; first by left.
case: eqP => [->{y} | ne_xy]; last by right=> [] [? _]; case ne_xy.
by apply: (iffP IHs) => [<- //| []].
Qed.

Lemma all_pred1_constant x s : all (pred1 x) s -> constant s.
Proof. by case: s => //= y s /andP[/eqP->]. Qed.

Lemma all_pred1_nseq x n : all (pred1 x) (nseq n x).
Proof. by rewrite all_nseq /= eqxx orbT. Qed.

Lemma nseqP n x y : reflect (y = x /\ n > 0) (y \in nseq n x).
Proof.
by rewrite -has_pred1 has_nseq /= eq_sym andbC; apply: (iffP andP) => -[/eqP].
Qed.

Lemma constant_nseq n x : constant (nseq n x).
Proof. exact: all_pred1_constant (all_pred1_nseq x n). Qed.

(* Uses x0 *)
Lemma constantP s : reflect (exists x, s = nseq (size s) x) (constant s).
Proof.
apply: (iffP idP) => [| [x ->]]; last exact: constant_nseq.
case: s => [|x s] /=; first by exists x0.
by move/all_pred1P=> def_s; exists x; rewrite -def_s.
Qed.

(* Duplicate-freenes. *)

Fixpoint uniq s := if s is x :: s' then (x \notin s') && uniq s' else true.

Lemma cons_uniq x s : uniq (x :: s) = (x \notin s) && uniq s.
Proof. by []. Qed.

Lemma cat_uniq s1 s2 :
  uniq (s1 ++ s2) = [&& uniq s1, ~~ has (mem s1) s2 & uniq s2].
Proof.
elim: s1 => [|x s1 IHs]; first by rewrite /= has_pred0.
by rewrite has_sym /= mem_cat !negb_or has_sym IHs -!andbA; do !bool_congr.
Qed.

Lemma uniq_catC s1 s2 : uniq (s1 ++ s2) = uniq (s2 ++ s1).
Proof. by rewrite !cat_uniq has_sym andbCA andbA andbC. Qed.

Lemma uniq_catCA s1 s2 s3 : uniq (s1 ++ s2 ++ s3) = uniq (s2 ++ s1 ++ s3).
Proof.
by rewrite !catA -!(uniq_catC s3) !(cat_uniq s3) uniq_catC !has_cat orbC.
Qed.

Lemma rcons_uniq s x : uniq (rcons s x) = (x \notin s) && uniq s.
Proof. by rewrite -cats1 uniq_catC. Qed.

Lemma filter_uniq s a : uniq s -> uniq (filter a s).
Proof.
elim: s => [|x s IHs] //= /andP[Hx Hs]; case (a x); auto.
by rewrite /= mem_filter /= (negbTE Hx) andbF; auto.
Qed.

Lemma rot_uniq s : uniq (rot n0 s) = uniq s.
Proof. by rewrite /rot uniq_catC cat_take_drop. Qed.

Lemma rev_uniq s : uniq (rev s) = uniq s.
Proof.
elim: s => // x s IHs.
by rewrite rev_cons -cats1 cat_uniq /= andbT andbC mem_rev orbF IHs.
Qed.

Lemma count_memPn x s : reflect (count_mem x s = 0) (x \notin s).
Proof. by rewrite -has_pred1 has_count -eqn0Ngt; apply: eqP. Qed.

Lemma count_uniq_mem s x : uniq s -> count_mem x s = (x \in s).
Proof.
elim: s => //= y s IHs /andP[/negbTE s'y /IHs-> {IHs}].
by rewrite in_cons eq_sym; case: eqP => // ->; rewrite s'y.
Qed.

Lemma filter_pred1_uniq s x : uniq s -> x \in s -> filter (pred1 x) s = [:: x].
Proof.
move=> uniq_s s_x; rewrite (all_pred1P _ _ (filter_all _ _)).
by rewrite size_filter count_uniq_mem ?s_x.
Qed.

(* Removing duplicates *)

Fixpoint undup s :=
  if s is x :: s' then if x \in s' then undup s' else x :: undup s' else [::].

Lemma size_undup s : size (undup s) <= size s.
Proof. by elim: s => //= x s IHs; case: (x \in s) => //=; apply: ltnW. Qed.

Lemma mem_undup s : undup s =i s.
Proof.
move=> x; elim: s => //= y s IHs.
by case Hy: (y \in s); rewrite in_cons IHs //; case: eqP => // ->.
Qed.

Lemma undup_uniq s : uniq (undup s).
Proof.
by elim: s => //= x s IHs; case s_x: (x \in s); rewrite //= mem_undup s_x.
Qed.

Lemma undup_id s : uniq s -> undup s = s.
Proof. by elim: s => //= x s IHs /andP[/negbTE-> /IHs->]. Qed.

Lemma ltn_size_undup s : (size (undup s) < size s) = ~~ uniq s.
Proof.
by elim: s => //= x s IHs; case Hx: (x \in s); rewrite //= ltnS size_undup.
Qed.

Lemma filter_undup p s : filter p (undup s) = undup (filter p s).
Proof.
elim: s => //= x s IHs; rewrite (fun_if undup) fun_if /= mem_filter /=.
by rewrite (fun_if (filter p)) /= IHs; case: ifP => -> //=; apply: if_same.
Qed.

Lemma undup_nil s : undup s = [::] -> s = [::].
Proof. by case: s => //= x s; rewrite -mem_undup; case: ifP; case: undup. Qed.

(* Lookup *)

Definition index x := find (pred1 x).

Lemma index_size x s : index x s <= size s.
Proof. by rewrite /index find_size. Qed.

Lemma index_mem x s : (index x s < size s) = (x \in s).
Proof. by rewrite -has_pred1 has_find. Qed.

Lemma nth_index x s : x \in s -> nth s (index x s) = x.
Proof. by rewrite -has_pred1 => /(nth_find x0)/eqP. Qed.

Lemma index_cat x s1 s2 :
 index x (s1 ++ s2) = if x \in s1 then index x s1 else size s1 + index x s2.
Proof. by rewrite /index find_cat has_pred1. Qed.

Lemma index_uniq i s : i < size s -> uniq s -> index (nth s i) s = i.
Proof.
elim: s i => [|x s IHs] //= [|i]; rewrite /= ?eqxx // ltnS => lt_i_s.
case/andP=> not_s_x /(IHs i)-> {IHs}//.
by case: eqP not_s_x => // ->; rewrite mem_nth.
Qed.

Lemma index_head x s : index x (x :: s) = 0.
Proof. by rewrite /= eqxx. Qed.

Lemma index_last x s : uniq (x :: s) -> index (last x s) (x :: s) = size s.
Proof.
rewrite lastI rcons_uniq -cats1 index_cat size_belast.
by case: ifP => //=; rewrite eqxx addn0.
Qed.

Lemma nth_uniq s i j :
  i < size s -> j < size s -> uniq s -> (nth s i == nth s j) = (i == j).
Proof.
move=> lt_i_s lt_j_s Us; apply/eqP/eqP=> [eq_sij|-> //].
by rewrite -(index_uniq lt_i_s Us) eq_sij index_uniq.
Qed.

Lemma uniqPn s :
  reflect (exists i j, [/\ i < j, j < size s & nth s i = nth s j]) (~~ uniq s).
Proof.
apply: (iffP idP) => [|[i [j [ltij ltjs]]]]; last first.
  by apply: contra_eqN => Us; rewrite nth_uniq ?ltn_eqF // (ltn_trans ltij).
elim: s => // x s IHs /nandP[/negbNE | /IHs[i [j]]]; last by exists i.+1, j.+1.
by exists 0, (index x s).+1; rewrite !ltnS index_mem /= nth_index.
Qed.

Lemma mem_rot s : rot n0 s =i s.
Proof. by move=> x; rewrite -{2}(cat_take_drop n0 s) !mem_cat /= orbC. Qed.

Lemma eqseq_rot s1 s2 : (rot n0 s1 == rot n0 s2) = (s1 == s2).
Proof. by apply: inj_eq; apply: rot_inj. Qed.

CoInductive rot_to_spec s x := RotToSpec i s' of rot i s = x :: s'.

Lemma rot_to s x : x \in s -> rot_to_spec s x.
Proof.
move=> s_x; pose i := index x s; exists i (drop i.+1 s ++ take i s).
rewrite -cat_cons {}/i; congr cat; elim: s s_x => //= y s IHs.
by rewrite eq_sym in_cons; case: eqP => // -> _; rewrite drop0.
Qed.

End EqSeq.

Definition inE := (mem_seq1, in_cons, inE).

Prenex Implicits mem_seq1 uniq undup index.

Implicit Arguments eqseqP [T x y].
Implicit Arguments hasP [T a s].
Implicit Arguments hasPn [T a s].
Implicit Arguments allP [T a s].
Implicit Arguments allPn [T a s].
Implicit Arguments nseqP [T n x y].
Implicit Arguments count_memPn [T x s].
Prenex Implicits eqseqP hasP hasPn allP allPn nseqP count_memPn.

Section NthTheory.

Lemma nthP (T : eqType) (s : seq T) x x0 :
  reflect (exists2 i, i < size s & nth x0 s i = x) (x \in s).
Proof.
apply: (iffP idP) => [|[n Hn <-]]; last by apply mem_nth.
by exists (index x s); [rewrite index_mem | apply nth_index].
Qed.

Variable T : Type.

Lemma has_nthP (a : pred T) s x0 :
  reflect (exists2 i, i < size s & a (nth x0 s i)) (has a s).
Proof.
elim: s => [|x s IHs] /=; first by right; case.
case nax: (a x); first by left; exists 0.
by apply: (iffP IHs) => [[i]|[[|i]]]; [exists i.+1 | rewrite nax | exists i].
Qed.

Lemma all_nthP (a : pred T) s x0 :
  reflect (forall i, i < size s -> a (nth x0 s i)) (all a s).
Proof.
rewrite -(eq_all (fun x => negbK (a x))) all_predC.
case: (has_nthP _ _ x0) => [na_s | a_s]; [right=> a_s | left=> i lti].
  by case: na_s => i lti; rewrite a_s.
by apply/idPn=> na_si; case: a_s; exists i.
Qed.

End NthTheory.

Lemma set_nth_default T s (y0 x0 : T) n : n < size s -> nth x0 s n = nth y0 s n.
Proof. by elim: s n => [|y s' IHs] [|n] /=; auto. Qed.

Lemma headI T s (x : T) : rcons s x = head x s :: behead (rcons s x).
Proof. by case: s. Qed.

Implicit Arguments nthP [T s x].
Implicit Arguments has_nthP [T a s].
Implicit Arguments all_nthP [T a s].
Prenex Implicits nthP has_nthP all_nthP.

Definition bitseq := seq bool.
Canonical bitseq_eqType := Eval hnf in [eqType of bitseq].
Canonical bitseq_predType := Eval hnf in [predType of bitseq].

(* Incrementing the ith nat in a seq nat, padding with 0's if needed. This  *)
(* allows us to use nat seqs as bags of nats.                               *)

Fixpoint incr_nth v i {struct i} :=
  if v is n :: v' then if i is i'.+1 then n :: incr_nth v' i' else n.+1 :: v'
  else ncons i 0 [:: 1].

Lemma nth_incr_nth v i j : nth 0 (incr_nth v i) j = (i == j) + nth 0 v j.
Proof.
elim: v i j => [|n v IHv] [|i] [|j] //=; rewrite ?eqSS ?addn0 //; try by case j.
elim: i j => [|i IHv] [|j] //=; rewrite ?eqSS //; by case j.
Qed.

Lemma size_incr_nth v i :
  size (incr_nth v i) = if i < size v then size v else i.+1.
Proof.
elim: v i => [|n v IHv] [|i] //=; first by rewrite size_ncons /= addn1.
by rewrite IHv; apply: fun_if.
Qed.

<<<<<<< HEAD
Lemma incr_nth_inj v : injective (incr_nth v).
Proof.
move=> i j /(congr1 (nth 0 ^~ i)); apply: contra_eq => neq_ij.
by rewrite !nth_incr_nth eqn_add2r eqxx /nat_of_bool ifN_eqC.
Qed.

Lemma incr_nthC v i j :
  incr_nth (incr_nth v i) j = incr_nth (incr_nth v j) i.
Proof.
apply: (@eq_from_nth _ 0) => [|k _]; last by rewrite !nth_incr_nth addnCA.
by do !rewrite size_incr_nth leqNgt if_neg -/(maxn _ _); apply: maxnAC.
Qed.
=======
Section uniqP.
Variable T : eqType.
Implicit Type s : seq T.

Lemma uniqP x0 s :
 reflect {in [pred i | i < size s] &, injective (nth x0 s)} (uniq s).
Proof.
apply: (iffP idP) => [uq_s i j lei lej /eqP|].
+ by rewrite nth_uniq // => /eqP.
elim: s => //= x s ih inj_nth; rewrite ih ?andbT; last first.
+ by move=> i j lei lej /(inj_nth i.+1 j.+1 lei lej) [].
apply/negP=> /(nthP x0) [i lti xE].
by have := (inj_nth 0 i.+1 (ltn0Sn _) lti (esym xE)).
Qed.

Lemma uniqPn x0 s :
  reflect (exists i j, [&& i < size s, j < size s,
                        i != j & nth x0 s i == nth x0 s j])
          (~~ uniq s).
Proof.
apply: (iffP idP) => [|[i] [j] /and4P[lei lej /eqP ne_ij eq_nth]]; last first.
+ by apply/negP=> /uniqP /(_ _ _ lei lej (eqP eq_nth)).
elim: s => //= x s ih /nandP[]; last first.
+ by case/ih=> [i] [j] {ih}ih; exists i.+1, j.+1.
rewrite negbK => /(nthP x0) [j ltj <-].
by exists 0, j.+1 => /=; rewrite eqxx andbT.
Qed.
End uniqP.
>>>>>>> fb02b7b3

(* Equality up to permutation *)

Section PermSeq.

Variable T : eqType.
Implicit Type s : seq T.

Definition perm_eq s1 s2 :=
  all [pred x | count_mem x s1 == count_mem x s2] (s1 ++ s2).

Lemma perm_eqP s1 s2 : reflect (count^~ s1 =1 count^~ s2) (perm_eq s1 s2).
Proof.
apply: (iffP allP) => /= [eq_cnt1 a | eq_cnt x _]; last exact/eqP.
elim: {a}_.+1 {-2}a (ltnSn (count a (s1 ++ s2))) => // n IHn a le_an.
have [/eqP|] := posnP (count a (s1 ++ s2)).
  by rewrite count_cat addn_eq0; do 2!case: eqP => // ->.
rewrite -has_count => /hasP[x s12x a_x]; pose a' := predD1 a x.
have cnt_a' s: count a s = count_mem x s + count a' s.
  rewrite -count_predUI -[LHS]addn0 -(count_pred0 s).
  by congr (_ + _); apply: eq_count => y /=; case: eqP => // ->.
rewrite !cnt_a' (eqnP (eq_cnt1 _ s12x)) (IHn a') // -ltnS.
apply: leq_trans le_an.
by rewrite ltnS cnt_a' -add1n leq_add2r -has_count has_pred1.
Qed.

Lemma perm_eq_refl s : perm_eq s s.
Proof. exact/perm_eqP. Qed.
Hint Resolve perm_eq_refl.

Lemma perm_eq_sym : symmetric perm_eq.
Proof. by move=> s1 s2; apply/perm_eqP/perm_eqP=> ? ?. Qed.

Lemma perm_eq_trans : transitive perm_eq.
Proof. by move=> s2 s1 s3 /perm_eqP-eq12 /perm_eqP/(ftrans eq12)/perm_eqP. Qed.

Notation perm_eql s1 s2 := (perm_eq s1 =1 perm_eq s2).
Notation perm_eqr s1 s2 := (perm_eq^~ s1 =1 perm_eq^~ s2).

Lemma perm_eqlE s1 s2 : perm_eql s1 s2 -> perm_eq s1 s2. Proof. by move->. Qed.

Lemma perm_eqlP s1 s2 : reflect (perm_eql s1 s2) (perm_eq s1 s2).
Proof.
apply: (iffP idP) => [eq12 s3 | -> //].
apply/idP/idP; last exact: perm_eq_trans.
by rewrite -!(perm_eq_sym s3); move/perm_eq_trans; apply.
Qed.

Lemma perm_eqrP s1 s2 : reflect (perm_eqr s1 s2) (perm_eq s1 s2).
Proof.
apply: (iffP idP) => [/perm_eqlP eq12 s3| <- //].
by rewrite !(perm_eq_sym s3) eq12.
Qed.

Lemma perm_catC s1 s2 : perm_eql (s1 ++ s2) (s2 ++ s1).
Proof. by apply/perm_eqlP; apply/perm_eqP=> a; rewrite !count_cat addnC. Qed.

Lemma perm_cat2l s1 s2 s3 : perm_eq (s1 ++ s2) (s1 ++ s3) = perm_eq s2 s3.
Proof.
apply/perm_eqP/perm_eqP=> eq23 a; apply/eqP;
  by move/(_ a)/eqP: eq23; rewrite !count_cat eqn_add2l.
Qed.

Lemma perm_cons x s1 s2 : perm_eq (x :: s1) (x :: s2) = perm_eq s1 s2.
Proof. exact: (perm_cat2l [::x]). Qed.

Lemma perm_cat2r s1 s2 s3 : perm_eq (s2 ++ s1) (s3 ++ s1) = perm_eq s2 s3.
Proof. by do 2!rewrite perm_eq_sym perm_catC; apply: perm_cat2l. Qed.

Lemma perm_catAC s1 s2 s3 : perm_eql ((s1 ++ s2) ++ s3) ((s1 ++ s3) ++ s2).
Proof. by apply/perm_eqlP; rewrite -!catA perm_cat2l perm_catC. Qed.

Lemma perm_catCA s1 s2 s3 : perm_eql (s1 ++ s2 ++ s3) (s2 ++ s1 ++ s3).
Proof. by apply/perm_eqlP; rewrite !catA perm_cat2r perm_catC. Qed.

Lemma perm_rcons x s : perm_eql (rcons s x) (x :: s).
Proof. by move=> /= s2; rewrite -cats1 perm_catC. Qed.

Lemma perm_rot n s : perm_eql (rot n s) s.
Proof. by move=> /= s2; rewrite perm_catC cat_take_drop. Qed.

Lemma perm_rotr n s : perm_eql (rotr n s) s.
Proof. exact: perm_rot. Qed.

Lemma perm_eq_rev s : perm_eq s (rev s).
Proof. by apply/perm_eqP=> i; rewrite count_rev. Qed.

Lemma perm_filter s1 s2 P :
  perm_eq s1 s2 -> perm_eq (filter P s1) (filter P s2).
Proof.
by move/perm_eqP=> s12_count; apply/perm_eqP=> Q; rewrite !count_filter.
Qed.

Lemma perm_filterC a s : perm_eql (filter a s ++ filter (predC a) s) s.
Proof.
apply/perm_eqlP; elim: s => //= x s IHs.
by case: (a x); last rewrite /= -cat1s perm_catCA; rewrite perm_cons.
Qed.

Lemma perm_eq_mem s1 s2 : perm_eq s1 s2 -> s1 =i s2.
Proof. by move/perm_eqP=> eq12 x; rewrite -!has_pred1 !has_count eq12. Qed.

Lemma perm_eq_all s1 s2 P : perm_eq s1 s2 -> all P s1 = all P s2.
Proof. by move/perm_eq_mem/eq_all_r. Qed.

Lemma perm_eq_size s1 s2 : perm_eq s1 s2 -> size s1 = size s2.
Proof. by move/perm_eqP=> eq12; rewrite -!count_predT eq12. Qed.

Lemma perm_eq_small s1 s2 : size s2 <= 1 -> perm_eq s1 s2 -> s1 = s2.
Proof.
move=> s2_le1 eqs12; move/perm_eq_size: eqs12 s2_le1 (perm_eq_mem eqs12).
by case: s2 s1 => [|x []] // [|y []] // _ _ /(_ x); rewrite !inE eqxx => /eqP->.
Qed.

Lemma uniq_leq_size s1 s2 : uniq s1 -> {subset s1 <= s2} -> size s1 <= size s2.
Proof.
elim: s1 s2 => //= x s1 IHs s2 /andP[not_s1x Us1] /allP/=/andP[s2x /allP ss12].
have [i s3 def_s2] := rot_to s2x; rewrite -(size_rot i s2) def_s2.
apply: IHs => // y s1y; have:= ss12 y s1y.
by rewrite -(mem_rot i) def_s2 inE (negPf (memPn _ y s1y)).
Qed.

Lemma leq_size_uniq s1 s2 :
  uniq s1 -> {subset s1 <= s2} -> size s2 <= size s1 -> uniq s2.
Proof.
elim: s1 s2 => [[] | x s1 IHs s2] // Us1x; have /andP[not_s1x Us1] := Us1x.
case/allP/andP=> /rot_to[i s3 def_s2] /allP ss12 le_s21.
rewrite -(rot_uniq i) -(size_rot i) def_s2 /= in le_s21 *.
have ss13 y (s1y : y \in s1): y \in s3.
  by have:= ss12 y s1y; rewrite -(mem_rot i) def_s2 inE (negPf (memPn _ y s1y)).
rewrite IHs // andbT; apply: contraL _ le_s21 => s3x; rewrite -leqNgt.
by apply/(uniq_leq_size Us1x)/allP; rewrite /= s3x; apply/allP.
Qed.

Lemma uniq_size_uniq s1 s2 :
  uniq s1 -> s1 =i s2 -> uniq s2 = (size s2 == size s1).
Proof.
move=> Us1 eqs12; apply/idP/idP=> [Us2 | /eqP eq_sz12].
  by rewrite eqn_leq !uniq_leq_size // => y; rewrite eqs12.
by apply: (leq_size_uniq Us1) => [y|]; rewrite (eqs12, eq_sz12).
Qed.

Lemma leq_size_perm s1 s2 :
    uniq s1 -> {subset s1 <= s2} -> size s2 <= size s1 ->
  s1 =i s2 /\ size s1 = size s2.
Proof.
move=> Us1 ss12 le_s21; have Us2: uniq s2 := leq_size_uniq Us1 ss12 le_s21.
suffices: s1 =i s2 by split; last by apply/eqP; rewrite -uniq_size_uniq.
move=> x; apply/idP/idP=> [/ss12// | s2x]; apply: contraLR le_s21 => not_s1x.
rewrite -ltnNge (@uniq_leq_size (x :: s1)) /= ?not_s1x //.
by apply/allP; rewrite /= s2x; apply/allP.
Qed.

Lemma perm_uniq s1 s2 : s1 =i s2 -> size s1 = size s2 -> uniq s1 = uniq s2.
Proof.
move=> Es12 Esz12.
by apply/idP/idP=> Us; rewrite (uniq_size_uniq Us) ?Esz12 ?eqxx.
Qed.

Lemma perm_eq_uniq s1 s2 : perm_eq s1 s2 -> uniq s1 = uniq s2.
Proof.
by move=> eq_s12; apply: perm_uniq; [apply: perm_eq_mem | apply: perm_eq_size].
Qed.

Lemma uniq_perm_eq s1 s2 : uniq s1 -> uniq s2 -> s1 =i s2 -> perm_eq s1 s2.
Proof.
move=> Us1 Us2 eq12; apply/allP=> x _; apply/eqP.
by rewrite !count_uniq_mem ?eq12.
Qed.

Lemma count_mem_uniq s : (forall x, count_mem x s = (x \in s)) -> uniq s.
Proof.
move=> count1_s; have Uus := undup_uniq s.
suffices: perm_eq s (undup s) by move/perm_eq_uniq->.
by apply/allP=> x _; apply/eqP; rewrite (count_uniq_mem x Uus) mem_undup.
Qed.

Lemma catCA_perm_ind P :
    (forall s1 s2 s3, P (s1 ++ s2 ++ s3) -> P (s2 ++ s1 ++ s3)) ->
  (forall s1 s2, perm_eq s1 s2 -> P s1 -> P s2).
Proof.
move=> PcatCA s1 s2 eq_s12; rewrite -[s1]cats0 -[s2]cats0.
elim: s2 nil => [| x s2 IHs] s3 in s1 eq_s12 *.
  by case: s1 {eq_s12}(perm_eq_size eq_s12).
have /rot_to[i s' def_s1]: x \in s1 by rewrite (perm_eq_mem eq_s12) mem_head.
rewrite -(cat_take_drop i s1) -catA => /PcatCA.
rewrite catA -/(rot i s1) def_s1 /= -cat1s => /PcatCA/IHs/PcatCA; apply.
by rewrite -(perm_cons x) -def_s1 perm_rot.
Qed.

Lemma catCA_perm_subst R F :
    (forall s1 s2 s3, F (s1 ++ s2 ++ s3) = F (s2 ++ s1 ++ s3) :> R) ->
  (forall s1 s2, perm_eq s1 s2 -> F s1 = F s2).
Proof.
move=> FcatCA s1 s2 /catCA_perm_ind => ind_s12.
by apply: (ind_s12 (eq _ \o F)) => //= *; rewrite FcatCA.
Qed.

End PermSeq.

Notation perm_eql s1 s2 := (perm_eq s1 =1 perm_eq s2).
Notation perm_eqr s1 s2 := (perm_eq^~ s1 =1 perm_eq^~ s2).

Implicit Arguments perm_eqP [T s1 s2].
Implicit Arguments perm_eqlP [T s1 s2].
Implicit Arguments perm_eqrP [T s1 s2].
Prenex Implicits perm_eq perm_eqP perm_eqlP perm_eqrP.
Hint Resolve perm_eq_refl.

Section RotrLemmas.

Variables (n0 : nat) (T : Type) (T' : eqType).
Implicit Type s : seq T.

Lemma size_rotr s : size (rotr n0 s) = size s.
Proof. by rewrite size_rot. Qed.

Lemma mem_rotr (s : seq T') : rotr n0 s =i s.
Proof. by move=> x; rewrite mem_rot. Qed.

Lemma rotr_size_cat s1 s2 : rotr (size s2) (s1 ++ s2) = s2 ++ s1.
Proof. by rewrite /rotr size_cat addnK rot_size_cat. Qed.

Lemma rotr1_rcons x s : rotr 1 (rcons s x) = x :: s.
Proof. by rewrite -rot1_cons rotK. Qed.

Lemma has_rotr a s : has a (rotr n0 s) = has a s.
Proof. by rewrite has_rot. Qed.

Lemma rotr_uniq (s : seq T') : uniq (rotr n0 s) = uniq s.
Proof. by rewrite rot_uniq. Qed.

Lemma rotrK : cancel (@rotr T n0) (rot n0).
Proof.
move=> s; have [lt_n0s | ge_n0s] := ltnP n0 (size s).
  by rewrite -{1}(subKn (ltnW lt_n0s)) -{1}[size s]size_rotr; apply: rotK.
by rewrite -{2}(rot_oversize ge_n0s) /rotr (eqnP ge_n0s) rot0.
Qed.

Lemma rotr_inj : injective (@rotr T n0).
Proof. exact (can_inj rotrK). Qed.

Lemma rev_rotr s : rev (rotr n0 s) = rot n0 (rev s).
Proof. by rewrite rev_cat -take_rev -drop_rev. Qed.

Lemma rev_rot s : rev (rot n0 s) = rotr n0 (rev s).
Proof. by rewrite (canRL revK (rev_rotr _)) revK. Qed.

End RotrLemmas.

Section RotCompLemmas.

Variable T : Type.
Implicit Type s : seq T.

Lemma rot_addn m n s : m + n <= size s -> rot (m + n) s = rot m (rot n s).
Proof.
move=> sz_s; rewrite {1}/rot -[take _ s](cat_take_drop n).
rewrite 5!(catA, =^~ rot_size_cat) !cat_take_drop.
by rewrite size_drop !size_takel ?leq_addl ?addnK.
Qed.

Lemma rotS n s : n < size s -> rot n.+1 s = rot 1 (rot n s).
Proof. exact: (@rot_addn 1). Qed.

Lemma rot_add_mod m n s : n <= size s -> m <= size s ->
  rot m (rot n s) = rot (if m + n <= size s then m + n else m + n - size s) s.
Proof.
move=> Hn Hm; case: leqP => [/rot_addn // | /ltnW Hmn]; symmetry.
by rewrite -{2}(rotK n s) /rotr -rot_addn size_rot addnBA ?subnK ?addnK.
Qed.

Lemma rot_rot m n s : rot m (rot n s) = rot n (rot m s).
Proof.
case: (ltnP (size s) m) => Hm.
  by rewrite !(@rot_oversize T m) ?size_rot 1?ltnW.
case: (ltnP (size s) n) => Hn.
  by rewrite !(@rot_oversize T n) ?size_rot 1?ltnW.
by rewrite !rot_add_mod 1?addnC.
Qed.

Lemma rot_rotr m n s : rot m (rotr n s) = rotr n (rot m s).
Proof. by rewrite {2}/rotr size_rot rot_rot. Qed.

Lemma rotr_rotr m n s : rotr m (rotr n s) = rotr n (rotr m s).
Proof. by rewrite /rotr !size_rot rot_rot. Qed.

End RotCompLemmas.

Section Mask.

Variables (n0 : nat) (T : Type).
Implicit Types (m : bitseq) (s : seq T).

Fixpoint mask m s {struct m} :=
  match m, s with
  | b :: m', x :: s' => if b then x :: mask m' s' else mask m' s'
  | _, _ => [::]
  end.

Lemma mask_false s n : mask (nseq n false) s = [::].
Proof. by elim: s n => [|x s IHs] [|n] /=. Qed.

Lemma mask_true s n : size s <= n -> mask (nseq n true) s = s.
Proof. by elim: s n => [|x s IHs] [|n] //= Hn; congr (_ :: _); apply: IHs. Qed.

Lemma mask0 m : mask m [::] = [::].
Proof. by case: m. Qed.

Lemma mask1 b x : mask [:: b] [:: x] = nseq b x.
Proof. by case: b. Qed.

Lemma mask_cons b m x s : mask (b :: m) (x :: s) = nseq b x ++ mask m s.
Proof. by case: b. Qed.

Lemma size_mask m s : size m = size s -> size (mask m s) = count id m.
Proof. by move: m s; apply: seq2_ind => // -[] x m s /= ->. Qed.

Lemma mask_cat m1 m2 s1 s2 :
  size m1 = size s1 -> mask (m1 ++ m2) (s1 ++ s2) = mask m1 s1 ++ mask m2 s2.
Proof. by move: m1 s1; apply: seq2_ind => // -[] m1 x1 s1 /= ->. Qed.

Lemma has_mask_cons a b m x s :
  has a (mask (b :: m) (x :: s)) = b && a x || has a (mask m s).
Proof. by case: b. Qed.

Lemma has_mask a m s : has a (mask m s) -> has a s.
Proof.
elim: m s => [|b m IHm] [|x s] //; rewrite has_mask_cons /= andbC.
by case: (a x) => //= /IHm.
Qed.

Lemma mask_rot m s : size m = size s ->
   mask (rot n0 m) (rot n0 s) = rot (count id (take n0 m)) (mask m s).
Proof.
move=> Ems; rewrite mask_cat ?size_drop ?Ems // -rot_size_cat.
by rewrite size_mask -?mask_cat ?size_take ?Ems // !cat_take_drop.
Qed.

Lemma resize_mask m s : {m1 | size m1 = size s & mask m s = mask m1 s}.
Proof.
by exists (take (size s) m ++ nseq (size s - size m) false);
   elim: s m => [|x s IHs] [|b m] //=; rewrite (size_nseq, mask_false, IHs).
Qed.

End Mask.

Section EqMask.

Variables (n0 : nat) (T : eqType).
Implicit Types (s : seq T) (m : bitseq).

Lemma mem_mask_cons x b m y s :
  (x \in mask (b :: m) (y :: s)) = b && (x == y) || (x \in mask m s).
Proof. by case: b. Qed.

Lemma mem_mask x m s : x \in mask m s -> x \in s.
Proof. by rewrite -!has_pred1 => /has_mask. Qed.

Lemma mask_uniq s : uniq s -> forall m, uniq (mask m s).
Proof.
elim: s => [|x s IHs] Uxs [|b m] //=.
case: b Uxs => //= /andP[s'x Us]; rewrite {}IHs // andbT.
by apply: contra s'x; apply: mem_mask.
Qed.

Lemma mem_mask_rot m s :
  size m = size s -> mask (rot n0 m) (rot n0 s) =i mask m s.
Proof. by move=> Ems x; rewrite mask_rot // mem_rot. Qed.

End EqMask.

Section Subseq.

Variable T : eqType.
Implicit Type s : seq T.

Fixpoint subseq s1 s2 :=
  if s2 is y :: s2' then
    if s1 is x :: s1' then subseq (if x == y then s1' else s1) s2' else true
  else s1 == [::].

Lemma sub0seq s : subseq [::] s. Proof. by case: s. Qed.

Lemma subseq0 s : subseq s [::] = (s == [::]). Proof. by []. Qed.

Lemma subseqP s1 s2 :
  reflect (exists2 m, size m = size s2 & s1 = mask m s2) (subseq s1 s2).
Proof.
elim: s2 s1 => [|y s2 IHs2] [|x s1].
- by left; exists [::].
- by right; do 2!case.
- by left; exists (nseq (size s2).+1 false); rewrite ?size_nseq //= mask_false.
apply: {IHs2}(iffP (IHs2 _)) => [] [m sz_m def_s1].
  by exists ((x == y) :: m); rewrite /= ?sz_m // -def_s1; case: eqP => // ->.
case: eqP => [_ | ne_xy]; last first.
  by case: m def_s1 sz_m => [//|[m []//|m]] -> [<-]; exists m.
pose i := index true m; have def_m_i: take i m = nseq (size (take i m)) false.
  apply/all_pred1P; apply/(all_nthP true) => j.
  rewrite size_take ltnNge geq_min negb_or -ltnNge; case/andP=> lt_j_i _.
  rewrite nth_take //= -negb_add addbF -addbT -negb_eqb.
  by rewrite [_ == _](before_find _ lt_j_i).
have lt_i_m: i < size m.
  rewrite ltnNge; apply/negP=> le_m_i; rewrite take_oversize // in def_m_i.
  by rewrite def_m_i mask_false in def_s1.
rewrite size_take lt_i_m in def_m_i.
exists (take i m ++ drop i.+1 m).
  rewrite size_cat size_take size_drop lt_i_m.
  by rewrite sz_m in lt_i_m *; rewrite subnKC.
rewrite {s1 def_s1}[s1](congr1 behead def_s1).
rewrite -[s2](cat_take_drop i) -{1}[m](cat_take_drop i) {}def_m_i -cat_cons.
have sz_i_s2: size (take i s2) = i by apply: size_takel; rewrite sz_m in lt_i_m.
rewrite lastI cat_rcons !mask_cat ?size_nseq ?size_belast ?mask_false //=.
by rewrite (drop_nth true) // nth_index -?index_mem.
Qed.

Lemma mask_subseq m s : subseq (mask m s) s.
Proof. by apply/subseqP; have [m1] := resize_mask m s; exists m1. Qed.

Lemma subseq_trans : transitive subseq.
Proof.
move=> _ _ s /subseqP[m2 _ ->] /subseqP[m1 _ ->].
elim: s => [|x s IHs] in m2 m1 *; first by rewrite !mask0.
case: m1 => [|[] m1]; first by rewrite mask0.
  case: m2 => [|[] m2] //; first by rewrite /= eqxx IHs.
  case/subseqP: (IHs m2 m1) => m sz_m def_s; apply/subseqP.
  by exists (false :: m); rewrite //= sz_m.
case/subseqP: (IHs m2 m1) => m sz_m def_s; apply/subseqP.
by exists (false :: m); rewrite //= sz_m.
Qed.

Lemma subseq_refl s : subseq s s.
Proof. by elim: s => //= x s IHs; rewrite eqxx. Qed.
Hint Resolve subseq_refl.

Lemma cat_subseq s1 s2 s3 s4 :
  subseq s1 s3 -> subseq s2 s4 -> subseq (s1 ++ s2) (s3 ++ s4).
Proof.
case/subseqP=> m1 sz_m1 ->; case/subseqP=> m2 sz_m2 ->; apply/subseqP.
by exists (m1 ++ m2); rewrite ?size_cat ?mask_cat ?sz_m1 ?sz_m2.
Qed.

Lemma prefix_subseq s1 s2 : subseq s1 (s1 ++ s2).
Proof. by rewrite -[s1 in subseq s1]cats0 cat_subseq ?sub0seq. Qed.

Lemma suffix_subseq s1 s2 : subseq s2 (s1 ++ s2).
Proof. exact: cat_subseq (sub0seq s1) _. Qed.

Lemma mem_subseq s1 s2 : subseq s1 s2 -> {subset s1 <= s2}.
Proof. by case/subseqP=> m _ -> x; apply: mem_mask. Qed.

Lemma sub1seq x s : subseq [:: x] s = (x \in s).
Proof.
by elim: s => //= y s; rewrite inE; case: (x == y); rewrite ?sub0seq.
Qed.

Lemma size_subseq s1 s2 : subseq s1 s2 -> size s1 <= size s2.
Proof. by case/subseqP=> m sz_m ->; rewrite size_mask -sz_m ?count_size. Qed.

Lemma size_subseq_leqif s1 s2 :
  subseq s1 s2 -> size s1 <= size s2 ?= iff (s1 == s2).
Proof.
move=> sub12; split; first exact: size_subseq.
apply/idP/eqP=> [|-> //]; case/subseqP: sub12 => m sz_m ->{s1}.
rewrite size_mask -sz_m // -all_count -(eq_all eqb_id).
by move/(@all_pred1P _ true)->; rewrite sz_m mask_true.
Qed.

Lemma subseq_cons s x : subseq s (x :: s).
Proof. exact: suffix_subseq [:: x] s. Qed.

Lemma subseq_rcons s x : subseq s (rcons s x).
Proof. by rewrite -cats1 prefix_subseq. Qed.

Lemma subseq_uniq s1 s2 : subseq s1 s2 -> uniq s2 -> uniq s1.
Proof. by case/subseqP=> m _ -> Us2; apply: mask_uniq. Qed.

End Subseq.

Prenex Implicits subseq.
Implicit Arguments subseqP [T s1 s2].

Hint Resolve subseq_refl.

Section Rem.

Variables (T : eqType) (x : T).

Fixpoint rem s := if s is y :: t then (if y == x then t else y :: rem t) else s.

Lemma rem_id s : x \notin s -> rem s = s.
Proof.
by elim: s => //= y s IHs /norP[neq_yx /IHs->]; rewrite eq_sym (negbTE neq_yx).
Qed.

Lemma perm_to_rem s : x \in s -> perm_eq s (x :: rem s).
Proof.
elim: s => // y s IHs; rewrite inE /= eq_sym perm_eq_sym.
case: eqP => [-> // | _ /IHs].
by rewrite (perm_catCA [:: x] [:: y]) perm_cons perm_eq_sym.
Qed.

Lemma size_rem s : x \in s -> size (rem s) = (size s).-1.
Proof. by move/perm_to_rem/perm_eq_size->. Qed.

Lemma rem_subseq s : subseq (rem s) s.
Proof.
elim: s => //= y s IHs; rewrite eq_sym.
by case: ifP => _; [apply: subseq_cons | rewrite eqxx].
Qed.

Lemma rem_uniq s : uniq s -> uniq (rem s).
Proof. by apply: subseq_uniq; apply: rem_subseq. Qed.

Lemma mem_rem s : {subset rem s <= s}.
Proof. exact: mem_subseq (rem_subseq s). Qed.

Lemma rem_filter s : uniq s -> rem s = filter (predC1 x) s.
Proof.
elim: s => //= y s IHs /andP[not_s_y /IHs->].
by case: eqP => //= <-; apply/esym/all_filterP; rewrite all_predC has_pred1.
Qed.

Lemma mem_rem_uniq s : uniq s -> rem s =i [predD1 s & x].
Proof. by move/rem_filter=> -> y; rewrite mem_filter. Qed.

End Rem.

Section Map.

Variables (n0 : nat) (T1 : Type) (x1 : T1).
Variables (T2 : Type) (x2 : T2) (f : T1 -> T2).

Fixpoint map s := if s is x :: s' then f x :: map s' else [::].

Lemma map_cons x s : map (x :: s) = f x :: map s.
Proof. by []. Qed.

Lemma map_nseq x : map (nseq n0 x) = nseq n0 (f x).
Proof. by elim: n0 => // *; congr (_ :: _). Qed.

Lemma map_cat s1 s2 : map (s1 ++ s2) = map s1 ++ map s2.
Proof. by elim: s1 => [|x s1 IHs] //=; rewrite IHs. Qed.

Lemma size_map s : size (map s) = size s.
Proof. by elim: s => //= x s ->. Qed.

Lemma behead_map s : behead (map s) = map (behead s).
Proof. by case: s. Qed.

Lemma nth_map n s : n < size s -> nth x2 (map s) n = f (nth x1 s n).
Proof. by elim: s n => [|x s IHs] []. Qed.

Lemma map_rcons s x : map (rcons s x) = rcons (map s) (f x).
Proof. by rewrite -!cats1 map_cat. Qed.

Lemma last_map s x : last (f x) (map s) = f (last x s).
Proof. by elim: s x => /=. Qed.

Lemma belast_map s x : belast (f x) (map s) = map (belast x s).
Proof. by elim: s x => //= y s IHs x; rewrite IHs. Qed.

Lemma filter_map a s : filter a (map s) = map (filter (preim f a) s).
Proof. by elim: s => //= x s IHs; rewrite (fun_if map) /= IHs. Qed.

Lemma find_map a s : find a (map s) = find (preim f a) s.
Proof. by elim: s => //= x s ->. Qed.

Lemma has_map a s : has a (map s) = has (preim f a) s.
Proof. by elim: s => //= x s ->. Qed.

Lemma all_map a s : all a (map s) = all (preim f a) s.
Proof. by elim: s => //= x s ->. Qed.

Lemma count_map a s : count a (map s) = count (preim f a) s.
Proof. by elim: s => //= x s ->. Qed.

Lemma map_take s : map (take n0 s) = take n0 (map s).
Proof. by elim: n0 s => [|n IHn] [|x s] //=; rewrite IHn. Qed.

Lemma map_drop s : map (drop n0 s) = drop n0 (map s).
Proof. by elim: n0 s => [|n IHn] [|x s] //=; rewrite IHn. Qed.

Lemma map_rot s : map (rot n0 s) = rot n0 (map s).
Proof. by rewrite /rot map_cat map_take map_drop. Qed.

Lemma map_rotr s : map (rotr n0 s) = rotr n0 (map s).
Proof. by apply: canRL (@rotK n0 T2) _; rewrite -map_rot rotrK. Qed.

Lemma map_rev s : map (rev s) = rev (map s).
Proof. by elim: s => //= x s IHs; rewrite !rev_cons -!cats1 map_cat IHs. Qed.

Lemma map_mask m s : map (mask m s) = mask m (map s).
Proof. by elim: m s => [|[|] m IHm] [|x p] //=; rewrite IHm. Qed.

Lemma inj_map : injective f -> injective map.
Proof.
by move=> injf; elim=> [|y1 s1 IHs] [|y2 s2] //= [/injf-> /IHs->].
Qed.

End Map.

Notation "[ 'seq' E | i <- s ]" := (map (fun i => E) s)
  (at level 0, E at level 99, i ident,
   format "[ '[hv' 'seq'  E '/ '  |  i  <-  s ] ']'") : seq_scope.

Notation "[ 'seq' E | i <- s & C ]" := [seq E | i <- [seq i <- s | C]]
  (at level 0, E at level 99, i ident,
   format "[ '[hv' 'seq'  E '/ '  |  i  <-  s '/ '  &  C ] ']'") : seq_scope.

Notation "[ 'seq' E | i : T <- s ]" := (map (fun i : T => E) s)
  (at level 0, E at level 99, i ident, only parsing) : seq_scope.

Notation "[ 'seq' E | i : T <- s & C ]" :=
  [seq E | i : T <- [seq i : T <- s | C]]
  (at level 0, E at level 99, i ident, only parsing) : seq_scope.

Lemma filter_mask T a (s : seq T) : filter a s = mask (map a s) s.
Proof. by elim: s => //= x s <-; case: (a x). Qed.

Section FilterSubseq.

Variable T : eqType.
Implicit Types (s : seq T) (a : pred T).

Lemma filter_subseq a s : subseq (filter a s) s.
Proof. by apply/subseqP; exists (map a s); rewrite ?size_map ?filter_mask. Qed.

Lemma subseq_filter s1 s2 a :
  subseq s1 (filter a s2) = all a s1 && subseq s1 s2.
Proof.
elim: s2 s1 => [|x s2 IHs] [|y s1] //=; rewrite ?andbF ?sub0seq //.
by case a_x: (a x); rewrite /= !IHs /=; case: eqP => // ->; rewrite a_x.
Qed.

Lemma subseq_uniqP s1 s2 :
  uniq s2 -> reflect (s1 = filter (mem s1) s2) (subseq s1 s2).
Proof.
move=> uniq_s2; apply: (iffP idP) => [ss12 | ->]; last exact: filter_subseq.
apply/eqP; rewrite -size_subseq_leqif ?subseq_filter ?(introT allP) //.
apply/eqP/esym/perm_eq_size.
rewrite uniq_perm_eq ?filter_uniq ?(subseq_uniq ss12) // => x.
by rewrite mem_filter; apply: andb_idr; apply: (mem_subseq ss12).
Qed.

Lemma perm_to_subseq s1 s2 :
  subseq s1 s2 -> {s3 | perm_eq s2 (s1 ++ s3)}.
Proof.
elim Ds2: s2 s1 => [|y s2' IHs] [|x s1] //=; try by exists s2; rewrite Ds2.
case: eqP => [-> | _] /IHs[s3 perm_s2] {IHs}.
  by exists s3; rewrite perm_cons.
by exists (rcons s3 y); rewrite -cat_cons -perm_rcons -!cats1 catA perm_cat2r.
Qed.

End FilterSubseq.

Implicit Arguments subseq_uniqP [T s1 s2].

Section EqMap.

Variables (n0 : nat) (T1 : eqType) (x1 : T1).
Variables (T2 : eqType) (x2 : T2) (f : T1 -> T2).
Implicit Type s : seq T1.

Lemma map_f s x : x \in s -> f x \in map f s.
Proof.
elim: s => [|y s IHs] //=.
by case/predU1P=> [->|Hx]; [apply: predU1l | apply: predU1r; auto].
Qed.

Lemma mapP s y : reflect (exists2 x, x \in s & y = f x) (y \in map f s).
Proof.
elim: s => [|x s IHs]; first by right; case.
rewrite /= in_cons eq_sym; case Hxy: (f x == y).
  by left; exists x; [rewrite mem_head | rewrite (eqP Hxy)].
apply: (iffP IHs) => [[x' Hx' ->]|[x' Hx' Dy]].
  by exists x'; first apply: predU1r.
by move: Dy Hxy => ->; case/predU1P: Hx' => [->|]; [rewrite eqxx | exists x'].
Qed.

Lemma map_uniq s : uniq (map f s) -> uniq s.
Proof.
elim: s => //= x s IHs /andP[not_sfx /IHs->]; rewrite andbT.
by apply: contra not_sfx => sx; apply/mapP; exists x.
Qed.

Lemma map_inj_in_uniq s : {in s &, injective f} -> uniq (map f s) = uniq s.
Proof.
elim: s => //= x s IHs //= injf; congr (~~ _ && _).
  apply/mapP/idP=> [[y sy /injf] | ]; last by exists x.
  by rewrite mem_head mem_behead // => ->.
by apply: IHs => y z sy sz; apply: injf => //; apply: predU1r.
Qed.

Lemma map_subseq s1 s2 : subseq s1 s2 -> subseq (map f s1) (map f s2).
Proof.
case/subseqP=> m sz_m ->; apply/subseqP.
by exists m; rewrite ?size_map ?map_mask.
Qed.

Lemma nth_index_map s x0 x :
  {in s &, injective f} -> x \in s -> nth x0 s (index (f x) (map f s)) = x.
Proof.
elim: s => //= y s IHs inj_f s_x; rewrite (inj_in_eq inj_f) ?mem_head //.
move: s_x; rewrite inE eq_sym; case: eqP => [-> | _] //=; apply: IHs.
by apply: sub_in2 inj_f => z; apply: predU1r.
Qed.

Lemma perm_map s t : perm_eq s t -> perm_eq (map f s) (map f t).
Proof. by move/perm_eqP=> Est; apply/perm_eqP=> a; rewrite !count_map Est. Qed.

Hypothesis Hf : injective f.

Lemma mem_map s x : (f x \in map f s) = (x \in s).
Proof. by apply/mapP/idP=> [[y Hy /Hf->] //|]; exists x. Qed.

Lemma index_map s x : index (f x) (map f s) = index x s.
Proof. by rewrite /index; elim: s => //= y s IHs; rewrite (inj_eq Hf) IHs. Qed.

Lemma map_inj_uniq s : uniq (map f s) = uniq s.
Proof. by apply: map_inj_in_uniq; apply: in2W. Qed.

End EqMap.

Implicit Arguments mapP [T1 T2 f s y].
Prenex Implicits mapP.

Lemma map_of_seq (T1 : eqType) T2 (s : seq T1) (fs : seq T2) (y0 : T2) :
  {f | uniq s -> size fs = size s -> map f s = fs}.
Proof.
exists (fun x => nth y0 fs (index x s)) => uAs eq_sz.
apply/esym/(@eq_from_nth _ y0); rewrite ?size_map eq_sz // => i ltis.
by have x0 : T1 by [case: (s) ltis]; rewrite (nth_map x0) // index_uniq.
Qed.

Section MapComp.

Variable T1 T2 T3 : Type.

Lemma map_id (s : seq T1) : map id s = s.
Proof. by elim: s => //= x s ->. Qed.

Lemma eq_map (f1 f2 : T1 -> T2) : f1 =1 f2 -> map f1 =1 map f2.
Proof. by move=> Ef; elim=> //= x s ->; rewrite Ef. Qed.

Lemma map_comp (f1 : T2 -> T3) (f2 : T1 -> T2) s :
  map (f1 \o f2) s = map f1 (map f2 s).
Proof. by elim: s => //= x s ->. Qed.

Lemma mapK (f1 : T1 -> T2) (f2 : T2 -> T1) :
  cancel f1 f2 -> cancel (map f1) (map f2).
Proof. by move=> eq_f12; elim=> //= x s ->; rewrite eq_f12. Qed.

End MapComp.

Lemma eq_in_map (T1 : eqType) T2 (f1 f2 : T1 -> T2) (s : seq T1) :
  {in s, f1 =1 f2} <-> map f1 s = map f2 s.
Proof.
elim: s => //= x s IHs; split=> [eqf12 | [f12x /IHs eqf12]]; last first.
  by move=> y /predU1P[-> | /eqf12].
rewrite eqf12 ?mem_head //; congr (_ :: _).
by apply/IHs=> y s_y; rewrite eqf12 // mem_behead.
Qed.

Lemma map_id_in (T : eqType) f (s : seq T) : {in s, f =1 id} -> map f s = s.
Proof. by move/eq_in_map->; apply: map_id. Qed.

(* Map a partial function *)

Section Pmap.

Variables (aT rT : Type) (f : aT -> option rT) (g : rT -> aT).

Fixpoint pmap s :=
  if s is x :: s' then let r := pmap s' in oapp (cons^~ r) r (f x) else [::].

Lemma map_pK : pcancel g f -> cancel (map g) pmap.
Proof. by move=> gK; elim=> //= x s ->; rewrite gK. Qed.

Lemma size_pmap s : size (pmap s) = count [eta f] s.
Proof. by elim: s => //= x s <-; case: (f _). Qed.

Lemma pmapS_filter s : map some (pmap s) = map f (filter [eta f] s).
Proof. by elim: s => //= x s; case fx: (f x) => //= [u] <-; congr (_ :: _). Qed.

Hypothesis fK : ocancel f g.

Lemma pmap_filter s : map g (pmap s) = filter [eta f] s.
Proof. by elim: s => //= x s <-; rewrite -{3}(fK x); case: (f _). Qed.

End Pmap.

Section EqPmap.

Variables (aT rT : eqType) (f : aT -> option rT) (g : rT -> aT).

Lemma eq_pmap (f1 f2 : aT -> option rT) : f1 =1 f2 -> pmap f1 =1 pmap f2.
Proof. by move=> Ef; elim=> //= x s ->; rewrite Ef. Qed.

Lemma mem_pmap s u : (u \in pmap f s) = (Some u \in map f s).
Proof. by elim: s => //= x s IHs; rewrite in_cons -IHs; case: (f x). Qed.

Hypothesis fK : ocancel f g.

Lemma can2_mem_pmap : pcancel g f -> forall s u, (u \in pmap f s) = (g u \in s).
Proof.
by move=> gK s u; rewrite -(mem_map (pcan_inj gK)) pmap_filter // mem_filter gK.
Qed.

Lemma pmap_uniq s : uniq s -> uniq (pmap f s).
Proof.
by move/(filter_uniq [eta f]); rewrite -(pmap_filter fK); apply: map_uniq.
Qed.

End EqPmap.

Section PmapSub.

Variables (T : Type) (p : pred T) (sT : subType p).

Lemma size_pmap_sub s : size (pmap (insub : T -> option sT) s) = count p s.
Proof. by rewrite size_pmap (eq_count (isSome_insub _)). Qed.

End PmapSub.

Section EqPmapSub.

Variables (T : eqType) (p : pred T) (sT : subType p).

Let insT : T -> option sT := insub.

Lemma mem_pmap_sub s u : (u \in pmap insT s) = (val u \in s).
Proof. exact/(can2_mem_pmap (insubK _))/valK. Qed.

Lemma pmap_sub_uniq s : uniq s -> uniq (pmap insT s).
Proof. exact: (pmap_uniq (insubK _)). Qed.

End EqPmapSub.

(* Index sequence *)

Fixpoint iota m n := if n is n'.+1 then m :: iota m.+1 n' else [::].

Lemma size_iota m n : size (iota m n) = n.
Proof. by elim: n m => //= n IHn m; rewrite IHn. Qed.

Lemma iota_add m n1 n2 : iota m (n1 + n2) = iota m n1 ++ iota (m + n1) n2.
Proof.
by elim: n1 m => //= [|n1 IHn1] m; rewrite ?addn0 // -addSnnS -IHn1.
Qed.

Lemma iota_addl m1 m2 n : iota (m1 + m2) n = map (addn m1) (iota m2 n).
Proof. by elim: n m2 => //= n IHn m2; rewrite -addnS IHn. Qed.

Lemma nth_iota m n i : i < n -> nth 0 (iota m n) i = m + i.
Proof.
by move/subnKC <-; rewrite addSnnS iota_add nth_cat size_iota ltnn subnn.
Qed.

Lemma mem_iota m n i : (i \in iota m n) = (m <= i) && (i < m + n).
Proof.
elim: n m => [|n IHn] /= m; first by rewrite addn0 ltnNge andbN.
rewrite -addSnnS leq_eqVlt in_cons eq_sym.
by case: eqP => [->|_]; [rewrite leq_addr | apply: IHn].
Qed.

Lemma iota_uniq m n : uniq (iota m n).
Proof. by elim: n m => //= n IHn m; rewrite mem_iota ltnn /=. Qed.

(* Making a sequence of a specific length, using indexes to compute items. *)

Section MakeSeq.

Variables (T : Type) (x0 : T).

Definition mkseq f n : seq T := map f (iota 0 n).

Lemma size_mkseq f n : size (mkseq f n) = n.
Proof. by rewrite size_map size_iota. Qed.

Lemma eq_mkseq f g : f =1 g -> mkseq f =1 mkseq g.
Proof. by move=> Efg n; apply: eq_map Efg _. Qed.

Lemma nth_mkseq f n i : i < n -> nth x0 (mkseq f n) i = f i.
Proof. by move=> Hi; rewrite (nth_map 0) ?nth_iota ?size_iota. Qed.

Lemma mkseq_nth s : mkseq (nth x0 s) (size s) = s.
Proof.
by apply: (@eq_from_nth _ x0); rewrite size_mkseq // => i Hi; rewrite nth_mkseq.
Qed.

End MakeSeq.

Section MakeEqSeq.

Variable T : eqType.

Lemma mkseq_uniq (f : nat -> T) n : injective f -> uniq (mkseq f n).
Proof. by move/map_inj_uniq->; apply: iota_uniq. Qed.

Lemma perm_eq_iotaP {s t : seq T} x0 (It := iota 0 (size t)) :
  reflect (exists2 Is, perm_eq Is It & s = map (nth x0 t) Is) (perm_eq s t).
Proof.
apply: (iffP idP) => [Est | [Is eqIst ->]]; last first.
  by rewrite -{2}[t](mkseq_nth x0) perm_map.
elim: t => [|x t IHt] in s It Est *.
  by rewrite (perm_eq_small _ Est) //; exists [::].
have /rot_to[k s1 Ds]: x \in s by rewrite (perm_eq_mem Est) mem_head.
have [|Is1 eqIst1 Ds1] := IHt s1; first by rewrite -(perm_cons x) -Ds perm_rot.
exists (rotr k (0 :: map succn Is1)).
  by rewrite perm_rot /It /= perm_cons (iota_addl 1) perm_map.
by rewrite map_rotr /= -map_comp -(@eq_map _ _ (nth x0 t)) // -Ds1 -Ds rotK.
Qed.

End MakeEqSeq.

Implicit Arguments perm_eq_iotaP [[T] [s] [t]].

Section FoldRight.

Variables (T : Type) (R : Type) (f : T -> R -> R) (z0 : R).

Fixpoint foldr s := if s is x :: s' then f x (foldr s') else z0.

End FoldRight.

Section FoldRightComp.

Variables (T1 T2 : Type) (h : T1 -> T2).
Variables (R : Type) (f : T2 -> R -> R) (z0 : R).

Lemma foldr_cat s1 s2 : foldr f z0 (s1 ++ s2) = foldr f (foldr f z0 s2) s1.
Proof. by elim: s1 => //= x s1 ->. Qed.

Lemma foldr_map s : foldr f z0 (map h s) = foldr (fun x z => f (h x) z) z0 s.
Proof. by elim: s => //= x s ->. Qed.

End FoldRightComp.

(* Quick characterization of the null sequence. *)

Definition sumn := foldr addn 0.

Lemma sumn_nseq x n : sumn (nseq n x) = x * n.
Proof. by rewrite mulnC; elim: n => //= n ->. Qed.

Lemma sumn_cat s1 s2 : sumn (s1 ++ s2) = sumn s1 + sumn s2.
Proof. by elim: s1 => //= x s1 ->; rewrite addnA. Qed.

Lemma sumn_count T (P : pred T) s :
  sumn [seq (P i : nat) | i <- s] = count P s.
Proof. by elim: s => //= s0 s /= ->. Qed.

Lemma sumn_rcons s n : sumn (rcons s n) = sumn s + n.
Proof. by rewrite -cats1 sumn_cat /= addn0. Qed.

Lemma sumn_rev s : sumn (rev s) = sumn s.
Proof.
elim: s => //= x s <-.
by rewrite rev_cons -cats1 sumn_cat /= addn0 addnC.
Qed.

Lemma natnseq0P s : reflect (s = nseq (size s) 0) (sumn s == 0).
Proof.
apply: (iffP idP) => [|->]; last by rewrite sumn_nseq.
by elim: s => //= x s IHs; rewrite addn_eq0 => /andP[/eqP-> /IHs <-].
Qed.

Section FoldLeft.

Variables (T R : Type) (f : R -> T -> R).

Fixpoint foldl z s := if s is x :: s' then foldl (f z x) s' else z.

Lemma foldl_rev z s : foldl z (rev s) = foldr (fun x z => f z x) z s.
Proof.
elim/last_ind: s z => [|s x IHs] z //=.
by rewrite rev_rcons -cats1 foldr_cat -IHs.
Qed.

Lemma foldl_cat z s1 s2 : foldl z (s1 ++ s2) = foldl (foldl z s1) s2.
Proof.
by rewrite -(revK (s1 ++ s2)) foldl_rev rev_cat foldr_cat -!foldl_rev !revK.
Qed.

End FoldLeft.

Section Scan.

Variables (T1 : Type) (x1 : T1) (T2 : Type) (x2 : T2).
Variables (f : T1 -> T1 -> T2) (g : T1 -> T2 -> T1).

Fixpoint pairmap x s := if s is y :: s' then f x y :: pairmap y s' else [::].

Lemma size_pairmap x s : size (pairmap x s) = size s.
Proof. by elim: s x => //= y s IHs x; rewrite IHs. Qed.

Lemma pairmap_cat x s1 s2 :
  pairmap x (s1 ++ s2) = pairmap x s1 ++ pairmap (last x s1) s2.
Proof. by elim: s1 x => //= y s1 IHs1 x; rewrite IHs1. Qed.

Lemma nth_pairmap s n : n < size s ->
  forall x, nth x2 (pairmap x s) n = f (nth x1 (x :: s) n) (nth x1 s n).
Proof. by elim: s n => [|y s IHs] [|n] //= Hn x; apply: IHs. Qed.

Fixpoint scanl x s :=
  if s is y :: s' then let x' := g x y in x' :: scanl x' s' else [::].

Lemma size_scanl x s : size (scanl x s) = size s.
Proof. by elim: s x => //= y s IHs x; rewrite IHs. Qed.

Lemma scanl_cat x s1 s2 :
  scanl x (s1 ++ s2) = scanl x s1 ++ scanl (foldl g x s1) s2.
Proof. by elim: s1 x => //= y s1 IHs1 x; rewrite IHs1. Qed.

Lemma nth_scanl s n : n < size s ->
  forall x, nth x1 (scanl x s) n = foldl g x (take n.+1 s).
Proof. by elim: s n => [|y s IHs] [|n] Hn x //=; rewrite ?take0 ?IHs. Qed.

Lemma scanlK :
  (forall x, cancel (g x) (f x)) -> forall x, cancel (scanl x) (pairmap x).
Proof. by move=> Hfg x s; elim: s x => //= y s IHs x; rewrite Hfg IHs. Qed.

Lemma pairmapK :
  (forall x, cancel (f x) (g x)) -> forall x, cancel (pairmap x) (scanl x).
Proof. by move=> Hgf x s; elim: s x => //= y s IHs x; rewrite Hgf IHs. Qed.

End Scan.

Prenex Implicits mask map pmap foldr foldl scanl pairmap.

Section Zip.

Variables S T : Type.

Fixpoint zip (s : seq S) (t : seq T) {struct t} :=
  match s, t with
  | x :: s', y :: t' => (x, y) :: zip s' t'
  | _, _ => [::]
  end.

Definition unzip1 := map (@fst S T).
Definition unzip2 := map (@snd S T).

Lemma zip_unzip s : zip (unzip1 s) (unzip2 s) = s.
Proof. by elim: s => [|[x y] s /= ->]. Qed.

Lemma unzip1_zip s t : size s <= size t -> unzip1 (zip s t) = s.
Proof. by elim: s t => [|x s IHs] [|y t] //= le_s_t; rewrite IHs. Qed.

Lemma unzip2_zip s t : size t <= size s -> unzip2 (zip s t) = t.
Proof. by elim: s t => [|x s IHs] [|y t] //= le_t_s; rewrite IHs. Qed.

Lemma size1_zip s t : size s <= size t -> size (zip s t) = size s.
Proof. by elim: s t => [|x s IHs] [|y t] //= Hs; rewrite IHs. Qed.

Lemma size2_zip s t : size t <= size s -> size (zip s t) = size t.
Proof. by elim: s t => [|x s IHs] [|y t] //= Hs; rewrite IHs. Qed.

Lemma size_zip s t : size (zip s t) = minn (size s) (size t).
Proof.
by elim: s t => [|x s IHs] [|t2 t] //=; rewrite IHs -add1n addn_minr.
Qed.

Lemma zip_cat s1 s2 t1 t2 :
  size s1 = size t1 -> zip (s1 ++ s2) (t1 ++ t2) = zip s1 t1 ++ zip s2 t2.
Proof. by elim: s1 t1 => [|x s IHs] [|y t] //= [/IHs->]. Qed.

Lemma nth_zip x y s t i :
  size s = size t -> nth (x, y) (zip s t) i = (nth x s i, nth y t i).
Proof. by elim: i s t => [|i IHi] [|y1 s1] [|y2 t] //= [/IHi->]. Qed.

Lemma nth_zip_cond p s t i :
   nth p (zip s t) i
     = (if i < size (zip s t) then (nth p.1 s i, nth p.2 t i) else p).
Proof.
rewrite size_zip ltnNge geq_min.
by elim: s t i => [|x s IHs] [|y t] [|i] //=; rewrite ?orbT -?IHs.
Qed.

Lemma zip_rcons s1 s2 z1 z2 :
    size s1 = size s2 ->
  zip (rcons s1 z1) (rcons s2 z2) = rcons (zip s1 s2) (z1, z2).
Proof. by move=> eq_sz; rewrite -!cats1 zip_cat //= eq_sz. Qed.

Lemma rev_zip s1 s2 :
  size s1 = size s2 -> rev (zip s1 s2) = zip (rev s1) (rev s2).
Proof.
elim: s1 s2 => [|x s1 IHs] [|y s2] //= [eq_sz].
by rewrite !rev_cons zip_rcons ?IHs ?size_rev.
Qed.

End Zip.

Prenex Implicits zip unzip1 unzip2.

Section Flatten.

Variable T : Type.
Implicit Types (s : seq T) (ss : seq (seq T)).

Definition flatten := foldr cat (Nil T).
Definition shape := map (@size T).
Fixpoint reshape sh s :=
  if sh is n :: sh' then take n s :: reshape sh' (drop n s) else [::].

Definition flatten_index sh r c := sumn (take r sh) + c.
Definition reshape_index sh i := find (pred1 0) (scanl subn i.+1 sh).
Definition reshape_offset sh i := i - sumn (take (reshape_index sh i) sh).

Lemma size_flatten ss : size (flatten ss) = sumn (shape ss).
Proof. by elim: ss => //= s ss <-; rewrite size_cat. Qed.

Lemma flatten_cat ss1 ss2 :
  flatten (ss1 ++ ss2) = flatten ss1 ++ flatten ss2.
Proof. by elim: ss1 => //= s ss1 ->; rewrite catA. Qed.

Lemma size_reshape sh s : size (reshape sh s) = size sh.
Proof. by elim: sh s => //= s0 sh IHsh s; rewrite IHsh. Qed.

Lemma nth_reshape (sh : seq nat) l n :
  nth [::] (reshape sh l) n = take (nth 0 sh n) (drop (sumn (take n sh)) l).
Proof.
elim: n sh l => [| n IHn] [| sh0 sh] l; rewrite ?take0 ?drop0 //=.
by rewrite addnC -drop_drop; apply: IHn.
Qed.

Lemma flattenK ss : reshape (shape ss) (flatten ss) = ss.
Proof.
by elim: ss => //= s ss IHss; rewrite take_size_cat ?drop_size_cat ?IHss.
Qed.

Lemma reshapeKr sh s : size s <= sumn sh -> flatten (reshape sh s) = s.
Proof.
elim: sh s => [[]|n sh IHsh] //= s sz_s; rewrite IHsh ?cat_take_drop //.
by rewrite size_drop leq_subLR.
Qed.

Lemma reshapeKl sh s : size s >= sumn sh -> shape (reshape sh s) = sh.
Proof.
elim: sh s => [[]|n sh IHsh] //= s sz_s.
rewrite size_takel; last exact: leq_trans (leq_addr _ _) sz_s.
by rewrite IHsh // -(leq_add2l n) size_drop -maxnE leq_max sz_s orbT.
Qed.

Lemma flatten_rcons ss s : flatten (rcons ss s) = flatten ss ++ s.
Proof. by rewrite -cats1 flatten_cat /= cats0. Qed.

Lemma flatten_seq1 s : flatten [seq [:: x] | x <- s] = s.
Proof. by elim: s => //= s0 s ->. Qed.

Lemma count_flatten ss P :
  count P (flatten ss) = sumn [seq count P x | x <- ss].
Proof. by elim: ss => //= s ss IHss; rewrite count_cat IHss. Qed.

Lemma filter_flatten ss (P : pred T) :
  filter P (flatten ss) = flatten [seq filter P i | i <- ss].
Proof. by elim: ss => // s ss /= <-; apply: filter_cat. Qed.

Lemma rev_flatten ss :
  rev (flatten ss) = flatten (rev (map rev ss)).
Proof.
elim: ss => //= s ss IHss.
by rewrite rev_cons flatten_rcons -IHss rev_cat.
Qed.

Lemma nth_shape ss i : nth 0 (shape ss) i = size (nth [::] ss i).
Proof.
rewrite /shape; case: (ltnP i (size ss)) => Hi; first exact: nth_map.
by rewrite !nth_default // size_map.
Qed.

Lemma shape_rev ss : shape (rev ss) = rev (shape ss).
Proof. exact: map_rev. Qed.

Lemma eq_from_flatten_shape ss1 ss2 :
  flatten ss1 = flatten ss2 -> shape ss1 = shape ss2 -> ss1 = ss2.
Proof. by move=> Eflat Esh; rewrite -[LHS]flattenK Eflat Esh flattenK. Qed.

Lemma rev_reshape sh s :
  size s = sumn sh -> rev (reshape sh s) = map rev (reshape (rev sh) (rev s)).
Proof.
move=> sz_s; apply/(canLR revK)/eq_from_flatten_shape.
  rewrite reshapeKr ?sz_s // -rev_flatten reshapeKr ?revK //.
  by rewrite size_rev sumn_rev sz_s.
transitivity (rev (shape (reshape (rev sh) (rev s)))).
  by rewrite !reshapeKl ?revK ?size_rev ?sz_s ?sumn_rev.
rewrite shape_rev; congr (rev _); rewrite -[RHS]map_comp.
by apply: eq_map => t /=; rewrite size_rev.
Qed.

Lemma reshape_rcons s sh n (m := sumn sh) :
  m + n = size s ->
  reshape (rcons sh n) s = rcons (reshape sh (take m s)) (drop m s).
Proof.
move=> Dmn; apply/(can_inj revK); rewrite rev_reshape ?rev_rcons ?sumn_rcons //.
rewrite /= take_rev drop_rev -Dmn addnK revK -rev_reshape //.
by rewrite size_takel // -Dmn leq_addr.
Qed.

Lemma flatten_indexP sh r c :
  c < nth 0 sh r -> flatten_index sh r c < sumn sh.
Proof.
move=> lt_c_sh; rewrite -[sh in sumn sh](cat_take_drop r) sumn_cat ltn_add2l.
suffices lt_r_sh: r < size sh by rewrite (drop_nth 0 lt_r_sh) ltn_addr.
by case: ltnP => // le_sh_r; rewrite nth_default in lt_c_sh.
Qed.

Lemma reshape_indexP sh i : i < sumn sh -> reshape_index sh i < size sh.
Proof.
rewrite /reshape_index; elim: sh => //= n sh IHsh in i *; rewrite subn_eq0.
by have [// | le_n_i] := ltnP i n; rewrite -leq_subLR subSn // => /IHsh.
Qed.

Lemma reshape_offsetP sh i :
  i < sumn sh -> reshape_offset sh i < nth 0 sh (reshape_index sh i).
Proof.
rewrite /reshape_offset /reshape_index; elim: sh => //= n sh IHsh in i *.
rewrite subn_eq0; have [| le_n_i] := ltnP i n; first by rewrite subn0.
by rewrite -leq_subLR /= subnDA subSn // => /IHsh.
Qed.

Lemma reshape_indexK sh i :
  flatten_index sh (reshape_index sh i) (reshape_offset sh i) = i.
Proof.
rewrite /reshape_offset /reshape_index /flatten_index -subSKn.
elim: sh => //= n sh IHsh in i *; rewrite subn_eq0; have [//|le_n_i] := ltnP.
by rewrite /= subnDA subSn // -addnA IHsh subnKC.
Qed.

Lemma flatten_indexKl sh r c :
  c < nth 0 sh r -> reshape_index sh (flatten_index sh r c) = r.
Proof.
rewrite /reshape_index /flatten_index.
elim: sh r => [|n sh IHsh] [|r] //= lt_c_sh; first by rewrite ifT.
by rewrite -addnA -addnS addKn IHsh.
Qed.

Lemma flatten_indexKr sh r c :
  c < nth 0 sh r -> reshape_offset sh (flatten_index sh r c) = c.
Proof.
rewrite /reshape_offset /reshape_index /flatten_index.
elim: sh r => [|n sh IHsh] [|r] //= lt_c_sh; first by rewrite ifT ?subn0.
by rewrite -addnA -addnS addKn /= subnDl IHsh.
Qed.

Lemma nth_flatten x0 ss i (r := reshape_index (shape ss) i) :
  nth x0 (flatten ss) i = nth x0 (nth [::] ss r) (reshape_offset (shape ss) i).
Proof.
rewrite /reshape_offset -subSKn {}/r /reshape_index.
elim: ss => //= s ss IHss in i *; rewrite subn_eq0 nth_cat.
by have [//|le_s_i] := ltnP; rewrite subnDA subSn /=.
Qed.

Lemma reshape_index_leq sh i1 i2 :
  i1 <= i2 -> i2 < sumn sh ->
  (reshape_index sh i1) < (reshape_index sh i2) \/
  ((reshape_index sh i1) = (reshape_index sh i2) /\
   (reshape_offset sh i1) <= (reshape_offset sh i2)).
Proof.
rewrite /reshape_offset /reshape_index.
elim: sh i1 i2 => [i1 i2 |] //= s0 s IHs i1 i2.
rewrite !subn_eq0.
case: (ltnP i2 s0) => Hi2s0 //=.
- by move=> Hi12 _; rewrite (leq_ltn_trans Hi12 Hi2s0) /= !subn0; right.
- case: (ltnP i1 s0) => Hi1s0 //=; first by left.
  rewrite -{1 2}(subnKC Hi2s0) -leq_subLR ltn_add2l => /IHs{IHs}Hrec/Hrec{Hrec}.
  rewrite !subSn // !ltnS => [[|[H1 H2]]]; [left => // | right; rewrite !subnDA].
  by split; first rewrite H1.
Qed.

End Flatten.

Prenex Implicits flatten shape reshape.


Lemma map_flatten S T (f : T -> S) ss :
  map f (flatten ss) = flatten (map (map f) ss).
Proof. by elim: ss => // s ss /= <-; apply: map_cat. Qed.

Lemma sumn_flatten (ss : seq (seq nat)) :
  sumn (flatten ss) = sumn (map sumn ss).
Proof. by elim: ss => // s ss /= <-; apply: sumn_cat. Qed.

Lemma map_reshape T S (f : T -> S) sh s :
  map (map f) (reshape sh s) = reshape sh (map f s).
Proof. by elim: sh s => //= sh0 sh IHsh s; rewrite map_take IHsh map_drop. Qed.


Section EqFlatten.

Variables S T : eqType.

Lemma flattenP (A : seq (seq T)) x :
  reflect (exists2 s, s \in A & x \in s) (x \in flatten A).
Proof.
elim: A => /= [|s A /iffP IH_A]; [by right; case | rewrite mem_cat].
have [s_x|s'x] := @idP (x \in s); first by left; exists s; rewrite ?mem_head.
by apply: IH_A => [[t] | [t /predU1P[->|]]]; exists t; rewrite // mem_behead.
Qed.
Implicit Arguments flattenP [A x].

Lemma flatten_mapP (A : S -> seq T) s y :
  reflect (exists2 x, x \in s & y \in A x) (y \in flatten (map A s)).
Proof.
apply: (iffP flattenP) => [[_ /mapP[x sx ->]] | [x sx]] Axy; first by exists x.
by exists (A x); rewrite ?map_f.
Qed.

End EqFlatten.

Implicit Arguments flattenP [T A x].
Implicit Arguments flatten_mapP [S T A s y].

Lemma perm_undup_count (T : eqType) (s : seq T) :
  perm_eq (flatten [seq nseq (count_mem x s) x | x <- undup s]) s.
Proof.
pose N x r := count_mem x (flatten [seq nseq (count_mem y s) y | y <- r]).
apply/allP=> x _; rewrite /= -/(N x _).
have Nx0 r (r'x : x \notin r): N x r = 0.
  by apply/count_memPn; apply: contra r'x => /flatten_mapP[y r_y /nseqP[->]].
have [|s'x] := boolP (x \in s); last by rewrite Nx0 ?mem_undup ?(count_memPn _).
rewrite -mem_undup => /perm_to_rem/catCA_perm_subst->; last first.
  by move=> s1 s2 s3; rewrite /N !map_cat !flatten_cat !count_cat addnCA.
rewrite /N /= count_cat -/(N x _) Nx0 ?mem_rem_uniq ?undup_uniq ?inE ?eqxx //.
by rewrite addn0 -{2}(size_nseq (_ s) x) -all_count all_pred1_nseq.
Qed.


Section AllPairs.

Variables (S T R : Type) (f : S -> T -> R).
Implicit Types (s : seq S) (t : seq T).

Definition allpairs s t := foldr (fun x => cat (map (f x) t)) [::] s.

Lemma size_allpairs s t : size (allpairs s t) = size s * size t.
Proof. by elim: s => //= x s IHs; rewrite size_cat size_map IHs. Qed.

Lemma allpairs_cat s1 s2 t :
  allpairs (s1 ++ s2) t = allpairs s1 t ++ allpairs s2 t.
Proof. by elim: s1 => //= x s1 ->; rewrite catA. Qed.

End AllPairs.

Prenex Implicits allpairs.

Notation "[ 'seq' E | i <- s , j <- t ]" := (allpairs (fun i j => E) s t)
  (at level 0, E at level 99, i ident, j ident,
   format "[ '[hv' 'seq'  E '/ '  |  i  <-  s , '/   '  j  <-  t ] ']'")
   : seq_scope.
Notation "[ 'seq' E | i : T <- s , j : U <- t ]" :=
  (allpairs (fun (i : T) (j : U) => E) s t)
  (at level 0, E at level 99, i ident, j ident, only parsing) : seq_scope.

Section EqAllPairs.

Variables S T : eqType.
Implicit Types (R : eqType) (s : seq S) (t : seq T).

Lemma allpairsP R (f : S -> T -> R) s t z :
  reflect (exists p, [/\ p.1 \in s, p.2 \in t & z = f p.1 p.2])
          (z \in allpairs f s t).
Proof.
elim: s => [|x s IHs /=]; first by right=> [[p []]].
rewrite mem_cat; have [fxt_z | not_fxt_z] := altP mapP.
  by left; have [y t_y ->] := fxt_z; exists (x, y); rewrite mem_head.
apply: (iffP IHs) => [] [[x' y] /= [s_x' t_y def_z]]; exists (x', y).
  by rewrite !inE predU1r.
by have [def_x' | //] := predU1P s_x'; rewrite def_z def_x' map_f in not_fxt_z.
Qed.

Lemma mem_allpairs R (f : S -> T -> R) s1 t1 s2 t2 :
  s1 =i s2 -> t1 =i t2 -> allpairs f s1 t1 =i allpairs f s2 t2.
Proof.
move=> eq_s eq_t z.
by apply/allpairsP/allpairsP=> [] [p fpz]; exists p; rewrite eq_s eq_t in fpz *.
Qed.

Lemma allpairs_catr R (f : S -> T -> R) s t1 t2 :
  allpairs f s (t1 ++ t2) =i allpairs f s t1 ++ allpairs f s t2.
Proof.
move=> z; rewrite mem_cat.
apply/allpairsP/orP=> [[p [sP1]]|].
  by rewrite mem_cat; case/orP; [left | right]; apply/allpairsP; exists p.
by case=> /allpairsP[p [sp1 sp2 ->]]; exists p; rewrite mem_cat sp2 ?orbT.
Qed.

Lemma allpairs_uniq R (f : S -> T -> R) s t :
    uniq s -> uniq t ->
    {in [seq (x, y) | x <- s, y <- t] &, injective (prod_curry f)} ->
  uniq (allpairs f s t).
Proof.
move=> Us Ut inj_f; have: all (mem s) s by apply/allP.
elim: {-2}s Us => //= x s1 IHs /andP[s1'x Us1] /andP[sx1 ss1].
rewrite cat_uniq {}IHs // andbT map_inj_in_uniq ?Ut // => [|y1 y2 *].
  apply/hasPn=> _ /allpairsP[z [s1z tz ->]]; apply/mapP=> [[y ty Dy]].
  suffices [Dz1 _]: (z.1, z.2) = (x, y) by rewrite -Dz1 s1z in s1'x.
  apply: inj_f => //; apply/allpairsP; last by exists (x, y).
  by have:= allP ss1 _ s1z; exists z.
suffices: (x, y1) = (x, y2) by case.
by apply: inj_f => //; apply/allpairsP; [exists (x, y1) | exists (x, y2)].
Qed.

End EqAllPairs.<|MERGE_RESOLUTION|>--- conflicted
+++ resolved
@@ -1354,7 +1354,6 @@
 by rewrite IHv; apply: fun_if.
 Qed.
 
-<<<<<<< HEAD
 Lemma incr_nth_inj v : injective (incr_nth v).
 Proof.
 move=> i j /(congr1 (nth 0 ^~ i)); apply: contra_eq => neq_ij.
@@ -1367,7 +1366,7 @@
 apply: (@eq_from_nth _ 0) => [|k _]; last by rewrite !nth_incr_nth addnCA.
 by do !rewrite size_incr_nth leqNgt if_neg -/(maxn _ _); apply: maxnAC.
 Qed.
-=======
+
 Section uniqP.
 Variable T : eqType.
 Implicit Type s : seq T.
@@ -1396,7 +1395,6 @@
 by exists 0, j.+1 => /=; rewrite eqxx andbT.
 Qed.
 End uniqP.
->>>>>>> fb02b7b3
 
 (* Equality up to permutation *)
 
@@ -2651,23 +2649,6 @@
 by have [//|le_s_i] := ltnP; rewrite subnDA subSn /=.
 Qed.
 
-Lemma reshape_index_leq sh i1 i2 :
-  i1 <= i2 -> i2 < sumn sh ->
-  (reshape_index sh i1) < (reshape_index sh i2) \/
-  ((reshape_index sh i1) = (reshape_index sh i2) /\
-   (reshape_offset sh i1) <= (reshape_offset sh i2)).
-Proof.
-rewrite /reshape_offset /reshape_index.
-elim: sh i1 i2 => [i1 i2 |] //= s0 s IHs i1 i2.
-rewrite !subn_eq0.
-case: (ltnP i2 s0) => Hi2s0 //=.
-- by move=> Hi12 _; rewrite (leq_ltn_trans Hi12 Hi2s0) /= !subn0; right.
-- case: (ltnP i1 s0) => Hi1s0 //=; first by left.
-  rewrite -{1 2}(subnKC Hi2s0) -leq_subLR ltn_add2l => /IHs{IHs}Hrec/Hrec{Hrec}.
-  rewrite !subSn // !ltnS => [[|[H1 H2]]]; [left => // | right; rewrite !subnDA].
-  by split; first rewrite H1.
-Qed.
-
 End Flatten.
 
 Prenex Implicits flatten shape reshape.
