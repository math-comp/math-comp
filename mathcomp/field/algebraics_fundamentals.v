--- conflicted
+++ resolved
@@ -588,12 +588,8 @@
   pose QyNum : realLtMixin (Q y) :=
     RealLtMixin posD posM posNneg posB posVneg absN absE (rrefl _).
   pose QyOrder :=
-<<<<<<< HEAD
-    OrderType (LatticeType (POrderType ring_display (Q y) QyNum) QyNum) QyNum.
-=======
     OrderType
       (DistrLatticeType (POrderType ring_display (Q y) QyNum) QyNum) QyNum.
->>>>>>> 1a2998ff
   pose QyNumField := [numFieldType of NumDomainType QyOrder QyNum].
   pose Ry := [realFieldType of [realDomainType of QyNumField]].
   have archiRy := @rat_algebraic_archimedean Ry _ alg_integral.
