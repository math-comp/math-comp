--- conflicted
+++ resolved
@@ -9,14 +9,10 @@
 
 build: [ make "-C" "mathcomp/ssreflect" "-j" "%{jobs}%" ]
 install: [ make "-C" "mathcomp/ssreflect" "install" ]
-<<<<<<< HEAD
-depends: [ "coq" { ((>= "8.15" & < "8.18~") | (= "dev"))} ]
-=======
 depends: [
   "coq" { ((>= "8.16" & < "8.18~") | (= "dev"))}
   "coq-hierarchy-builder" { >= "1.4.0"}
 ]
->>>>>>> a3ddbb86
 
 tags: [ "keyword:small scale reflection" "keyword:mathematical components" "keyword:odd order theorem" "logpath:mathcomp.ssreflect" ]
 authors: [ "Jeremy Avigad <>" "Andrea Asperti <>" "Stephane Le Roux <>" "Yves Bertot <>" "Laurence Rideau <>" "Enrico Tassi <>" "Ioana Pasca <>" "Georges Gonthier <>" "Sidi Ould Biha <>" "Cyril Cohen <>" "Francois Garillot <>" "Alexey Solovyev <>" "Russell O'Connor <>" "Laurent Théry <>" "Assia Mahboubi <>" ]
