all_order.v
preorder.v
order.v

-I .
-R . mathcomp.order

# Warnings set as error to avoid (re)introducing them
-arg -w -arg +duplicate-clear
-arg -w -arg +undeclared-scope
-arg -w -arg +deprecated-hint-without-locality
-arg -w -arg +deprecated-hint-rewrite-without-locality
# Warnings we don't really know how to handle
-arg -w -arg -projection-no-head-constant
-arg -w -arg -redundant-canonical-projection
-arg -w -arg -notation-overridden
<<<<<<< HEAD
-arg -w -arg -ambiguous-paths
# handle the following ones when requiring Rocq >= 9.0
-arg -w -arg -deprecated-from-Coq
# remove this one when requiring Rocq >= 9.0
-arg -w -arg -overwriting-delimiting-key
# handle the following one when requiring Rocq >= 9.2
-arg -w -arg -unknown-option
=======
-arg -w -arg -ambiguous-paths
>>>>>>> d07874bd
<|MERGE_RESOLUTION|>--- conflicted
+++ resolved
@@ -14,14 +14,4 @@
 -arg -w -arg -projection-no-head-constant
 -arg -w -arg -redundant-canonical-projection
 -arg -w -arg -notation-overridden
-<<<<<<< HEAD
--arg -w -arg -ambiguous-paths
-# handle the following ones when requiring Rocq >= 9.0
--arg -w -arg -deprecated-from-Coq
-# remove this one when requiring Rocq >= 9.0
--arg -w -arg -overwriting-delimiting-key
-# handle the following one when requiring Rocq >= 9.2
--arg -w -arg -unknown-option
-=======
--arg -w -arg -ambiguous-paths
->>>>>>> d07874bd
+-arg -w -arg -ambiguous-paths