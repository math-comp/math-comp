--- conflicted
+++ resolved
@@ -145,11 +145,7 @@
     - make install
   except:
     - /^experiment\/order$/
-<<<<<<< HEAD
-    - /^pr-(270|388|392)$/
-=======
     - /^pr-(270|388|402)$/
->>>>>>> 1a2998ff
 
 ci-fourcolor-8.7:
   extends: .ci-fourcolor
@@ -186,11 +182,7 @@
     - make install
   only:
     - /^experiment\/order$/
-<<<<<<< HEAD
-    - /^pr-(270|388|392)$/
-=======
     - /^pr-(270|388|402)$/
->>>>>>> 1a2998ff
 
 ci-fourcolor-8.7-270:
   extends: .ci-fourcolor-270
@@ -218,11 +210,7 @@
     - make install
   except:
     - /^experiment\/order$/
-<<<<<<< HEAD
-    - /^pr-(270|388|392)$/
-=======
     - /^pr-(270|388|402)$/
->>>>>>> 1a2998ff
 
 ci-odd-order-8.7:
   extends: .ci-odd-order
@@ -259,11 +247,7 @@
     - make install
   only:
     - /^experiment\/order$/
-<<<<<<< HEAD
-    - /^pr-(270|388|392)$/
-=======
     - /^pr-(270|388|402)$/
->>>>>>> 1a2998ff
 
 ci-odd-order-8.7-270:
  extends: .ci-odd-order-270
