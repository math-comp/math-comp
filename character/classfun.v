--- conflicted
+++ resolved
@@ -95,11 +95,7 @@
 Declare Scope cfun_scope.
 
 Local Open Scope group_scope.
-<<<<<<< HEAD
-Import Order.TTheory GRing.Theory Num.Theory.
-=======
 Import Order.TTheory GRing.Theory Num.Theory Num.Def.
->>>>>>> d07874bd
 Local Open Scope ring_scope.
 Delimit Scope cfun_scope with CF.
 
