# Changelog (unreleased)

To avoid having old PRs put changes into the wrong section of the CHANGELOG,
new entries now go to the present file as discussed
[here](https://github.com/math-comp/math-comp/wiki/Agenda-of-the-April-23rd-2019-meeting-9h30-to-12h30#avoiding-issues-with-changelog).

The format is based on [Keep a Changelog](https://keepachangelog.com/en/1.0.0/).

## [Unreleased]

### Added

<<<<<<< HEAD
- in `seq.v`, added theorem `pairwise_trans`,

- in `path.v`, added lemma `sortedP`
- in `prime.v` 
  + theorems `trunc_log0`, `trunc_log1`, `trunc_log_eq0`,
    `trunc_log_gt0`, `trunc_log0n`, `trunc_log1n`, `leq_trunc_log`,
    `trunc_log_eq`, `trunc_lognn`, `trunc_expnK`,  `trunc_logMp`,
    `trunc_log2_double`, `trunc_log2S`
  + definition `up_log` 
  + theorems `up_log0`, `up_log1`, `up_log_eq0`, `up_log_gt0`, 
    `up_log_bounds` , `up_logP`, `up_log_gtn`, `up_log_min`,
    `leq_up_log`, `up_log_eq`, `up_lognn`, `up_expnK`, `up_logMp`,
    `up_log2_double`, `up_log2S`, `up_log_trunc_log`, `trunc_log_up_log`
     
=======
>>>>>>> d09daeec
### Changed

### Renamed

### Removed

### Infrastructure

### Misc<|MERGE_RESOLUTION|>--- conflicted
+++ resolved
@@ -10,23 +10,8 @@
 
 ### Added
 
-<<<<<<< HEAD
-- in `seq.v`, added theorem `pairwise_trans`,
+- in `path.v`, added lemma `sortedP`
 
-- in `path.v`, added lemma `sortedP`
-- in `prime.v` 
-  + theorems `trunc_log0`, `trunc_log1`, `trunc_log_eq0`,
-    `trunc_log_gt0`, `trunc_log0n`, `trunc_log1n`, `leq_trunc_log`,
-    `trunc_log_eq`, `trunc_lognn`, `trunc_expnK`,  `trunc_logMp`,
-    `trunc_log2_double`, `trunc_log2S`
-  + definition `up_log` 
-  + theorems `up_log0`, `up_log1`, `up_log_eq0`, `up_log_gt0`, 
-    `up_log_bounds` , `up_logP`, `up_log_gtn`, `up_log_min`,
-    `leq_up_log`, `up_log_eq`, `up_lognn`, `up_expnK`, `up_logMp`,
-    `up_log2_double`, `up_log2S`, `up_log_trunc_log`, `trunc_log_up_log`
-     
-=======
->>>>>>> d09daeec
 ### Changed
 
 ### Renamed
