# Changelog (unreleased)

To avoid having old PRs put changes into the wrong section of the CHANGELOG,
new entries now go to the present file as discussed
[here](https://github.com/math-comp/math-comp/wiki/Agenda-of-the-April-23rd-2019-meeting-9h30-to-12h30#avoiding-issues-with-changelog).

The format is based on [Keep a Changelog](https://keepachangelog.com/en/1.0.0/).

## [Unreleased]

### Added

- Added a `void` notation for the `Empty_set` type of the standard library, the
  canonical injection `of_void` and its cancellation lemma `of_voidK`, and
  `eq`, `choice`, `count` and `fin` instances.

- Added fixpoint and cofixpoint constructions to `finset`: `fixset`,
  `cofixset` and `fix_order`, with a few theorems about them

- Added functions `tuple_of_finfun`, `finfun_of_tuple`, and their
  "cancellation" lemmas.

- Added theorems `totient_prime` and `Euclid_dvd_prod` in `prime.v`

- Added theorems `ffact_prod`, `prime_modn_expSn` and `fermat_little`
  in `binomial.v`

- Added theorems `flatten_map1`, `allpairs_consr`, and `mask_filter`
  in `seq.v`.

- Ssralg theorem: `rpredBC`.

- Ssrnum theorems: `comparabler0`, `subr_comparable0`, `comparablerE`
  and `comparabler_trans`.

- Fintype theorems: `fintype0`, `card_le1P`, `mem_card1`,
  `card1P`, `fintype_le1P`, `fintype1`, `fintype1P`.

- Bigop theorems: `big_rmcond`, `bigD1_seq`,
  `big_enum_val_cond`, `big_enum_rank_cond`,
  `big_enum_val`, `big_enum_rank`, `big_set`.

- Arithmetic theorems in ssrnat, div and prime:
  - some trivial results in ssrnat: `ltn_predl`, `ltn_predr`,
    `ltn_subr` and `predn_sub`,
  - theorems about `n <=/< p +/- m` and `m +/- n <=/< p`:
    `leq_psubRL`, `ltn_psubLR`, `leq_subRL`, `ltn_subLR`, `leq_subCl`,
    `leq_psubCr`, `leq_subCr`, `ltn_subCr`, `ltn_psubCl` and
    `ltn_subCl`,
  - some commutations between modulo and division: `modn_divl` and
    `divn_modl`,
  - theorems about the euclidean division of additions and subtraction,
     + without preconditions of divisibility: `edivnD`, `edivnB`,
       `divnD`, `divnB`, `modnD`, `modnB`,
     + with divisibility of one argument: `divnDMl`, `divnMBl`,
       `divnBMl`, `divnBl` and `divnBr`,
     + specialization of the former theorems for .+1 and .-1:
       `edivnS`, `divnS`, `modnS`, `edivn_pred`, `divn_pred` and
       `modn_pred`,
  - theorems about `logn`, `coprime`, `gcd`, `lcm` and `partn`:
    `logn_coprime`, `logn_gcd`, `logn_lcm`, `eq_partn_from_log`
    and `eqn_from_log`.

- Added map/parametricity theorems about `path`, `sort` and `sorted`:

- Added `mem2E` in `path.v`.

- Added `sort_rec1` and `sortE` to help inductive reasoning on `sort`.

- Added map/parametricity theorems about `path`, `sort`, and `sorted`:
  `homo_path`, `mono_path`, `homo_path_in`, `mono_path_in`,
  `homo_sorted`, `mono_sorted`, `map_merge`, `merge_map`, `map_sort`,
  `sort_map`, `sorted_map`, `homo_sorted_in`, `mono_sorted_in`.

- Added the theorem `perm_iota_sort` to express that the sorting of
  any sequence `s` is equal to a mapping of `iota 0 (size s)` to the
  nth elements of `s`, so that one can still reason on `nat`, even
  though the elements of `s` are not in an `eqType`.

- Added stability theorems about `merge` and `sort`: `sorted_merge`,
  `merge_stable_path`, `merge_stable_sorted`, `sorted_sort`, `sort_stable`,
  `filter_sort`, `mask_sort`, `sorted_mask_sort`, `subseq_sort`,
  `sorted_subseq_sort`, and `mem2_sort`.

- Lemmas `ltnNleqif`, `eq_leqif`, `eqTleqif` in `ssrnat`

- Lemmas `eqEtupe`, `tnthS` and `tnth_nseq` in `tuple`

- Ported `order.v` from the finmap library, which provides structures of ordered
  sets (`porderType`, `distrLatticeType`, `orderType`, etc.) and its theory.

- Lemmas `ltnNleqif`, `eq_leqif`, `eqTleqif` in `ssrnat`

- Lemmas `eqEtupe`, `tnthS` and `tnth_nseq` in `tuple`

- Ported `order.v` from the finmap library, which provides structures of ordered
  sets (`porderType`, `latticeType`, `orderType`, etc.) and its theory.

### Changed

- `eqVneq` lemma is changed from `{x = y} + {x != y}` to
  `eq_xor_neq x y (y == x) (x == y)`, on which a case analysis performs
  simultaneous replacement of expressions of the form `x == y` and `y == x`
  by `true` or `false`, while keeping the ability to use it in the way
  it was used before.

- Generalized the `allpairs_catr` lemma to the case where the types of `s`,
  `t1`, and `t2` are non-`eqType`s in `[seq E | i <- s, j <- t1 ++ t2]`.

<<<<<<< HEAD
=======
- Generalized `muln_modr` and `muln_modl` removing hypothesis `0 < p`.

- Generalized `sort` to non-`eqType`s (as well as `merge`,
  `merge_sort_push`, `merge_sort_pop`), together with all the lemmas
  that did not really rely on an `eqType`: `size_merge`, `size_sort`,
  `merge_path`, `merge_sorted`, `sort_sorted`, `path_min_sorted`
  (which statement was modified to remove the dependency in `eqType`),
  and `order_path_min`.

- `compare_nat` type family and `ltngtP` comparison predicate are changed
  from `compare_nat m n (m <= n) (n <= m) (m < n) (n < m) (n == m) (m == n)`
  to `compare_nat m n (n == m) (m == n) (n <= m) (m <= n) (n < m) (m < n)`,
  to make it tries to match subterms with `m < n` first, `m <= n`, then
  `m == n`.
  + The compatibility layer for the version 1.9 is provided as the
    `ssrnat.mc_1_9` module. One may compile proofs compatible with the version
    1.9 in newer versions by using this module.

>>>>>>> 1a2998ff
- Reorganized the algebraic hierarchy and the theory of `ssrnum.v`.
  + `numDomainType` and `realDomainType` get inheritances respectively from
    `porderType` and `orderType`.
  + `normedZmodType` is a new structure for `numDomainType` indexed normed
    additive abelian groups.
  + `[arg minr_( i < n | P ) F]` and `[arg maxr_( i < n | P ) F]` notations are
    removed. Now `[arg min_( i < n | P ) F]` and `[arg max_( i < n | P ) F]`
    notations are defined in `nat_scope` (specialized for `nat`), `order_scope`
    (general one), and `ring_scope` (specialized for `ring_display`). Lemma
    `fintype.arg_minP` is aliased to `arg_minnP` and the same for `arg_maxnP`.
  + The following lemmas are generalized, renamed, and relocated to `order.v`:
    * `ltr_def` -> `lt_def`
    * `(ger|gtr)E` -> `(ge|gt)E`
    * `(le|lt|lte)rr` -> `(le|lt|lte)xx`
    * `ltrW` -> `ltW`
    * `ltr_neqAle` -> `lt_neqAle`
    * `ler_eqVlt` -> `le_eqVlt`
    * `(gtr|ltr)_eqF` -> `(gt|lt)_eqF`
    * `ler_anti`, `ler_asym` -> `le_anti`
    * `eqr_le` -> `eq_le`
    * `(ltr|ler_lt|ltr_le|ler)_trans` -> `(lt|le_lt|lt_le|le)_trans`
    * `lerifP` -> `leifP`
    * `(ltr|ltr_le|ler_lt)_asym` -> `(lt|lt_le|le_lt)_asym`
    * `lter_anti` -> `lte_anti`
    * `ltr_geF` -> `lt_geF`
    * `ler_gtF` -> `le_gtF`
    * `ltr_gtF` -> `lt_gtF`
    * `lt(r|nr|rn)W_(n)homo(_in)` -> `ltW_(n)homo(_in)`
    * `inj_(n)homo_lt(r|nr|rn)(_in)` -> `inj_(n)homo_lt(_in)`
    * `(inc|dec)(r|nr|rn)_inj(_in)` -> `(inc_dec)_inj(_in)`
    * `le(r|nr|rn)W_(n)mono(_in)` -> `leW_(n)mono(_in)`
    * `lenr_(n)mono(_in)` -> `le_(n)mono(_in)`
    * `lerif_(refl|trans|le|eq)` -> `leif_(refl|trans|le|eq)`
    * `(ger|ltr)_lerif` -> `(ge|lt)_leif`
    * `(n)mono(_in)_lerif` -> `(n)mono(_in)_leif`
    * `(ler|ltr)_total` -> `(le|lt)_total`
    * `wlog_(ler|ltr)` -> `wlog_(le|lt)`
    * `ltrNge` -> `ltNge`
    * `lerNgt` -> `leNgt`
    * `neqr_lt` -> `neq_lt`
    * `eqr_(le|lt)(LR|RL)` -> `eq_(le|lt)(LR|RL)`
    * `eqr_(min|max)(l|r)` -> `eq_(meet|join)(l|r)`
    * `ler_minr` -> `lexI`
    * `ler_minl` -> `leIx`
    * `ler_maxr` -> `lexU`
    * `ler_maxl` -> `leUx`
    * `lt(e)r_min(r|l)` -> `lt(e)(xI|Ix)`
    * `lt(e)r_max(r|l)` -> `lt(e)(xU|Ux)`
    * `minrK` -> `meetUKC`
    * `minKr` -> `joinKIC`
    * `maxr_min(l|r)` -> `joinI(l|r)`
    * `minr_max(l|r)` -> `meetU(l|r)`
    * `minrP`, `maxrP` -> `leP`, `ltP`
    * `(minr|maxr)(r|C|A|CA|AC)` -> `(meet|join)(xx|C|A|CA|AC)`
    * `minr_(l|r)` -> `meet_(l|r)`
    * `maxr_(l|r)` -> `join_(l|r)`
    * `arg_minrP` -> `arg_minP`
    * `arg_maxrP` -> `arg_maxP`
  + Generalized the following lemmas as properties of `normedDomainType`:
    `normr0`, `normr0P`, `normr_eq0`, `distrC`, `normr_id`, `normr_ge0`,
    `normr_le0`, `normr_lt0`, `normr_gt0`, `normrE`, `normr_real`,
    `ler_norm_sum`, `ler_norm_sub`, `ler_dist_add`, `ler_sub_norm_add`,
    `ler_sub_dist`, `ler_dist_dist`, `ler_dist_norm_add`, `ler_nnorml`,
    `ltr_nnorml`, `lter_nnormr`.
  + The compatibility layer for the version 1.9 is provided as the
    `ssrnum.mc_1_9` module. One may compile proofs compatible with the version
    1.9 in newer versions by using the `mc_1_9.Num` module instead of the `Num`
    module. However, instances of the number structures may require changes.

### Renamed

- `real_lerP` -> `real_leP`
- `real_ltrP` -> `real_ltP`
- `real_ltrNge` -> `real_ltNge`
- `real_lerNgt` -> `real_leNgt`
- `real_ltrgtP` -> `real_ltgtP`
- `real_ger0P` -> `real_ge0P`
- `real_ltrgt0P` -> `real_ltgt0P`
- `lerif_nat` -> `leif_nat_r`
- Replaced `lerif` with `leif` in the following names of lemmas:
  + `lerif_subLR`, `lerif_subRL`, `lerif_add`, `lerif_sum`, `lerif_0_sum`,
    `real_lerif_norm`, `lerif_pmul`, `lerif_nmul`, `lerif_pprod`,
    `real_lerif_mean_square_scaled`, `real_lerif_AGM2_scaled`,
    `lerif_AGM_scaled`, `real_lerif_mean_square`, `real_lerif_AGM2`,
    `lerif_AGM`, `relif_mean_square_scaled`, `lerif_AGM2_scaled`,
    `lerif_mean_square`, `lerif_AGM2`, `lerif_normC_Re_Creal`, `lerif_Re_Creal`,
    `lerif_rootC_AGM`.
- The following naming inconsistencies have been fixed in `ssrnat.v`:
  + `homo_inj_lt(_in)` -> `inj_homo_ltn(in)`
  + `(inc|dec)r(_in)` -> `(inc|dev)n(_in)`

### Infrastructure

- `Makefile` now supports the `test-suite` and `only` targets. Currently,
  `make test-suite` will verify the implementation of mathematical structures
  and their inheritances of MathComp automatically, by using the `hierarchy.ml`
  utility. One can use the `only` target to build the sub-libraries of MathComp
  specified by the `TGTS` variable, e.g.,
  `make only TGTS="ssreflect/all_ssreflect.vo fingroup/all_fingroup.vo"`.

### Misc
<|MERGE_RESOLUTION|>--- conflicted
+++ resolved
@@ -107,8 +107,6 @@
 - Generalized the `allpairs_catr` lemma to the case where the types of `s`,
   `t1`, and `t2` are non-`eqType`s in `[seq E | i <- s, j <- t1 ++ t2]`.
 
-<<<<<<< HEAD
-=======
 - Generalized `muln_modr` and `muln_modl` removing hypothesis `0 < p`.
 
 - Generalized `sort` to non-`eqType`s (as well as `merge`,
@@ -127,7 +125,6 @@
     `ssrnat.mc_1_9` module. One may compile proofs compatible with the version
     1.9 in newer versions by using this module.
 
->>>>>>> 1a2998ff
 - Reorganized the algebraic hierarchy and the theory of `ssrnum.v`.
   + `numDomainType` and `realDomainType` get inheritances respectively from
     `porderType` and `orderType`.
