-I .
-R . mathcomp

# Warnings set as error to avoid (re)introducing them
-arg -w -arg +duplicate-clear
-arg -w -arg +non-primitive-record
-arg -w -arg +undeclared-scope
-arg -w -arg +deprecated-hint-rewrite-without-locality
# Warnings we don't really know how to handle
-arg -w -arg -projection-no-head-constant
-arg -w -arg -redundant-canonical-projection
-arg -w -arg -notation-overridden
-arg -w -arg -elpi.add-const-for-axiom-or-sectionvar
# introduced in MathComp 2.4.0, to be removed in a few versions
-arg -w -arg -mathcomp-subset-itv
<<<<<<< HEAD
# handle the following one when requiring Rocq >= 9.2
-arg -w -arg -unknown-option
=======
# introduced in Rocq 9.2
-arg -w -arg +level-tolerance
-arg -w -arg -notation-for-abbreviation
>>>>>>> d07874bd
<|MERGE_RESOLUTION|>--- conflicted
+++ resolved
@@ -13,11 +13,6 @@
 -arg -w -arg -elpi.add-const-for-axiom-or-sectionvar
 # introduced in MathComp 2.4.0, to be removed in a few versions
 -arg -w -arg -mathcomp-subset-itv
-<<<<<<< HEAD
-# handle the following one when requiring Rocq >= 9.2
--arg -w -arg -unknown-option
-=======
 # introduced in Rocq 9.2
 -arg -w -arg +level-tolerance
--arg -w -arg -notation-for-abbreviation
->>>>>>> d07874bd
+-arg -w -arg -notation-for-abbreviation