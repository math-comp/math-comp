From HB Require Import structures.
From mathcomp Require Import ssreflect ssrfun ssrbool eqtype choice ssrnat seq.
From mathcomp Require Import bigop fintype finfun.

(******************************************************************************)
(*                          Group-like structures                             *)
(*                                                                            *)
(* NB: See CONTRIBUTING.md for an introduction to HB concepts and commands.   *)
(*                                                                            *)
(* This file defines the following algebraic structures:                      *)
(*                                                                            *)
(*             magmaType == magma                                             *)
(*                          The HB class is called Magma.                     *)
(*      ChoiceMagma.type == join of magmaType and choiceType                  *)
(*                          The HB class is called ChoiceMagma.               *)
(*         semigroupType == associative magma                                 *)
(*                          The HB class is called Semigroup.                 *)
(*        baseUMagmaType == pointed magma                                     *)
(*                          The HB class is called BaseUMagma.                *)
(* ChoiceBaseUMagma.type == join of baseUMagmaType and choiceType             *)
(*                          The HB class is called ChoiceBaseUMagma.          *)
(*            umagmaType == unitary magma                                     *)
(*                          The HB class is called UMagma.                    *)
(*            monoidType == monoid                                            *)
(*                          The HB class is called Monoid.                    *)
(*         baseGroupType == pointed magma with an inversion operator          *)
(*                          The HB class is called BaseGroup.                 *)
(*             groupType == group                                             *)
(*                          The HB class is called Group.                     *)
(*                                                                            *)
(* and their joins with subType:                                              *)
(*                                                                            *)
(*        subMagmaType V P == join of magmaType and subType (P : pred V) such *)
(*                            that val is multiplicative                      *)
(*                            The HB class is called SubMagma.                *)
(*    subSemigroupType V P == join of semigroupType and subType (P : pred V)  *)
(*                            such that val is multiplicative                 *)
(*                            The HB class is called SubSemigroup.            *)
(*   subBaseUMagmaType V P == join of baseUMagmaType and subType (P : pred V) *)
(*                            such that val is multiplicative and preserves 1 *)
(*                            The HB class is called SubBaseUMagma.           *)
(*      subUMagmaType V P == join of UMagmaType and subType (P : pred V)      *)
(*                            such that val is multiplicative and preserves 1 *)
(*                            The HB class is called SubUMagma.               *)
(*      subMonoidType V P == join of monoidType and subType (P : pred V)      *)
(*                            such that val is multiplicative and preserves 1 *)
(*                            The HB class is called SubMonoid.               *)
(*       subGroupType V P == join of groupType and subType (P : pred V)       *)
(*                            such that val is multiplicative and preserves 1 *)
(*                            The HB class is called SubGroup.                *)
(*                                                                            *)
(* Morphisms between the above structures:                                    *)
(*                                                                            *)
(*  Multiplicative.type G H == multiplicative functions between magmaType     *)
(*                             instances G and H                              *)
(*  UMagmaMorphism.type G H == multiplicative functions preserving 1 between  *)
(*                             baseUMagmaType instances G and H               *)
(*                                                                            *)
(* Closedness predicates for the algebraic structures:                        *)
(*                                                                            *)
(*    mulgClosed V == predicate closed under multiplication on G : magmaType  *)
(*                    The HB class is called MulClosed.                       *)
(*  umagmaClosed V == predicate closed under multiplication and containing 1  *)
(*                    on G : baseUMagmaType                                   *)
(*                    The HB class is called UMagmaClosed.                    *)
(*    invgClosed V == predicate closed under inversion on G : baseGroupType   *)
(*                    The HB class is called InvClosed.                       *)
(*   groupClosed V == predicate closed under multiplication and inversion and *)
(*                    containing 1 on G : baseGroupType                       *)
(*                    The HB class is called InvClosed.                       *)
(*                                                                            *)
(* Canonical properties of the algebraic structures:                          *)
(*  * magmaType (magmas):                                                     *)
(*                 x * y == the product of x and y                            *)
(*           commute x y <-> x and y commute (i.e. x * y = y * x)             *)
(*         mulg_closed S <-> collective predicate S is closed under           *)
(*                          multiplication                                    *)
(*                                                                            *)
(*  * baseUMagmaType (pointed magmas):                                        *)
(*                     1 == the unit of a unitary magma                       *)
(*                x ^+ n == x to the power n, with n in nat (non-negative),   *)
(*                          i.e. x * (x * .. (x * x)..) (n terms); x ^+ 1 is  *)
(*                          thus convertible to x, and x ^+ 2 to x * x        *)
(*        \prod<range> e == iterated product for a baseUMagmaType (cf bigop.v)*)
(*       umagma_closed S <-> collective predicate S is closed under           *)
(*                          multiplication and contains 1                     *)
(*                                                                            *)
(*  * monoidType (monoids):                                                   *)
(*       monoid_closed S := umagma_closed S                                   *)
(*                                                                            *)
(*  * baseGroupType (pointed magmas with an inversion operator):              *)
(*                 x ^-1 == the inverse of x                                  *)
(*                 x / y == x * (y ^- 1)                                      *)
(*                x ^- n == (x ^+ n)^-1                                       *)
(*                 x ^ y := y^-1 * (x * y)                                    *)
(*                       == the conjugate of x by y                           *)
(*              [~ x, y] := x^-1 * (y^-1 * (x * y)                            *)
(*                       == the commutator of x and y                         *)
(*         invg_closed S <-> collective predicate S is closed under inversion *)
(*         divg_closed S <-> collective predicate S is closed under division  *)
(*        group_closed S <-> collective predicate S is closed under division  *)
(*                           and contains 1                                   *)
(*                                                                            *)
(*   In addition to this structure hierarchy, we also develop a separate,     *)
(*                                                                            *)
(* * Multiplicative (magma morphisms):                                        *)
(* {multiplicative U -> V} == the interface type for magma morphisms, i.e.    *)
(*                            functions from U to V which maps * in U to * in *)
(*                            V; both U and V must have magmaType instances   *)
(*                         := GRing.RMorphism.type R S                        *)
(*                                                                            *)
(* * UMagmaMorphism (unitary magma morphisms):                                *)
(*         monoid_morphism f <-> f of type U -> V is a multiplicative monoid  *)
(*                               morphism, i.e., f maps 1 and * in U to 1 and *)
(*                               * in V, respectively. U and V must have      *)
(*                               canonical baseUMagmaType instances.          *)
(*Algebra.UMagmaMorphism.type == the interface type for unitary magma         *)
(*                               morphisms; both U and V must have magmaType  *)
(*                               instances                                    *)
(*                                                                            *)
(*   Notations are defined in scope group_scope (delimiter %g)                *)
(*   This library also extends the conventional suffixes described in library *)
(* ssrbool.v with the following:                                              *)
(*   1 -- unitary magma 1, as in mulg1 : x * 1 = x                            *)
(*   M -- magma multiplication, as in conjgM : x ^ (y * z) = (x ^ y) ^ z      *)
(*  Mn -- ring by nat multiplication, as in expgMn :                          *)
(*        (x * y) ^+ n = x ^+ n * y ^+ n                                      *)
(*   V -- group inverse, as in expVgn : (x^-1) ^+ n = x ^- n                  *)
(*   F -- group division, as in invgF : (x / y)^-1 = y / x                    *)
(*   X -- unitary magma exponentiation, as in conjXg :                        *)
(*        (x ^+ n) ^ y = (x ^ y) ^+ n                                         *)
(*   J -- group conjugation, as in conjJg : (x ^ y) ^ z = (x ^ z) ^ y ^ z     *)
(*   R -- group commutator, as in conjRg : [~ x, y] ^ z = [~ x ^ z, y ^ z]    *)
(* The operator suffixes D, B, M and X are also used for the corresponding    *)
(* operations on nat, as in expgnDr : x ^+ (m + n) = x ^+ m * x ^+ n. For the *)
(* binary power operator, a trailing "n" suffix is used to indicate the       *)
(* operator suffix applies to the left-hand group argument, as in             *)
(*   expg1n : 1 ^+ n = 1 vs. expg1 : x ^+ 1 = x.                              *)
(******************************************************************************)

Set Implicit Arguments.
Unset Strict Implicit.
Unset Printing Implicit Defensive.

Reserved Notation "*%g" (at level 0).
Reserved Notation "\1" (at level 0).
Reserved Notation "f \* g" (at level 40, left associativity).

Reserved Notation "'{' 'multiplicative' G '->' H '}'"
  (at level 0, G at level 98, H at level 99,
   format "{ 'multiplicative'  G  ->  H }").

Declare Scope group_scope.
Delimit Scope group_scope with g.
Local Open Scope group_scope.

HB.mixin Record hasMul G := {
  mul : G -> G -> G
}.

#[short(type="magmaType")]
HB.structure Definition Magma := {G of hasMul G}.

Bind Scope group_scope with Magma.sort.

HB.structure Definition ChoiceMagma := {G of Magma G & Choice G}.

Bind Scope group_scope with ChoiceMagma.sort.

Local Notation "*%g" := (@mul _) : function_scope.
Local Notation "x * y" := (mul x y) : group_scope.

Section MagmaTheory.

Variable G : magmaType.
Implicit Types x y : G.

Definition commute x y := x * y = y * x.

Lemma commute_refl x : commute x x.
Proof. by []. Qed.

Lemma commute_sym x y : commute x y -> commute y x.
Proof. by []. Qed.

Section ClosedPredicates.

Variable S : {pred G}.

Definition mulg_closed := {in S &, forall u v, u * v \in S}.

End ClosedPredicates.

End MagmaTheory.

<<<<<<< HEAD
(*TODO: use autowrap: *)
(* #[short(type="semigroupType")]
HB.structure Definition Semigroup
  := {G of ChoiceMagma G
        &  SemiGroup.isLaw _ (@mul G)}. *)
#[wrapper]
HB.mixin Record SemiGroupisLaw__on__Magma_mul G ( _ : Magma G) := {
  private : SemiGroup.isLaw G mul
=======
Prenex Implicits commute.

HB.mixin Record Magma_isSemigroup G of Magma G := {
  mulgA : associative (@mul G)
>>>>>>> 8d0378d3
}.

#[short(type="semigroupType")]
HB.structure Definition Semigroup := {G of ChoiceMagma G & SemiGroupisLaw__on__Magma_mul G }.

Lemma mulgA {G: Semigroup.type} : associative (@mul G).
Proof. exact SemiGroup.opA. Qed.

HB.factory Record isSemigroup G of Choice G := {
  mul : G -> G -> G;
  mulgA : associative mul
}.

HB.builders Context G of isSemigroup G.

HB.instance Definition _ := hasMul.Build G mul.

HB.instance Definition _ := SemiGroup.isLaw.Build G monoid.mul mulgA.

HB.end.

HB.factory Record Magma_isSemigroup G of Magma G := {
  mulgA : associative (@mul G)
}.

HB.builders Context G of Magma_isSemigroup G.

HB.instance Definition _ := SemiGroup.isLaw.Build G _ mulgA.

HB.end.

Bind Scope group_scope with Semigroup.sort.

Section SemigroupTheory.
Variable G : semigroupType.
Implicit Types x y : G.

Lemma commuteM x y z : commute x y -> commute x z -> commute x (y * z).
Proof. by move=> cxy cxz; rewrite /commute -mulgA -cxz !mulgA cxy. Qed.

End SemigroupTheory.

HB.mixin Record hasOne G := {
  one : G
}.

#[short(type="baseUMagmaType")]
HB.structure Definition BaseUMagma := {G of hasOne G & Magma G}.

Bind Scope group_scope with BaseUMagma.sort.

HB.structure Definition ChoiceBaseUMagma := {G of BaseUMagma G & Choice G}.

Bind Scope group_scope with ChoiceBaseUMagma.sort.

Local Notation "1" := (@one _) : group_scope.
Local Notation "s `_ i" := (nth 1 s i) : group_scope.
Local Notation "\prod_ ( i <- r | P ) F" := (\big[*%g/1]_(i <- r | P) F).
Local Notation "\prod_ ( i | P ) F" := (\big[*%g/1]_(i | P) F).
Local Notation "\prod_ ( i 'in' A ) F" := (\big[*%g/1]_(i in A) F).
Local Notation "\prod_ ( m <= i < n ) F" := (\big[*%g/1%g]_(m <= i < n) F%g).

Definition natexp (G : baseUMagmaType) (x : G) n : G := iterop n *%g x 1.
Arguments natexp : simpl never.

Local Notation "x ^+ n" := (natexp x n) : group_scope.

Section baseUMagmaTheory.

Variable G : baseUMagmaType.
Implicit Types x : G.

Lemma expgnE x n : x ^+ n = iterop n mul x 1. Proof. by []. Qed.
Lemma expg0 x : x ^+ 0 = 1. Proof. by []. Qed.
Lemma expg1 x : x ^+ 1 = x. Proof. by []. Qed.
Lemma expg2 x : x ^+ 2 = x * x. Proof. by []. Qed.

Lemma expgSS x n : x ^+ n.+2 = x * x ^+ n.+1.
Proof. by []. Qed.

Lemma expgb x (b : bool) : x ^+ b = (if b then x else 1).
Proof. by case: b. Qed.

Section ClosedPredicates.

Variable S : {pred G}.

Definition umagma_closed := 1 \in S /\ mulg_closed S.

End ClosedPredicates.

End baseUMagmaTheory.

#[wrapper] 
HB.mixin Record isMonoidLaw__on__BaseUMagma_MulOne G of BaseUMagma G := {
  private: Monoid.isMonoidLaw G (@one G) (@mul G) 
}.

#[short(type="umagmaType")]
HB.structure Definition UMagma := {G of ChoiceMagma G & isMonoidLaw__on__BaseUMagma_MulOne G & hasOne G}.

HB.factory Record BaseUMagma_isUMagma G of BaseUMagma G := {
  mul1g : left_id one (@mul G);
  mulg1 : right_id one (@mul G)
}.

HB.builders Context G of BaseUMagma_isUMagma G.

HB.instance Definition _ := Monoid.isMonoidLaw.Build G _ _ mul1g mulg1.

HB.end.

(*TODO: consider renaming, this name is misleading
  since the factory does not make G an UMagma (it misses Choice and DecEq)*)
HB.factory Record Magma_isUMagma G of Magma G := {
  one : G;
  mul1g : left_id one (@mul G);
  mulg1 : right_id one (@mul G)
}.

HB.builders Context G of Magma_isUMagma G.
HB.instance Definition _ := hasOne.Build G one.
HB.instance Definition _ := BaseUMagma_isUMagma.Build G mul1g mulg1.
HB.end.

Lemma mul1g {G:umagmaType} : left_id one (@mul G).
Proof. exact Monoid.op1m. Qed.
Lemma mulg1 {G:umagmaType} : right_id one (@mul G).
Proof. exact Monoid.opm1. Qed.

Bind Scope group_scope with UMagma.sort.

Section UMagmaTheory.

Variable G : umagmaType.
Implicit Types x y : G.

Lemma expgS x n : x ^+ n.+1 = x * x ^+ n.
Proof. by case: n => //=; rewrite mulg1. Qed.

Lemma expg1n n : 1 ^+ n = 1 :> G.
Proof. by elim: n => // n IHn; rewrite expgS mul1g. Qed.

Lemma commute1 x : commute x 1.
Proof. by rewrite /commute mulg1 mul1g. Qed.

End UMagmaTheory.

#[global] Hint Resolve commute1 : core.

#[short(type="monoidType")]
HB.structure Definition Monoid := {G of UMagma G & Semigroup G}.

HB.factory Record Semigroup_isMonoid G of Semigroup G := {
  one : G;
  mul1g : left_id one mul;
  mulg1 : right_id one mul
}.

HB.builders Context G of Semigroup_isMonoid G.

HB.instance Definition _ := Magma_isUMagma.Build G mul1g mulg1.

HB.end.

HB.factory Record UMagma_isMonoid G of UMagma G := {
  mulgA : associative (@mul G)
}.

HB.builders Context G of UMagma_isMonoid G.

HB.instance Definition _ := Magma_isSemigroup.Build G mulgA.

HB.end.

HB.factory Record isMonoid G of Choice G := {
  mul : G -> G -> G;
  one : G;
  mulgA : associative mul;
  mul1g : left_id one mul;
  mulg1 : right_id one mul
}.

HB.builders Context G of isMonoid G.

HB.instance Definition _ := hasMul.Build G mul.
HB.instance Definition _ := Magma_isSemigroup.Build G mulgA.
HB.instance Definition _ := Magma_isUMagma.Build G mul1g mulg1.

HB.end.

HB.saturate (@mul _).

Bind Scope group_scope with Monoid.sort.

Section MonoidTheory.

Variable G : monoidType.
Implicit Types x y : G.

Lemma expgnDr x m n : x ^+ (m + n) = x ^+ m * x ^+ n.
Proof. by elim: m => [|m IHm]; rewrite ?mul1g // !expgS IHm mulgA. Qed.

Lemma expgSr x n : x ^+ n.+1 = x ^+ n * x.
Proof. by rewrite -addn1 expgnDr expg1. Qed.

Lemma expgnA x m n : x ^+ (m * n) = x ^+ m ^+ n.
Proof. by rewrite mulnC; elim: n => //= n IHn; rewrite expgS expgnDr IHn. Qed.

Lemma expgnAC x m n : x ^+ m ^+ n = x ^+ n ^+ m.
Proof. by rewrite -2!expgnA mulnC. Qed.

Lemma iter_mulg n x y : iter n ( *%g x) y = x ^+ n * y.
Proof. by elim: n => [|n IHn]; rewrite ?mul1g //= IHn expgS mulgA. Qed.

Lemma iter_mulg_1 n x : iter n ( *%g x) 1 = x ^+ n.
Proof. by rewrite iter_mulg mulg1. Qed.

Lemma prodg_const (I : finType) (A : pred I) x : \prod_(i in A) x = x ^+ #|A|.
Proof. by rewrite big_const -Monoid.iteropE. Qed.

Lemma prodg_const_nat n m x : \prod_(n <= i < m) x = x ^+ (m - n).
Proof. by rewrite big_const_nat -Monoid.iteropE. Qed.

Lemma prodgXr x I r P (F : I -> nat) :
  \prod_(i <- r | P i) x ^+ F i = x ^+ (\sum_(i <- r | P i) F i).
Proof. by rewrite (big_morph _ (expgnDr _) (erefl _)). Qed.

Lemma commute_prod (I : Type) (s : seq I) (P : pred I) (F : I -> G) x :
  (forall i, P i -> commute x (F i)) -> commute x (\prod_(i <- s | P i) F i).
Proof. exact: (big_ind _ (commute1 x) (@commuteM _ x)). Qed.

Lemma prodgM_commute {I : eqType} r (P : pred I) (F H : I -> G) :
    (forall i j, P i -> P j -> commute (F i) (H j)) ->
  \prod_(i <- r | P i) (F i * H i) =
    \prod_(i <- r | P i) F i * \prod_(i <- r | P i) H i.
Proof.
move=> FH; elim: r => [|i r IHr]; rewrite !(big_nil, big_cons) ?mulg1//.
case: ifPn => // Pi; rewrite IHr !mulgA; congr (_ * _); rewrite -!mulgA.
by rewrite commute_prod // => j Pj; apply/commute_sym/FH.
Qed.

Lemma prodgMl_commute {I : finType} (A : pred I) (x : G) F :
    (forall i, A i -> commute x (F i)) ->
  \prod_(i in A) (x * F i) = x ^+ #|A| * \prod_(i in A) F i.
Proof. by move=> xF; rewrite prodgM_commute ?prodg_const// => i j _ /xF. Qed.

Lemma prodgMr_commute {I : finType} (A : pred I) (x : G) F :
    (forall i, A i -> commute x (F i)) ->
  \prod_(i in A) (F i * x) = \prod_(i in A) F i * x ^+ #|A|.
Proof. by move=> xF; rewrite prodgM_commute ?prodg_const// => i j /xF. Qed.

Lemma commuteX x y n : commute x y -> commute x (y ^+ n).
Proof.
by move=> cxy; case: n; [apply: commute1 | elim=> // n; apply: commuteM].
Qed.

Lemma commuteX2 x y m n : commute x y -> commute (x ^+ m) (y ^+ n).
Proof. by move=> cxy; apply/commuteX/commute_sym/commuteX. Qed.

Lemma expgMn x y n : commute x y -> (x * y) ^+ n = x ^+ n * y ^+ n.
Proof.
move=> cxy; elim: n => [|n IHn]; first by rewrite mulg1.
by rewrite !expgS IHn -mulgA (mulgA y) (commuteX _ (commute_sym cxy)) !mulgA.
Qed.

End MonoidTheory.

Notation monoid_closed := umagma_closed.

HB.mixin Record hasInv G := {
  inv : G -> G
}.

#[short(type="baseGroupType")]
HB.structure Definition BaseGroup := {G of hasInv G & BaseUMagma G}.

Bind Scope group_scope with BaseGroup.sort.

Local Notation "x ^-1" := (inv x) : group_scope. Local Notation "x / y" := (x * y^-1) : group_scope.
Local Notation "x ^- n" := ((x ^+ n)^-1) : group_scope.

Definition conjg (G : baseGroupType) (x y : G) := y^-1 * (x * y).
Local Notation "x ^ y" := (conjg x y) : group_scope.

Definition commg (G : baseGroupType) (x y : G) := x^-1 * (conjg x y).
Local Notation "[ ~ x1 , x2 , .. , xn ]" := (commg .. (commg x1 x2) .. xn)
  : group_scope.

HB.mixin Record Monoid_isStarMonoid G of BaseGroup G := {
  invgK : involutive (@inv G);
  invgM : {morph @inv G : x y / x * y >-> y * x}
}.

#[short(type="starMonoidType")]
HB.structure Definition StarMonoid :=
  { G of Monoid_isStarMonoid G & Monoid G & BaseGroup G }.

Prenex Implicits invgK.

Bind Scope group_scope with StarMonoid.sort.

HB.factory Record isStarMonoid G of Choice G := {
  mul : G -> G -> G;
  one : G;
  inv : G -> G;
  mulgA : associative mul;
  mul1g : left_id one mul;
  invgK : involutive inv;
  invgM : {morph inv : x y / mul x y >-> mul y x}
}.

HB.builders Context G of isStarMonoid G.

Lemma invg1 : inv one = one.
Proof.
by apply: (can_inj invgK); rewrite -{1}[inv one]mul1g invgM invgK mul1g.
Qed.

Lemma mulg1 : right_id one mul.
Proof. by move=> x; apply: (can_inj invgK); rewrite invgM invg1 mul1g. Qed.

HB.instance Definition _ := isMonoid.Build G mulgA mul1g mulg1.
HB.instance Definition _ := hasInv.Build G inv.
HB.instance Definition _ := Monoid_isStarMonoid.Build G invgK invgM.

HB.end.

Section StarMonoidTheory.
Variable G : starMonoidType.
Implicit Types x y z : G.

Lemma invg_inj : injective (@inv G). Proof. exact: can_inj invgK. Qed.

Lemma invg1 : 1^-1 = 1 :> G.
Proof. by apply: invg_inj; rewrite -{1}[1^-1]mul1g invgM invgK mul1g. Qed.

Lemma invgF x y : (x / y)^-1 = y / x.
Proof. by rewrite invgM invgK. Qed.

Lemma prodgV I r (P : pred I) (E : I -> G) :
  \prod_(i <- r | P i) (E i)^-1 = (\prod_(i <- rev r | P i) E i)^-1.
Proof.
elim: r => [|x r IHr]; first by rewrite !big_nil invg1.
rewrite big_cons rev_cons big_rcons/= IHr.
by case: ifP => _; rewrite ?mulg1// invgM.
Qed.

Lemma eqg_inv x y : (x^-1 == y^-1) = (x == y).
Proof. exact: can_eq invgK x y. Qed.

Lemma eqg_invLR x y : (x^-1 == y) = (x == y^-1).
Proof. exact: inv_eq invgK x y. Qed.

Lemma invg_eq1 x : (x^-1 == 1) = (x == 1).
Proof. by rewrite eqg_invLR invg1. Qed.

Lemma expVgn x n : x^-1 ^+ n = x ^- n.
Proof. by elim: n => [|n IHn]; rewrite ?invg1 // expgSr expgS invgM IHn. Qed.

Lemma conjgE x y : x ^ y = y^-1 * (x * y). Proof. by []. Qed.

Lemma commgEl x y : [~ x, y] = x^-1 * x ^ y. Proof. by []. Qed.

Lemma commgEr x y : [~ x, y] = y^-1 ^ x * y.
Proof. by rewrite -!mulgA. Qed.

End StarMonoidTheory.

Arguments invg_inj {G} [x1 x2].

HB.mixin Record StarMonoid_isGroup G of BaseGroup G := {
  mulVg : left_inverse one inv (@mul G);
}.

#[short(type="groupType")]
HB.structure Definition Group :=
  {G of StarMonoid_isGroup G & BaseGroup G & StarMonoid G}.

HB.factory Record Monoid_isGroup G of Monoid G & BaseGroup G := {
  mulVg : left_inverse one inv (@mul G);
  mulgV : right_inverse one inv (@mul G);
}.

HB.builders Context G of Monoid_isGroup G.

Fact invgK : involutive (@inv G).
Proof. by move=> x; rewrite -[LHS]mul1g -(mulgV x) -mulgA mulgV mulg1. Qed.

Fact mulKg : @left_loop G G inv *%g.
Proof. by move=> x y; rewrite [LHS]mulgA mulVg mul1g. Qed.

Fact invgM : {morph inv : x y / x * y >-> y * x : G}.
Proof.
move=> x y; apply: (can_inj (mulKg (x * y))).
by rewrite [LHS]mulgV [RHS]mulgA -(mulgA x) mulgV mulg1 mulgV.
Qed.

HB.instance Definition _ := Monoid_isStarMonoid.Build G invgK invgM.
HB.instance Definition _ := StarMonoid_isGroup.Build G mulVg.

HB.end.

HB.factory Record isGroup G of Choice G := {
  one : G;
  inv : G -> G;
  mul : G -> G -> G;
  mulgA : associative mul;
  mul1g : left_id one mul;
  mulg1 : right_id one mul;
  mulVg : left_inverse one inv mul;
  mulgV : right_inverse one inv mul
}.

HB.builders Context G of isGroup G.

HB.instance Definition _ := hasMul.Build G mul.
HB.instance Definition _ := Magma_isSemigroup.Build G mulgA.
HB.instance Definition _ := Magma_isUMagma.Build G mul1g mulg1.
HB.instance Definition _ := hasInv.Build G inv.
HB.instance Definition _ := Monoid_isGroup.Build G mulVg mulgV.

HB.end.

Bind Scope group_scope with Group.sort.

Section GroupTheory.
Variable G : groupType.
Implicit Types x y : G.

Lemma mulgV : right_inverse one inv (@mul G).
Proof. by move=> x; rewrite -{1}(invgK x) mulVg. Qed.
Definition divgg := mulgV.

Lemma mulKg : @left_loop G G (@inv G) *%g.
Proof. by move=> x y; rewrite mulgA mulVg mul1g. Qed.

Lemma mulVKg : @rev_left_loop G G (@inv G) *%g.
Proof. by move=> x y ; rewrite mulgA mulgV mul1g. Qed.

Lemma mulgK : @right_loop G G (@inv G) *%g.
Proof. by move=> x y; rewrite -mulgA mulgV mulg1. Qed.

Lemma mulgVK : @rev_right_loop G G (@inv G) *%g.
Proof. by move=> x y ; rewrite -mulgA mulVg mulg1. Qed.
Definition divgK := mulgVK.

Lemma mulgI : @right_injective G G G *%g.
Proof. by move=> x; apply: can_inj (mulKg x). Qed.

Lemma mulIg : @left_injective G G G *%g.
Proof. by move=> x; apply: can_inj (mulgK x). Qed.

Lemma divgI : @right_injective G G G (fun x y => x / y).
Proof. by move=> x y z /mulgI/invg_inj. Qed.

Lemma divIg : @left_injective G G G (fun x y => x / y).
Proof. by move=> x y z /mulIg. Qed.

Lemma divg1 x : x / 1 = x. Proof. by rewrite invg1 mulg1. Qed.

Lemma div1g x : 1 / x = x^-1. Proof. by rewrite mul1g. Qed.

Lemma divKg x y : commute x y -> x / (x / y) = y.
Proof. by move=> xyC; rewrite invgF mulgA xyC mulgK. Qed.

(* TOTHINK : This does not have the same form as addrKA in ssralg.v *)
Lemma mulgKA z x y : (x * z) / (y * z) = x / y.
Proof. by rewrite invgM mulgA mulgK. Qed.

Lemma divgKA z x y : (x / z) * (z * y) = x * y.
Proof. by rewrite mulgA mulgVK. Qed.

Lemma mulg1_eq x y : x * y = 1 -> x^-1 = y.
Proof. by rewrite -[x^-1]mulg1 => <-; rewrite mulKg. Qed.

Lemma divg1_eq x y : x / y = 1 -> x = y.
Proof. by move/mulg1_eq/invg_inj. Qed.

Lemma divg_eq x y z : (x / z == y) = (x == y * z).
Proof. exact: can2_eq (divgK z) (mulgK z) x y. Qed.

Lemma divg_eq1 x y : (x / y == 1) = (x == y).
Proof. by rewrite divg_eq mul1g. Qed.

Lemma mulg_eq1 x y : (x * y == 1) = (x == y^-1).
Proof. by rewrite -[y in LHS]invgK divg_eq1. Qed.

Lemma commuteV x y : commute x y -> commute x y^-1.
Proof. by move=> cxy; apply: (@mulIg y); rewrite mulgVK -mulgA cxy mulKg. Qed.

Lemma expgnFr x m n : n <= m -> x ^+ (m - n) = x ^+ m / x ^+ n.
Proof. by move=> lenm; rewrite -[in RHS](subnK lenm) expgnDr mulgK. Qed.

Lemma expgnFl x y n : commute x y -> (x / y) ^+ n = x ^+ n / y ^+ n.
Proof. by move=> xyC; rewrite expgMn 1?expVgn; last exact/commuteV. Qed.

Lemma conjgC x y : x * y = y * x ^ y.
Proof. by rewrite mulVKg. Qed.

Lemma conjgCV x y : x * y = y ^ x^-1 * x.
Proof. by rewrite -mulgA mulgVK invgK. Qed.

Lemma conjg1 x : x ^ 1 = x.
Proof. by rewrite conjgE commute1 mulKg. Qed.

Lemma conj1g x : 1 ^ x = 1.
Proof. by rewrite conjgE mul1g mulVg. Qed.

Lemma conjMg x y z : (x * y) ^ z = x ^ z * y ^ z.
Proof. by rewrite !conjgE !mulgA mulgK. Qed.

Lemma conjgM x y z : x ^ (y * z) = (x ^ y) ^ z.
Proof. by rewrite !conjgE invgM !mulgA. Qed.

Lemma conjVg x y : x^-1 ^ y = (x ^ y)^-1.
Proof. by rewrite !conjgE !invgM invgK mulgA. Qed.

Lemma conjJg x y z : (x ^ y) ^ z = (x ^ z) ^ y ^ z.
Proof. by rewrite 2!conjMg conjVg. Qed.

Lemma conjXg x y n : (x ^+ n) ^ y = (x ^ y) ^+ n.
Proof. by elim: n => [|n IHn]; rewrite ?conj1g // !expgS conjMg IHn. Qed.

Lemma conjgK : @right_loop G G (@inv G) (@conjg G).
Proof. by move=> y x; rewrite -conjgM mulgV conjg1. Qed.

Lemma conjgKV : @rev_right_loop G G (@inv G) (@conjg G).
Proof. by move=> y x; rewrite -conjgM mulVg conjg1. Qed.

Lemma conjg_inj : @left_injective G G G (@conjg G).
Proof. by move=> y; apply: can_inj (conjgK y). Qed.

Lemma conjg_eq1 x y : (x ^ y == 1) = (x == 1).
Proof. by rewrite (can2_eq (conjgK _) (conjgKV _)) conj1g. Qed.

Lemma conjg_prod I r (P : pred I) (F : I -> G) z :
  (\prod_(i <- r | P i) F i) ^ z = \prod_(i <- r | P i) (F i ^ z).
Proof.
by apply: (big_morph ((@conjg G)^~ z)) => [x y|]; rewrite ?conj1g ?conjMg.
Qed.

Lemma commgC x y : x * y = y * x * [~ x, y].
Proof. by rewrite -mulgA !mulVKg. Qed.

Lemma commgCV x y : x * y = [~ x^-1, y^-1] * (y * x).
Proof. by rewrite commgEl !mulgA !invgK !mulgVK. Qed.

Lemma conjRg x y z : [~ x, y] ^ z = [~ x ^ z, y ^ z].
Proof. by rewrite !conjMg !conjVg. Qed.

Lemma invgR x y : [~ x, y]^-1 = [~ y, x].
Proof. by rewrite commgEr conjVg invgM invgK. Qed.

Lemma commgP x y : reflect (commute x y) ([~ x, y] == 1).
Proof. rewrite [[~ x, y]]mulgA -invgM mulg_eq1 eqg_inv eq_sym; apply: eqP. Qed.

Lemma conjg_fix x y : x ^ y == x = ([~ x, y] == 1).
Proof. by rewrite mulg_eq1 eqg_inv. Qed.

Lemma conjg_fixP x y : reflect (x ^ y = x) ([~ x, y] == 1).
Proof. by rewrite -conjg_fix; apply: eqP. Qed.

Lemma commg1_sym x y : ([~ x, y] == 1) = ([~ y, x] == 1).
Proof. by rewrite -invgR (inv_eq invgK) invg1. Qed.

Lemma commg1 x : [~ x, 1] = 1.
Proof. exact/eqP/commgP/commute1. Qed.

Lemma comm1g x : [~ 1, x] = 1.
Proof. by rewrite -invgR commg1 invg1. Qed.

Lemma commgg x : [~ x, x] = 1.
Proof. exact/eqP/commgP. Qed.

Lemma commgXg x n : [~ x, x ^+ n] = 1.
Proof. exact/eqP/commgP/commuteX. Qed.

Lemma commgVg x : [~ x, x^-1] = 1.
Proof. exact/eqP/commgP/commuteV. Qed.

Lemma commgXVg x n : [~ x, x ^- n] = 1.
Proof. exact/eqP/commgP/commuteV/commuteX. Qed.

Section ClosedPredicates.

Variable S : {pred G}.

Definition invg_closed := {in S, forall u, u^-1 \in S}.
Definition divg_closed := {in S &, forall u v, u / v \in S}.
Definition group_closed := 1 \in S /\ divg_closed.

Lemma group_closedV : group_closed -> invg_closed.
Proof. by move=> [S1 SB] x /(SB 1)-/(_ S1); rewrite div1g. Qed.

Lemma group_closedM : group_closed -> mulg_closed S.
Proof.
move=> /[dup]-[S1 SB] /group_closedV SV x y xS /SV yS.
rewrite -[y]invgK; exact: SB.
Qed.

End ClosedPredicates.

End GroupTheory.

#[global] Hint Rewrite @mulg1 @mul1g invg1 @mulVg mulgV (@invgK) mulgK mulgVK
             @invgM @mulgA : gsimpl.

Ltac gsimpl := autorewrite with gsimpl; try done.

Definition gsimp := (@mulg1, @mul1g, (@invg1, @invgK), (@mulgV, @mulVg)).
Definition gnorm := (gsimp, (@mulgK, @mulgVK, (@mulgA, @invgM))).

Arguments mulgI [G].
Arguments mulIg [G].
Arguments conjg_inj {G} x [x1 x2].
Arguments commgP {G x y}.
Arguments conjg_fixP {G x y}.

(* Morphism hierarchy. *)

HB.mixin Record isMultiplicative (G H : magmaType) (apply : G -> H) := {
  gmulfM : {morph apply : x y / x * y}
}.

HB.structure Definition Multiplicative (G H : magmaType) :=
  {f of isMultiplicative G H f}.

(* TODO: define pointedTypes and generalize this to pointedTypes. *)
HB.mixin Record Multiplicative_isUMagmaMorphism (G H : baseUMagmaType)
  (f : G -> H) := {
  gmulf1 : f 1 = 1
}.

HB.structure Definition UMagmaMorphism (G H : baseUMagmaType) :=
  {f of Multiplicative_isUMagmaMorphism G H f & isMultiplicative G H f}.

Definition monoid_morphism (G H : baseUMagmaType) (f : G -> H) : Prop :=
   (f 1 = 1) * {morph f : x y / x * y}.

Lemma gmulfM1
  {G H : baseUMagmaType} (f : UMagmaMorphism.type G H) : monoid_morphism f.
Proof. exact (gmulf1 , gmulfM). Qed.

HB.factory Record isUMagmaMorphism (G H : baseUMagmaType) (f : G -> H) := {
  monoid_morphism_subproof : monoid_morphism f
}.

HB.builders Context G H apply of isUMagmaMorphism G H apply.
HB.instance Definition _ :=
  isMultiplicative.Build G H apply monoid_morphism_subproof.2.
HB.instance Definition _ :=
  Multiplicative_isUMagmaMorphism.Build G H apply monoid_morphism_subproof.1.
HB.end.

HB.factory Record isGroupMorphism (G H : groupType) (f : G -> H) := {
  gmulfF : {morph f : x y / x / y}
}.

HB.builders Context G H apply of isGroupMorphism G H apply.

Local Lemma gmulf1 : apply 1 = 1.
Proof. by rewrite -[1]divg1 gmulfF divgg. Qed.

Local Lemma gmulfM : {morph apply : x y / x * y}.
Proof.
move=> x y; rewrite -[y in LHS] invgK -[y^-1]mul1g.
by rewrite !gmulfF gmulf1 div1g invgK.
Qed.

HB.instance Definition _ := isMultiplicative.Build G H apply gmulfM.
HB.instance Definition _ :=
  Multiplicative_isUMagmaMorphism.Build G H apply gmulf1.

HB.end.

Module MultiplicativeExports.
Notation "{ 'multiplicative' U -> V }" :=
  (Multiplicative.type U%type V%type) : type_scope.
End MultiplicativeExports.
HB.export MultiplicativeExports.

(* FIXME: The instance below makes sure that the join instance between        *)
(* Multiplicative.type and UMagmaMorphism.type is declared in both directions.*)
(* HB should do this automatically.                                           *)
#[non_forgetful_inheritance]
HB.instance Definition _ G H (f : UMagmaMorphism.type G H) :=
  UMagmaMorphism.on (Multiplicative.sort f).

Section LiftedMagma.
Variables (T : Type) (G : magmaType).
Definition mul_fun (f g : T -> G) x := f x * g x.

End LiftedMagma.
Section LiftedBaseUMagma.
Variables (T : Type) (G : baseUMagmaType).
Definition one_fun : T -> G := fun=> 1.

End LiftedBaseUMagma.

Local Notation "\1" := (one_fun _) : function_scope.
Local Notation "f \* g" := (mul_fun f g) : function_scope.
Arguments one_fun {_} G _ /.
Arguments mul_fun {_ _} f g _ /.

Section MorphismTheory.

Section Magma.
Variables (G H : magmaType) (f : {multiplicative G -> H}).

Lemma can2_gmulfM f' : cancel f f' -> cancel f' f -> {morph f' : x y / x * y}.
Proof. by move=> fK f'K x y; apply: (canLR fK); rewrite gmulfM !f'K. Qed.

Lemma gmulf_commute x y : commute x y -> commute (f x) (f y).
Proof. by move=> xy; rewrite /commute -!gmulfM xy. Qed.

End Magma.

Section UMagma.
Variables (G H : umagmaType) (f : UMagmaMorphism.type G H).

Lemma gmulf_eq1 x : injective f -> (f x == 1) = (x == 1).
Proof. by move=> /inj_eq <-; rewrite gmulf1. Qed.

Lemma can2_gmulf1 f' : cancel f f' -> cancel f' f -> f' 1 = 1.
Proof. by move=> fK f'K; apply: (canLR fK); rewrite gmulf1. Qed.

Lemma gmulfXn n : {morph f : x / x ^+ n}.
Proof. by elim: n => [|[|n] IHn] x /=; rewrite ?(gmulf1, gmulfM) // IHn. Qed.

Lemma gmulf_prod I r (P : pred I) E :
  f (\prod_(i <- r | P i) E i) = \prod_(i <- r | P i) f (E i).
Proof. exact: (big_morph f gmulfM gmulf1). Qed.

End UMagma.

Section Group.
Variables (G H : groupType) (f : UMagmaMorphism.type G H).

Lemma gmulfV : {morph f : x / x^-1}.
Proof. by move=> x; apply/divg1_eq; rewrite invgK -gmulfM mulVg gmulf1. Qed.

Lemma gmulfF : {morph f : x y / x / y}.
Proof. by move=> x y; rewrite gmulfM gmulfV. Qed.

Lemma gmulf_inj : (forall x, f x = 1 -> x = 1) -> injective f.
Proof. by move=> fI x y xy; apply/divg1_eq/fI; rewrite gmulfF xy divgg. Qed.

Lemma gmulfXVn n : {morph f : x / x ^- n}.
Proof. by move=> x /=; rewrite gmulfV gmulfXn. Qed.

Lemma gmulfJ : {morph f : x y / x ^ y}.
Proof. by move=> x y; rewrite !gmulfM/= gmulfV. Qed.

Lemma gmulfR : {morph f : x y / [~ x, y]}.
Proof. by move=> x y; rewrite !gmulfM/= !gmulfV. Qed.
End Group.

Section MulFun.
Variables (G H K : magmaType).
Variables (f g : {multiplicative H -> K}) (h : {multiplicative G -> H}).

Fact idfun_gmulfM : {morph @idfun G : x y / x * y}.
Proof. by []. Qed.
HB.instance Definition _ := isMultiplicative.Build G G idfun idfun_gmulfM.

Fact comp_gmulfM : {morph f \o h : x y / x * y}.
Proof. by move=> x y /=; rewrite !gmulfM. Qed.
HB.instance Definition _ := isMultiplicative.Build G K (f \o h) comp_gmulfM.
End MulFun.

Section Mul1Fun.
Variables (G : magmaType) (H : umagmaType).

Fact idfun_gmulf1 : idfun 1 = 1 :> H.
Proof. by []. Qed.
HB.instance Definition _ :=
  Multiplicative_isUMagmaMorphism.Build H H idfun idfun_gmulf1.

Fact one_fun_gmulfM : {morph @one_fun G H : x y / x * y}.
Proof. by move=> x y; rewrite mulg1. Qed.
HB.instance Definition _ :=
  isMultiplicative.Build G H (@one_fun G H) one_fun_gmulfM.
End Mul1Fun.

Section Mul11Fun.
Variables (G H K : umagmaType).
Variables (f g : UMagmaMorphism.type H K) (h : UMagmaMorphism.type G H).

Fact comp_gmulf1 : (f \o h) 1 = 1.
Proof. by rewrite /= !gmulf1. Qed.
#[warning="-HB.no-new-instance"]
HB.instance Definition _ :=
  Multiplicative_isUMagmaMorphism.Build G K (f \o h) comp_gmulf1.

Fact one_fun_gmulf1 : @one_fun G H 1 = 1.
Proof. by []. Qed.
HB.instance Definition _ :=
  Multiplicative_isUMagmaMorphism.Build G H (@one_fun G H) one_fun_gmulf1.

Fact mul_fun_gmulf1 : (f \* g) 1 = 1.
Proof. by rewrite /= !gmulf1 mulg1. Qed.

End Mul11Fun.
End MorphismTheory.

(* Mixins for stability properties *)

HB.mixin Record isMulClosed (G : magmaType) (S : {pred G}) := {
  gpredM : mulg_closed S
}.

HB.mixin Record isMul1Closed (G : baseUMagmaType) (S : {pred G}) := {
  gpred1 : 1 \in S
}.

HB.mixin Record isInvClosed (G : groupType) (S : {pred G}) := {
  gpredVr : invg_closed S
}.

(* Structures for stability properties *)

#[short(type="mulgClosed")]
HB.structure Definition MulClosed G := {S of isMulClosed G S}.

#[short(type="umagmaClosed")]
HB.structure Definition UMagmaClosed G :=
  {S of isMul1Closed G S & isMulClosed G S}.

#[short(type="invgClosed")]
HB.structure Definition InvClosed G := {S of isInvClosed G S}.

#[short(type="groupClosed")]
HB.structure Definition GroupClosed G :=
  {S of isInvClosed G S & isMul1Closed G S & isMulClosed G S}.

Section UMagmaPred.
Variables (G : baseUMagmaType).

Section UMagma.
Variables S : umagmaClosed G.

Lemma gpred_prod I r (P : pred I) F :
  (forall i, P i -> F i \in S) -> \prod_(i <- r | P i) F i \in S.
Proof. by move=> IH; elim/big_ind: _; [apply: gpred1 | apply: gpredM |]. Qed.

Lemma gpredXn n : {in S, forall u, u ^+ n \in S}.
Proof.
by move=> x xS; elim: n => [|[//|n] IHn]; [exact: gpred1 | exact: gpredM].
Qed.

End UMagma.
End UMagmaPred.

Section GroupPred.
Variables (G : groupType).

Lemma gpredV (S : invgClosed G) : {mono (@inv G): u / u \in S}.
Proof. by move=> u; apply/idP/idP=> /gpredVr; rewrite ?invgK; apply. Qed.

Section Group.
Variables S : groupClosed G.

Lemma gpredF : {in S &, forall u v, u / v \in S}.
Proof. by move=> x y xS yS; rewrite gpredM// gpredV. Qed.

Lemma gpredFC u v : u / v \in S = (v / u \in S).
Proof. by rewrite -gpredV invgF. Qed.

Lemma gpredXNn n: {in S, forall u, u ^- n \in S}.
Proof. by move=> x xS; apply/gpredVr/gpredXn. Qed.

Lemma gpredMr x y : x \in S -> (y * x \in S) = (y \in S).
Proof.
move=> Sx; apply/idP/idP => [Sxy|/gpredM-> //].
by rewrite -(mulgK x y) gpredF.
Qed.

Lemma gpredMl x y : x \in S -> (x * y \in S) = (y \in S).
Proof.
move=> Sx; apply/idP/idP => [Sxy|/(gpredM x y Sx)//].
by rewrite -(mulKg x y) gpredM// gpredV.
Qed.

Lemma gpredFr x y : x \in S -> (y / x \in S) = (y \in S).
Proof. by rewrite -gpredV; apply: gpredMr. Qed.

Lemma gpredFl x y : x \in S -> (x / y \in S) = (y \in S).
Proof. by rewrite -(gpredV S y); apply: gpredMl. Qed.

Lemma gpredJ x y : x \in S -> y \in S -> x ^ y \in S.
Proof. by move=> xS yS; apply/gpredM; [apply/gpredVr|apply/gpredM]. Qed.

Lemma gpredR x y : x \in S -> y \in S -> [~ x, y] \in S.
Proof. by move=> xS yS; apply/gpredM; [apply/gpredVr|apply/gpredJ]. Qed.

End Group.
End GroupPred. 

HB.mixin Record isSubMagma (G : magmaType) (S : pred G) H
    of SubType G S H & Magma H := {
  valM_subproof : {morph (val : H -> G) : x y / x * y}
}.

#[short(type="subMagmaType")]
HB.structure Definition SubMagma (G : magmaType) S :=
  { H of SubChoice G S H & Magma H & isSubMagma G S H }.

Section subMagma.
Context (G : magmaType) (S : pred G) (H : subMagmaType S).
Notation val := (val : H -> G).
HB.instance Definition _ := isMultiplicative.Build H G val valM_subproof.
Lemma valM : {morph val : x y / x * y}. Proof. exact: gmulfM. Qed.
End subMagma.

HB.factory Record SubChoice_isSubMagma (G : magmaType) S H
    of SubChoice G S H := {
  mulg_closed_subproof : mulg_closed S
}.

HB.builders Context G S H of SubChoice_isSubMagma G S H.

HB.instance Definition _ := isMulClosed.Build G S mulg_closed_subproof.

Let inH v Sv : H := Sub v Sv.
Let mulH (u1 u2 : H) := inH (gpredM _ _ (valP u1) (valP u2)).

HB.instance Definition _ := hasMul.Build H mulH.

Lemma valM : {morph (val : H -> G) : x y / x * y}.
Proof. by move=> x y; rewrite SubK. Qed.

HB.instance Definition _ := isSubMagma.Build G S H valM.

HB.end.

#[short(type="subSemigroupType")]
HB.structure Definition SubSemigroup (G : semigroupType) S :=
  { H of SubMagma G S H & Semigroup H}.

HB.factory Record SubChoice_isSubSemigroup (G : semigroupType) S H
    of SubChoice G S H := {
  mulg_closed_subproof : mulg_closed S
}.

HB.builders Context G S H of SubChoice_isSubSemigroup G S H.

HB.instance Definition _ :=
  SubChoice_isSubMagma.Build G S H mulg_closed_subproof.

Lemma mulgA : associative (@mul H).
Proof. by move=> x y z; apply/val_inj; rewrite !valM mulgA. Qed.

HB.instance Definition _ := isSemigroup.Build H mulgA.

HB.end.

HB.mixin Record isSubBaseUMagma (G : baseUMagmaType) (S : pred G) H
    of SubMagma G S H & BaseUMagma H := {
  val1_subproof : (val : H -> G) 1 = 1
}.

#[short(type="subBaseUMagmaType")]
HB.structure Definition SubBaseUMagma (G : umagmaType) S :=
  { H of SubMagma G S H & BaseUMagma H & isSubBaseUMagma G S H}.

#[short(type="subUMagmaType")]
HB.structure Definition SubUMagma (G : umagmaType) S :=
  { H of SubMagma G S H & UMagma H & isSubBaseUMagma G S H}.

Section subUMagma.
Context (G : umagmaType) (S : pred G) (H : subUMagmaType S).
Notation val := (val : H -> G).
HB.instance Definition _ :=
  Multiplicative_isUMagmaMorphism.Build H G val val1_subproof.
Lemma val1 : val 1 = 1. Proof. exact: gmulf1. Qed.
End subUMagma.

HB.factory Record SubChoice_isSubUMagma (G : umagmaType) S H
    of SubChoice G S H := {
  umagma_closed_subproof : umagma_closed S
}.

HB.builders Context G S H of SubChoice_isSubUMagma G S H.

HB.instance Definition _ :=
  SubChoice_isSubMagma.Build G S H (snd umagma_closed_subproof).

Let inH v Sv : H := Sub v Sv.
Let oneH := inH (fst umagma_closed_subproof).

HB.instance Definition _ := hasOne.Build H oneH.

Lemma val1 : (val : H -> G) 1 = 1. 
Proof. exact/SubK. Qed.

HB.instance Definition _ := isSubBaseUMagma.Build G S H val1.

Lemma mul1g : left_id 1 (@mul H).
Proof. by move=> x; apply/val_inj; rewrite valM val1 mul1g. Qed.
Lemma mulg1 : right_id 1 (@mul H).
Proof. by move=> x; apply/val_inj; rewrite valM val1 mulg1. Qed.

HB.instance Definition _ := BaseUMagma_isUMagma.Build H mul1g mulg1.

HB.end.

#[short(type="subMonoidType")]
HB.structure Definition SubMonoid (G : monoidType) S :=
  { H of SubUMagma G S H & Monoid H}.

HB.factory Record SubChoice_isSubMonoid (G : monoidType) S H
    of SubChoice G S H := {
  monoid_closed_subproof : monoid_closed S
}.

HB.builders Context G S H of SubChoice_isSubMonoid G S H.

HB.instance Definition _ :=
  SubChoice_isSubUMagma.Build G S H monoid_closed_subproof.
HB.instance Definition _ :=
  SubChoice_isSubSemigroup.Build G S H (snd monoid_closed_subproof).

HB.end.

#[short(type="subGroupType")]
HB.structure Definition SubGroup (G : groupType) S :=
  { H of SubUMagma G S H & Group H}.

HB.factory Record SubChoice_isSubGroup (G : groupType) S H
    of SubChoice G S H := {
  group_closed_subproof : group_closed S
}.

HB.builders Context G S H of SubChoice_isSubGroup G S H.

Lemma umagma_closed : umagma_closed S.
Proof.
split; first exact/(fst group_closed_subproof).
exact/group_closedM/group_closed_subproof.
Qed.
HB.instance Definition _ := SubChoice_isSubMonoid.Build G S H umagma_closed.
HB.instance Definition _ :=
  isInvClosed.Build G S (group_closedV group_closed_subproof).

Let inH v Sv : H := Sub v Sv.
Let invH (u : H) := inH (gpredVr _ (valP u)).

HB.instance Definition _ := hasInv.Build H invH.

Lemma mulVg : left_inverse 1%g invH *%g.
Proof. by move=> x; apply/val_inj; rewrite valM SubK mulVg val1. Qed.

HB.instance Definition _ := StarMonoid_isGroup.Build H mulVg.

HB.end.

Prenex Implicits mul inv natexp conjg commg.

Notation "*%g" := (@mul _) : function_scope.
Notation "x * y" := (mul x y) : group_scope.
Notation "1" := (@one _) : group_scope.
Notation "s `_ i" := (nth 1 s i) : group_scope.
Notation "\prod_ ( i <- r | P ) F" :=
  (\big[*%g/1]_(i <- r | P%B) F%g) : group_scope.
Notation "\prod_ ( i <- r ) F" :=
  (\big[*%g/1]_(i <- r) F%g) : group_scope.
Notation "\prod_ ( m <= i < n | P ) F" :=
  (\big[*%g/1]_(m <= i < n | P%B) F%g) : group_scope.
Notation "\prod_ ( m <= i < n ) F" :=
  (\big[*%g/1]_(m <= i < n) F%g) : group_scope.
Notation "\prod_ ( i | P ) F" :=
  (\big[*%g/1]_(i | P%B) F%g) : group_scope.
Notation "\prod_ i F" :=
  (\big[*%g/1]_i F%g) : group_scope.
Notation "\prod_ ( i : t | P ) F" :=
  (\big[*%g/1]_(i : t | P%B) F%g) (only parsing) : group_scope.
Notation "\prod_ ( i : t ) F" :=
  (\big[*%g/1]_(i : t) F%g) (only parsing) : group_scope.
Notation "\prod_ ( i < n | P ) F" :=
  (\big[*%g/1]_(i < n | P%B) F%g) : group_scope.
Notation "\prod_ ( i < n ) F" :=
  (\big[*%g/1]_(i < n) F%g) : group_scope.
Notation "\prod_ ( i 'in' A | P ) F" :=
  (\big[*%g/1]_(i in A | P%B) F%g) : group_scope.
Notation "\prod_ ( i 'in' A ) F" :=
  (\big[*%g/1]_(i in A) F%g) : group_scope.
Notation "x ^+ n" := (natexp x n) : group_scope.
Notation "x ^-1" := (inv x) : group_scope.
Notation "x / y" := (x * y^-1) : group_scope.
Notation "x ^- n" := ((x ^+ n)^-1) : group_scope.
Notation "x ^ y" := (conjg x y) : group_scope.
Notation "[ ~ x1 , x2 , .. , xn ]" := (commg .. (commg x1 x2) .. xn)
  : group_scope.

(* Lifting Structure from the codomain of finfuns. *)
Section FinFunMagma.
Variable (aT : finType) (rT : magmaType).
Implicit Types f g : {ffun aT -> rT}.

Definition ffun_mul f g := [ffun a => f a * g a].

HB.instance Definition _ := hasMul.Build {ffun aT -> rT} ffun_mul.

End FinFunMagma.

(* FIXME: HB.saturate *)
HB.instance Definition _ (aT : finType) (rT : ChoiceMagma.type) :=
  Magma.on {ffun aT -> rT}.

Section FinFunSemigroup.
Variable (aT : finType) (rT : semigroupType).
Implicit Types f g : {ffun aT -> rT}.

Fact ffun_mulgA : associative (@ffun_mul aT rT).
Proof. by move=> f1 f2 f3; apply/ffunP=> a; rewrite !ffunE mulgA. Qed.

HB.instance Definition _ := isSemigroup.Build {ffun aT -> rT} ffun_mulgA.

End FinFunSemigroup.

Section FinFunBaseUMagma.
Variable (aT : finType) (rT : baseUMagmaType).
Implicit Types f g : {ffun aT -> rT}.

Definition ffun_one := [ffun a : aT => (1 : rT)].

HB.instance Definition _ :=
  hasOne.Build {ffun aT -> rT} ffun_one.

End FinFunBaseUMagma.

(* FIXME: HB.saturate *)
HB.instance Definition _ (aT : finType) (rT : ChoiceBaseUMagma.type) :=
  BaseUMagma.on {ffun aT -> rT}.

Section FinFunUMagma.
Variable (aT : finType) (rT : umagmaType).
Implicit Types f g : {ffun aT -> rT}.

Fact ffun_mul1g : left_id (@ffun_one aT rT) *%g.
Proof. by move=> f; apply/ffunP => a; rewrite !ffunE mul1g. Qed.
Fact ffun_mulg1 : right_id (@ffun_one aT rT) *%g.
Proof. by move=> f; apply/ffunP => a; rewrite !ffunE mulg1. Qed.

HB.instance Definition _ :=
  Magma_isUMagma.Build {ffun aT -> rT} ffun_mul1g ffun_mulg1.

End FinFunUMagma.

(* FIXME: HB.saturate *)
HB.instance Definition _ (aT : finType) (rT : monoidType) :=
  UMagma.on {ffun aT -> rT}.

Section FinFunBaseGroup.

Variable (aT : finType) (rT : baseGroupType).
Implicit Types f g : {ffun aT -> rT}.

Definition ffun_inv f := [ffun a => (f a)^-1].

HB.instance Definition _ := hasInv.Build {ffun aT -> rT} ffun_inv.

End FinFunBaseGroup.

Section FinFunGroup.

Variable (aT : finType) (rT : groupType).
Implicit Types f g : {ffun aT -> rT}.

Fact ffun_mulVg :
  left_inverse (@ffun_one aT rT) (@ffun_inv _ _) (@ffun_mul _ _).
Proof. by move=> f; apply/ffunP=> a; rewrite !ffunE mulVg. Qed.
Fact ffun_mulgV :
  right_inverse (@ffun_one aT rT) (@ffun_inv _ _) (@ffun_mul _ _).
Proof. by move=> f; apply/ffunP=> a; rewrite !ffunE mulgV. Qed.

HB.instance Definition _ := Monoid_isGroup.Build {ffun aT -> rT}
  ffun_mulVg ffun_mulgV.

End FinFunGroup.

(* External direct product *)
Section PairMagma.
Variables G H : magmaType.

Definition mul_pair (x y : G * H) := (x.1 * y.1, x.2 * y.2).

HB.instance Definition _ := hasMul.Build (G * H)%type mul_pair.

Fact fst_is_multiplicative : {morph fst : x y / x * y}. Proof. by []. Qed.
HB.instance Definition _ :=
  isMultiplicative.Build _ _ fst fst_is_multiplicative.

Fact snd_is_multiplicative : {morph snd : x y / x * y}. Proof. by []. Qed.
HB.instance Definition _ :=
  isMultiplicative.Build _ _ snd snd_is_multiplicative.

End PairMagma.

Section PairSemigroup.
Variables G H : semigroupType.

Lemma pair_mulgA : associative (@mul (G * H)%type).
Proof. by move=> x y z; congr (_, _); apply/mulgA. Qed.

HB.instance Definition _ := Magma_isSemigroup.Build (G * H)%type pair_mulgA.

End PairSemigroup.

Section PairBaseUMagma.
Variables G H : baseUMagmaType.

Definition one_pair : G * H := (1, 1).

HB.instance Definition _ := hasOne.Build (G * H)%type one_pair.

Fact fst_is_umagma_morphism : fst (1 : G * H) = 1. Proof. by []. Qed.
HB.instance Definition _ :=
  Multiplicative_isUMagmaMorphism.Build _ _ fst fst_is_umagma_morphism.

Fact snd_is_umagma_morphism : snd (1 : G * H) = 1. Proof. by []. Qed.
HB.instance Definition _ :=
  Multiplicative_isUMagmaMorphism.Build _ _ snd snd_is_umagma_morphism.

End PairBaseUMagma.

Section PairUMagma.
Variables G H : umagmaType.

Lemma pair_mul1g : left_id (@one_pair G H) *%g.
Proof. by move=> [x y]; congr (_, _); rewrite mul1g. Qed.
Lemma pair_mulg1 : right_id (@one_pair G H) *%g.
Proof. by move=> [x y]; congr (_, _); rewrite mulg1. Qed.

HB.instance Definition _ :=
  BaseUMagma_isUMagma.Build (G * H)%type pair_mul1g pair_mulg1.

End PairUMagma.

(* FIXME: HB.saturate *)
HB.instance Definition _ (G H : ChoiceMagma.type) := Magma.on (G * H)%type.
HB.instance Definition _ (G H : ChoiceBaseUMagma.type) :=
  BaseUMagma.on (G * H)%type.
HB.instance Definition _ (G H : monoidType) := Semigroup.on (G * H)%type.
(* /FIXME *)

Section PairBaseGroup.
Variables G H : baseGroupType.

Definition inv_pair (u : G * H) := (u.1 ^-1, u.2 ^-1).

HB.instance Definition _ := hasInv.Build (G * H)%type inv_pair.

End PairBaseGroup.

Section PairGroup.
Variables G H : groupType.

Lemma pair_mulVg : left_inverse one (@inv_pair G H) mul.
Proof. by move=> x; congr (_, _); apply/mulVg. Qed.
Lemma pair_mulgV : right_inverse one (@inv_pair G H) mul.
Proof. by move=> x; congr (_, _); apply/mulgV. Qed.

HB.instance Definition _ :=
  Monoid_isGroup.Build (G * H)%type pair_mulVg pair_mulgV.

End PairGroup.<|MERGE_RESOLUTION|>--- conflicted
+++ resolved
@@ -193,7 +193,10 @@
 
 End MagmaTheory.
 
-<<<<<<< HEAD
+Prenex Implicits commute.
+
+Prenex Implicits commute.
+
 (*TODO: use autowrap: *)
 (* #[short(type="semigroupType")]
 HB.structure Definition Semigroup
@@ -202,12 +205,6 @@
 #[wrapper]
 HB.mixin Record SemiGroupisLaw__on__Magma_mul G ( _ : Magma G) := {
   private : SemiGroup.isLaw G mul
-=======
-Prenex Implicits commute.
-
-HB.mixin Record Magma_isSemigroup G of Magma G := {
-  mulgA : associative (@mul G)
->>>>>>> 8d0378d3
 }.
 
 #[short(type="semigroupType")]
