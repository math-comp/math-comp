--- conflicted
+++ resolved
@@ -198,7 +198,6 @@
 
 Prenex Implicits commute.
 
-<<<<<<< HEAD
 (*TODO: use autowrap: *)
 (* #[short(type="semigroupType")]
 HB.structure Definition Semigroup
@@ -207,10 +206,6 @@
 #[wrapper]
 HB.mixin Record SemiGroupisLaw__on__Magma_mul G ( _ : Magma G) := {
   private : SemiGroup.isLaw G mul
-=======
-HB.mixin Record Magma_isSemigroup G of Magma G := {
-  mulgA : associative (@mul G)
->>>>>>> d07874bd
 }.
 
 #[short(type="semigroupType")]
@@ -490,12 +485,8 @@
 
 Bind Scope group_scope with BaseGroup.sort.
 
-<<<<<<< HEAD
-Local Notation "x ^-1" := (inv x) : group_scope. Local Notation "x / y" := (x * y^-1) : group_scope.
-=======
 Local Notation "x ^-1" := (inv x) : group_scope.
 Local Notation "x / y" := (x * y^-1) : group_scope.
->>>>>>> d07874bd
 Local Notation "x ^- n" := ((x ^+ n)^-1) : group_scope.
 
 Definition conjg (G : baseGroupType) (x y : G) := y^-1 * (x * y).
@@ -532,11 +523,7 @@
 
 Lemma invg1 : inv one = one.
 Proof.
-<<<<<<< HEAD
-by apply: (can_inj invgK); rewrite -{1}[inv one]mul1g invgM invgK mul1g.
-=======
 by apply: (can_inj invgK); rewrite -[inv one in LHS]mul1g invgM invgK mul1g.
->>>>>>> d07874bd
 Qed.
 
 Lemma mulg1 : right_id one mul.
@@ -555,11 +542,7 @@
 Lemma invg_inj : injective (@inv G). Proof. exact: can_inj invgK. Qed.
 
 Lemma invg1 : 1^-1 = 1 :> G.
-<<<<<<< HEAD
-Proof. by apply: invg_inj; rewrite -{1}[1^-1]mul1g invgM invgK mul1g. Qed.
-=======
 Proof. by apply: invg_inj; rewrite -[1^-1 in LHS]mul1g invgM invgK mul1g. Qed.
->>>>>>> d07874bd
 
 Lemma invgF x y : (x / y)^-1 = y / x.
 Proof. by rewrite invgM invgK. Qed.
@@ -1276,11 +1259,8 @@
 
 Lemma mulVg : left_inverse 1%g invH *%g.
 Proof. by move=> x; apply/val_inj; rewrite valM SubK mulVg val1. Qed.
-<<<<<<< HEAD
-=======
 Lemma mulgV : right_inverse 1%g invH *%g.
 Proof. by move=> x; apply/val_inj; rewrite valM SubK mulgV val1. Qed.
->>>>>>> d07874bd
 
 HB.instance Definition _ := StarMonoid_isGroup.Build H mulVg.
 
