--- conflicted
+++ resolved
@@ -35,11 +35,7 @@
 Unset Strict Implicit.
 Unset Printing Implicit Defensive.
 
-<<<<<<< HEAD
-Import GRing.Theory Order.Theory Num.Theory.
-=======
 Import GRing.Theory Order.Theory Num.Theory Num.Def.
->>>>>>> d07874bd
 Local Open Scope ring_scope.
 Local Open Scope sesquilinear_scope.
 
