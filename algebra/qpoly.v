From HB Require Import structures.
From mathcomp Require Import ssreflect ssrfun ssrbool eqtype ssrnat seq choice.
From mathcomp Require Import fintype tuple bigop binomial finset finfun ssralg.
From mathcomp Require Import countalg finalg poly polydiv perm fingroup matrix.
From mathcomp Require Import mxalgebra mxpoly vector countalg.

(******************************************************************************)
(* This file defines the algebras R[X]/<p> and their theory.                  *)
(* It mimics the zmod file for polynomials                                    *)
(* First, it defines polynomials of bounded size (equivalent of 'I_n),        *)
(* gives it a structure of choice, finite and countable (semi)ring, ..., and  *)
(* lmodule, when possible.                                                    *)
(* Internally, the construction uses poly_rV and rVpoly, but they should not  *)
(* be exposed.                                                                *)
(* We provide two bases: the 'X^i and the lagrange polynomials.               *)
(*     {poly_n R} == the type of polynomial of size at most n                 *)
(* irreducibleb p == boolean decision procedure for irreducibility            *)
(*                   of a bounded size polynomial over a finite idomain       *)
(* Considering {poly_n F} over a field F, it is a vectType and                *)
(*          'nX^i == 'X^i as an element of {poly_n R}                         *)
(*         npolyX == [tuple 'X^0, ..., 'X^(n - 1)], basis of {poly_n R}       *)
(*    x.-lagrange == lagrange basis of {poly_n R} wrt x : nat -> F            *)
(* x.-lagrange_ i == the ith lagrange polynomial wrt the sampling points x    *)
(* Second, it defines polynomials quotiented by a poly (equivalent of 'Z_p),  *)
(* as bounded polynomial. As we are aiming to build a ring structure we need  *)
(* the polynomial to be monic and of size greater than one. If it is not the  *)
(* case we quotient by 'X                                                     *)
(*     mk_monic p == the actual polynomial on which we quotient               *)
(*                   if p is monic and of size > 1 it is p otherwise 'X       *)
(*    {poly %/ p} == defined as {poly_(size (mk_poly p)).-1 R} on which       *)
(*                   there is a ring structure                                *)
(*     in_qpoly q == turn the polynomial q into an element of {poly %/ p} by  *)
(*                   taking a modulo                                          *)
(*            'qX == in_qpoly 'X                                              *)
(* The last part that defines the field structure when the quotient is an     *)
(* irreducible polynomial is defined in field/qfpoly                          *)
(******************************************************************************)

Set Implicit Arguments.
Unset Strict Implicit.
Unset Printing Implicit Defensive.

Import GRing.Theory.
Import Pdiv.CommonRing.
Import Pdiv.RingMonic.
Import Pdiv.Field.
Local Open Scope ring_scope.

Reserved Notation "'{poly_' n R }" (n at level 2, format "'{poly_' n  R }").
Reserved Notation "''nX^' i" (at level 1, format "''nX^' i").
Reserved Notation "x .-lagrange" (format "x .-lagrange").
Reserved Notation "x .-lagrange_" (format "x .-lagrange_").
Reserved Notation "'qX".
Reserved Notation "{ 'poly' '%/' p }"
  (p at level 2, format "{ 'poly'  '%/'  p }").

Section NPoly.
Context {R : nzSemiRingType} (n : nat).

Definition poly_of_size_pred := fun p : {poly R} => size p <= n.
Arguments poly_of_size_pred _ /.
Definition poly_of_size := [qualify a p | poly_of_size_pred p].

Fact npoly_subsemimod_closed : subsemimod_closed poly_of_size.
Proof.
split=> [|x q sq]; first split=> [|p q sp sq]; rewrite qualifE/= ?size_poly0//.
  by rewrite (leq_trans (size_polyD _ _)) // geq_max [_ <= _]sp.
exact: leq_trans (size_scale_leq _ _) sq.
Qed.

HB.instance Definition _ :=
  GRing.isSubSemiModClosed.Build R {poly R} poly_of_size_pred
    npoly_subsemimod_closed.

Definition polyn_axiom (p : {poly R}) := p \is a poly_of_size n.

Record npoly : predArgType := NPoly {
  polyn :> {poly R};
<<<<<<< HEAD
  _ : polyn_axiom polyn
=======
  _ : polyn \is a poly_of_size
>>>>>>> d07874bd
}.

HB.instance Definition _ := [isSub for @polyn].

Lemma npoly_is_a_poly_of_size (p : npoly) : val p \is a poly_of_size.
Proof. by case: p. Qed.
Hint Resolve npoly_is_a_poly_of_size : core.

Lemma size_npoly (p : npoly) : size p <= n.
Proof. exact: npoly_is_a_poly_of_size. Qed.
Hint Resolve size_npoly : core.

HB.instance Definition _ := [Choice of npoly by <:].
HB.instance Definition _ := [SubChoice_isSubLSemiModule of npoly by <:].

Definition npoly_rV : npoly -> 'rV[R]_n := poly_rV \o val.
Definition rVnpoly : 'rV[R]_n -> npoly := insubd (0 : npoly) \o rVpoly.
Arguments rVnpoly /.
Arguments npoly_rV /.

Lemma npoly_rV_K : cancel npoly_rV rVnpoly.
Proof.
move=> p /=; apply/val_inj.
by rewrite val_insubd [polyn_axiom _]size_poly ?poly_rV_K.
Qed.
Lemma rVnpolyK : cancel rVnpoly npoly_rV.
Proof. by move=> p /=; rewrite val_insubd [polyn_axiom _]size_poly rVpolyK. Qed.
Hint Resolve npoly_rV_K rVnpolyK : core.

Lemma npoly_vect_axiom : SemiVector.axiom n npoly.
Proof. by exists npoly_rV; [exact: semilinearPZ | exists rVnpoly]. Qed.

HB.instance Definition _ := LSemiModule_hasFinDim.Build R npoly
  npoly_vect_axiom.

End NPoly.

Arguments poly_of_size_pred _ _ /.
Arguments npoly {R}%_type n%_N.

Notation "'{poly_' n R }" := (@npoly R n) : type_scope.

#[global]
Hint Resolve size_npoly npoly_is_a_poly_of_size : core.

Arguments poly_of_size_pred _ _ _ /.
Arguments npoly : clear implicits.

HB.instance Definition _ (R : countNzSemiRingType) n :=
  [Countable of {poly_n R} by <:].

HB.instance Definition _  (R : finNzSemiRingType) n : isFinite {poly_n R} :=
  CanIsFinite (@npoly_rV_K R n).

Section SemiNPolyTheory.
Context (R : nzSemiRingType) {n : nat}.

Fact polyn_is_semilinear : semilinear (@polyn _ _ : {poly_n R} -> _).
Proof. by []. Qed.
HB.instance Definition _ :=
  GRing.isSemilinear.Build R {poly_n R} {poly R} _ (polyn (n:=n))
    polyn_is_semilinear.

Canonical mk_npoly (E : nat -> R) : {poly_n R} :=
  @NPoly R _ (\poly_(i < n) E i) (size_poly _ _).

Fact size_npoly0 : size (0 : {poly R}) <= n.
Proof. by rewrite size_poly0. Qed.

Definition npoly0 := NPoly (size_npoly0).

Fact npolyp_key : unit. Proof. exact: tt. Qed.
Definition npolyp : {poly R} -> {poly_n R} :=
  locked_with npolyp_key (mk_npoly \o (nth 0)).

Definition npoly_of_seq := npolyp \o Poly.

Lemma npolyP (p q : {poly_n R}) : nth 0 p =1 nth 0 q <-> p = q.
Proof. by split => [/polyP/val_inj|->]. Qed.

Lemma coef_npolyp (p : {poly R}) i : (npolyp p)`_i = if i < n then p`_i else 0.
Proof. by rewrite /npolyp unlock /= coef_poly. Qed.

Lemma big_coef_npoly (p : {poly_n R}) i : n <= i -> p`_i = 0.
Proof.
by move=> i_big; rewrite nth_default // (leq_trans _ i_big) ?size_npoly.
Qed.

Lemma npolypK (p : {poly R}) : size p <= n -> npolyp p = p :> {poly R}.
Proof.
move=> spn; apply/polyP=> i; rewrite coef_npolyp.
by have [i_big|i_small] // := ltnP; rewrite nth_default ?(leq_trans spn).
Qed.

Lemma coefn_sum (I : Type) (r : seq I) (P : pred I)
  (F : I -> {poly_n R}) (k : nat) :
  (\sum_(i <- r | P i) F i)`_k = \sum_(i <- r | P i) (F i)`_k.
Proof. by rewrite !raddf_sum //= coef_sum. Qed.

End SemiNPolyTheory.
Arguments mk_npoly {R} n E.
Arguments npolyp {R} n p.

Section NPolyTheory.

Variables (R : nzRingType) (n : nat).

Fact npoly_oppr_closed : oppr_closed (@poly_of_size R n).
Proof. by move=> p sp; rewrite qualifE/= size_polyN. Qed.

HB.instance Definition _ :=
  GRing.isOppClosed.Build {poly R} (@poly_of_size_pred R n) npoly_oppr_closed.

HB.instance Definition _ := [SubNmodule_isSubZmodule of npoly R n by <:].

End NPolyTheory.

HB.instance Definition _ (R : countNzRingType) n := GRing.Zmodule.on {poly_n R}.

HB.instance Definition _  (R : finNzRingType) n := GRing.Zmodule.on {poly_n R}.

Section FinSemiNPolyTheory.

Variable R : finNzSemiRingType.
Variable n : nat.
Implicit Types p q : {poly_n R}.

Definition npoly_enum : seq {poly_n R} :=
  if n isn't n.+1 then [:: npoly0 _] else
  pmap insub [seq \poly_(i < n.+1) c (inord i) | c : (R ^ n.+1)%type].

Lemma npoly_enum_uniq : uniq npoly_enum.
Proof.
rewrite /npoly_enum; case: n=> [|k] //.
rewrite pmap_sub_uniq // map_inj_uniq => [|f g eqfg]; rewrite ?enum_uniq //.
apply/ffunP => /= i; have /(congr1 (fun p : {poly _} => p`_i)) := eqfg.
by rewrite !coef_poly ltn_ord inord_val.
Qed.

Lemma mem_npoly_enum p : p \in npoly_enum.
Proof.
rewrite /npoly_enum; case: n => [|k] // in p *.
  case: p => [p sp] /=.
  by rewrite in_cons -val_eqE /= -size_poly_leq0 [size _ <= _]sp.
rewrite mem_pmap_sub; apply/mapP.
eexists [ffun i : 'I__ => p`_i]; first by rewrite mem_enum.
apply/polyP => i; rewrite coef_poly.
have [i_small|i_big] := ltnP; first by rewrite ffunE /= inordK.
by rewrite nth_default // 1?(leq_trans _ i_big) // size_npoly.
Qed.

Lemma card_npoly : #|{poly_n R}| = (#|R| ^ n)%N.
Proof.
rewrite -(card_imset _ (can_inj (@npoly_rV_K _ _))) eq_cardT.
  by rewrite -cardT /= card_mx mul1n.
by move=> v; apply/imsetP; exists (rVnpoly v); rewrite ?rVnpolyK //.
Qed.

End FinSemiNPolyTheory.

Section Irreducible.

Variable R : finIdomainType.
Variable p : {poly R}.

Definition irreducibleb :=
  ((1 < size p) &&
  [forall q : {poly_((size p).-1) R}, (rdvdp q p)%R ==> (size q <= 1)])%N.

Lemma irreducibleP : reflect (irreducible_poly p) irreducibleb.
Proof.
rewrite /irreducibleb /irreducible_poly.
apply: (iffP idP) => [/andP[sp /'forall_implyP /= Fp]|[sp Fpoly]].
  have sp_gt0 : size p > 0 by case: size sp.
  have p_neq0 : p != 0 by rewrite -size_poly_eq0; case: size sp.
  split => // q sq_neq1 dvd_qp; rewrite -dvdp_size_eqp // eqn_leq dvdp_leq //=.
  apply: contraNT sq_neq1; rewrite -ltnNge => sq_lt_sp.
  have q_small: (size q <= (size p).-1)%N by rewrite -ltnS prednK.
  rewrite Pdiv.Idomain.dvdpE in dvd_qp.
  have /= := Fp (NPoly q_small) dvd_qp.
  rewrite leq_eqVlt ltnS => /orP[//|]; rewrite size_poly_leq0 => /eqP q_eq0.
  by rewrite -Pdiv.Idomain.dvdpE q_eq0 dvd0p (negPf p_neq0) in dvd_qp.
have sp_gt0 : size p > 0 by case: size sp.
rewrite sp /=; apply/'forall_implyP => /= q.
rewrite -Pdiv.Idomain.dvdpE=> dvd_qp.
have [/eqP->//|/Fpoly/(_ dvd_qp)/eqp_size sq_eq_sp] := boolP (size q == 1%N).
by have := size_npoly q; rewrite sq_eq_sp -ltnS prednK ?ltnn.
Qed.

End Irreducible.

Section Vspace.

Variable (K : fieldType) (n : nat).

Lemma dim_polyn : \dim (fullv : {vspace {poly_n K}}) = n.
Proof. by rewrite [LHS]mxrank_gen mxrank1. Qed.

Definition npolyX : n.-tuple {poly_n K} := [tuple npolyp n 'X^i | i < n].
Notation "''nX^' i" := (tnth npolyX i).

Lemma npolyXE (i : 'I_n) : 'nX^i = 'X^i :> {poly _}.
Proof. by rewrite tnth_map tnth_ord_tuple npolypK // size_polyXn. Qed.

Lemma nth_npolyX (i : 'I_n) : npolyX`_i = 'nX^i.
Proof. by rewrite -tnth_nth. Qed.

Lemma npolyX_free : free npolyX.
Proof.
apply/freeP=> u /= sum_uX_eq0 i; have /npolyP /(_ i) := sum_uX_eq0.
rewrite (@big_morph _ _ _ 0%R +%R) // coef_sum coef0.
rewrite (bigD1 i) ?big1 /= ?addr0 ?coefZ ?(nth_map 0%N) ?size_iota //.
  by rewrite nth_npolyX npolyXE coefXn eqxx mulr1.
move=> j; rewrite -val_eqE /= => neq_ji.
by rewrite nth_npolyX npolyXE coefZ coefXn eq_sym (negPf neq_ji) mulr0.
Qed.

Lemma npolyX_full : basis_of fullv npolyX.
Proof.
by rewrite basisEfree npolyX_free subvf size_map size_enum_ord dim_polyn /=.
Qed.

Lemma npolyX_coords (p : {poly_n K}) i : coord npolyX i p = p`_i.
Proof.
rewrite [p in RHS](coord_basis npolyX_full) ?memvf // coefn_sum.
rewrite (bigD1 i) //= coefZ nth_npolyX npolyXE coefXn eqxx mulr1 big1 ?addr0//.
move=> j; rewrite -val_eqE => /= neq_ji.
by rewrite coefZ nth_npolyX npolyXE coefXn eq_sym (negPf neq_ji) mulr0.
Qed.

Lemma npolyX_gen (p : {poly K}) : (size p <= n)%N ->
  p = \sum_(i < n) p`_i *: 'nX^i.
Proof.
move=> sp; rewrite -[p](@npolypK _ n) //.
rewrite [npolyp _ _ in LHS](coord_basis npolyX_full) ?memvf //.
rewrite (@big_morph _ _ _ 0%R +%R) // !raddf_sum.
by apply: eq_bigr=> i _; rewrite npolyX_coords //= nth_npolyX npolyXE.
Qed.

Section lagrange.

Variables (x : nat -> K).

Notation lagrange_def := (fun i :'I_n =>
  let k := i in let p := \prod_(j < n | j != k) ('X - (x j)%:P)
  in (p.[x k]^-1)%:P * p).

Fact lagrange_key : unit. Proof. exact: tt. Qed.

Definition lagrange := locked_with lagrange_key
  [tuple npolyp n (lagrange_def i) | i < n].
Notation lagrange_ := (tnth lagrange).

Hypothesis n_gt0 : (0 < n)%N.
Hypothesis x_inj : injective x.

Let lagrange_def_sample (i j : 'I_n) : (lagrange_def i).[x j] = (i == j)%:R.
Proof.
clear n_gt0; rewrite hornerM hornerC; set p := (\prod_(_ < _ | _) _).
have [<-|neq_ij] /= := altP eqP.
  rewrite mulVf // horner_prod; apply/prodf_neq0 => k neq_ki.
  by rewrite hornerXsubC subr_eq0 inj_eq // eq_sym.
rewrite [X in _ * X]horner_prod (bigD1 j) 1?eq_sym //=.
by rewrite hornerXsubC subrr mul0r mulr0.
Qed.

Let size_lagrange_def i : size (lagrange_def i) = n.
Proof.
rewrite size_Cmul; last first.
  suff : (lagrange_def i).[x i] != 0.
    by rewrite hornerE mulf_eq0 => /norP [].
  by rewrite lagrange_def_sample ?eqxx ?oner_eq0.
rewrite size_prod /=; last first.
  by move=> j neq_ji; rewrite polyXsubC_eq0.
rewrite (eq_bigr (fun=> (2 * 1)%N)); last first.
  by move=> j neq_ji; rewrite size_XsubC.
rewrite -big_distrr /= sum1_card cardC1 card_ord /=.
by case: (n) {i} n_gt0 => ?; rewrite mul2n -addnn -addSn addnK.
Qed.

Lemma lagrangeE i : lagrange_ i = lagrange_def i :> {poly _}.
Proof.
rewrite [lagrange]unlock tnth_map.
by rewrite [val _]npolypK tnth_ord_tuple // size_lagrange_def.
Qed.

Lemma nth_lagrange (i : 'I_n) : lagrange`_i = lagrange_ i.
Proof. by rewrite -tnth_nth. Qed.

Lemma size_lagrange_ i : size (lagrange_ i) = n.
Proof. by rewrite lagrangeE size_lagrange_def. Qed.

Lemma size_lagrange : size lagrange = n.
Proof. by rewrite size_tuple. Qed.

Lemma lagrange_sample (i j : 'I_n) : (lagrange_ i).[x j] = (i == j)%:R.
Proof. by rewrite lagrangeE lagrange_def_sample. Qed.

Lemma lagrange_free : free lagrange.
Proof.
apply/freeP=> lambda eq_l i.
have /(congr1 (fun p : {poly__ _} => p.[x i])) := eq_l.
rewrite (@big_morph _ _ _ 0%R +%R) // horner_sum horner0.
rewrite (bigD1 i) // big1 => [|j /= /negPf ji] /=;
by rewrite ?hornerE nth_lagrange lagrange_sample ?eqxx ?ji ?mulr1 ?mulr0.
Qed.

Lemma lagrange_full : basis_of fullv lagrange.
Proof.
by rewrite basisEfree lagrange_free subvf size_lagrange dim_polyn /=.
Qed.

Lemma lagrange_coords (p : {poly_n K}) i : coord lagrange i p = p.[x i].
Proof.
rewrite [p in RHS](coord_basis lagrange_full) ?memvf //.
rewrite (@big_morph _ _ _ 0%R +%R) // horner_sum.
rewrite (bigD1 i) // big1 => [|j /= /negPf ji] /=;
by rewrite ?hornerE nth_lagrange lagrange_sample ?eqxx ?ji ?mulr1 ?mulr0.
Qed.

Lemma lagrange_gen (p : {poly K}) : (size p <= n)%N ->
  p = \sum_(i < n) p.[x i]%:P * lagrange_ i.
Proof.
move=> sp; rewrite -[p](@npolypK _ n) //.
rewrite [npolyp _ _ in LHS](coord_basis lagrange_full) ?memvf //.
rewrite (@big_morph _ _ _ 0%R +%R) //; apply: eq_bigr=> i _.
by rewrite lagrange_coords mul_polyC nth_lagrange.
Qed.

End lagrange.

End Vspace.

Notation "''nX^' i" := (tnth (npolyX _) i) : ring_scope.
Notation "x .-lagrange" := (lagrange x) : ring_scope.
Notation "x .-lagrange_" := (tnth x.-lagrange) : ring_scope.

Section Qpoly.

Variable R : nzSemiRingType.
Variable h : {poly R}.

Definition mk_monic := 
  if (1 < size h)%N && (h \is monic) then h else 'X.

Definition qpoly := {poly_(size mk_monic).-1 R}.
End Qpoly.

Notation "{ 'poly' '%/' p }" := (qpoly p) : type_scope.

Section QpolyProp.

Variable R : nzRingType.
Variable h : {poly R}.

Lemma monic_mk_monic : (mk_monic h) \is monic.
Proof.
rewrite /mk_monic; case: leqP=> [_|/=]; first by apply: monicX.
by case E : (h \is monic) => [->//|] => _; apply: monicX.
Qed. 

Lemma size_mk_monic_gt1 : (1 < size (mk_monic h))%N.
Proof. 
by rewrite !fun_if size_polyX; case: leqP => //=; rewrite if_same.
Qed.

Lemma size_mk_monic_gt0 : (0 < size (mk_monic h))%N.
Proof. by rewrite (leq_trans _ size_mk_monic_gt1). Qed.

Lemma mk_monic_neq0 : mk_monic h != 0.
Proof. by rewrite -size_poly_gt0 size_mk_monic_gt0. Qed.

Lemma size_mk_monic (p : {poly %/ h}) : size p < size (mk_monic h).
Proof.
have: (p : {poly R}) \is a poly_of_size (size (mk_monic h)).-1 by case: p.
by rewrite qualifE/= -ltnS prednK // size_mk_monic_gt0.
Qed.

(* standard inject *)
Lemma poly_of_size_mod p :
  rmodp p (mk_monic h) \is a poly_of_size (size (mk_monic h)).-1.
Proof.
rewrite qualifE/= -ltnS prednK ?size_mk_monic_gt0 //.
by apply: ltn_rmodpN0; rewrite mk_monic_neq0.
Qed.

Definition in_qpoly p : {poly %/ h} := NPoly (poly_of_size_mod p).

Lemma in_qpoly_small (p : {poly R}) :
  size p < size (mk_monic h) -> in_qpoly p = p :> {poly R}.
Proof. exact: rmodp_small. Qed.

Lemma in_qpoly0 : in_qpoly 0 = 0.
Proof. by apply/val_eqP; rewrite /= rmod0p. Qed.

Lemma in_qpolyD p q : in_qpoly (p + q) = in_qpoly p + in_qpoly q.
Proof. by apply/val_eqP=> /=; rewrite rmodpD ?monic_mk_monic. Qed.

Lemma in_qpolyZ a p : in_qpoly (a *: p) = a *: in_qpoly p.
Proof. apply/val_eqP=> /=; rewrite rmodpZ ?monic_mk_monic //. Qed.

Fact in_qpoly_is_linear : linear in_qpoly.
Proof. by move=> k p q; rewrite in_qpolyD in_qpolyZ. Qed.

HB.instance Definition _ :=
  GRing.isSemilinear.Build R {poly R} {poly_(size (mk_monic h)).-1 R} _ in_qpoly
    (GRing.semilinear_linear in_qpoly_is_linear).

Lemma qpolyC_proof k :
  (k%:P : {poly R}) \is a poly_of_size (size (mk_monic h)).-1.
Proof.
rewrite qualifE/= -ltnS size_polyC prednK ?size_mk_monic_gt0 //.
by rewrite (leq_ltn_trans _ size_mk_monic_gt1) //; case: eqP.
Qed.

Definition qpolyC k : {poly %/ h} :=  NPoly (qpolyC_proof k).

Lemma qpolyCE k : qpolyC k = k%:P :> {poly R}.
Proof. by []. Qed.

Lemma qpolyC0 : qpolyC 0 = 0.
Proof. by apply/val_eqP/eqP. Qed.

Definition qpoly1 := qpolyC 1.

Definition qpoly_mul (q1 q2 : {poly %/ h}) : {poly %/ h} :=
  in_qpoly ((q1 : {poly R}) * q2).

Lemma qpoly_mul1z : left_id qpoly1 qpoly_mul.
Proof.
by move=> x; apply: val_inj; rewrite /= mul1r rmodp_small // size_mk_monic.
Qed.

Lemma qpoly_mulz1 : right_id qpoly1 qpoly_mul.
Proof.
by move=> x; apply: val_inj; rewrite /= mulr1 rmodp_small // size_mk_monic.
Qed.

Lemma qpoly_nontrivial : qpoly1 != 0.
Proof. by apply/eqP/val_eqP; rewrite /= oner_eq0. Qed.

Definition qpolyX := in_qpoly 'X.
Notation "'qX" := qpolyX.

Lemma qpolyXE : 2 < size h -> h \is monic -> 'qX = 'X :> {poly R}.
Proof.
move=> sh_gt2 h_mo.
by rewrite in_qpoly_small // size_polyX /mk_monic ifT // (ltn_trans _ sh_gt2).
Qed.

End QpolyProp.

Notation "'qX" := (qpolyX _) : ring_scope.

Lemma mk_monic_X (R : nzSemiRingType) : mk_monic 'X = 'X :> {poly R}.
Proof. by rewrite /mk_monic size_polyX monicX. Qed.

Lemma mk_monic_Xn (R : nzSemiRingType) n :
  mk_monic 'X^n = 'X^(n.-1.+1) :> {poly R}.
Proof. by case: n => [|n]; rewrite /mk_monic size_polyXn monicXn /= ?expr1. Qed.

Lemma card_qpoly (R : finNzSemiRingType) (h : {poly R}):
   #|{poly %/ h}| = #|R| ^ (size (mk_monic h)).-1.
Proof. by rewrite card_npoly. Qed.

Lemma card_monic_qpoly (R : finNzSemiRingType) (h : {poly R}):
  1 < size h -> h \is monic ->  #|{poly %/ h}| = #|R| ^ (size h).-1.
Proof. by move=> sh_gt1 hM; rewrite card_qpoly /mk_monic sh_gt1 hM. Qed.

Section QRing.

Variable A : comNzRingType.
Variable h : {poly A}.

(* Ring operations *)

Lemma qpoly_mulC : commutative (@qpoly_mul A h).
Proof. by move=> p q; apply: val_inj; rewrite /= mulrC. Qed.

Lemma qpoly_mulA : associative (@qpoly_mul A h).
Proof.
have rPM := monic_mk_monic h; move=> p q r; apply: val_inj.
by rewrite /= rmodp_mulml // rmodp_mulmr // mulrA.
Qed.

Lemma qpoly_mul_addr : right_distributive (@qpoly_mul A h) +%R.
Proof.
have rPM := monic_mk_monic h; move=> p q r; apply: val_inj.
by rewrite /= !(mulrDr, rmodp_mulmr, rmodpD).
Qed.

Lemma qpoly_mul_addl : left_distributive (@qpoly_mul A h) +%R.
Proof. by move=> p q r; rewrite -!(qpoly_mulC r) qpoly_mul_addr. Qed.

Definition deg := (size (mk_monic h)).-1.

HB.instance Definition _ := GRing.Zmodule_isComNzRing.Build {poly_deg A} qpoly_mulA
  qpoly_mulC (@qpoly_mul1z _ h) qpoly_mul_addl (@qpoly_nontrivial _ h).
HB.instance Definition _ := GRing.ComNzRing.on {poly %/ h}.

Lemma in_qpoly1 : in_qpoly h 1 = 1.
Proof.
apply/val_eqP/eqP/in_qpoly_small.
by rewrite size_polyC oner_eq0 /= size_mk_monic_gt1.
Qed.

Lemma in_qpolyM q1 q2 : in_qpoly h (q1 * q2) = in_qpoly h q1 * in_qpoly h q2.
Proof.
apply/val_eqP => /=.
by rewrite rmodp_mulml ?rmodp_mulmr // monic_mk_monic.
Qed.

Fact in_qpoly_monoid_morphism : monoid_morphism (in_qpoly h).
Proof. by split; [ apply: in_qpoly1 | apply: in_qpolyM]. Qed.
#[deprecated(since="mathcomp 2.5.0", use=in_qpoly_monoid_morphism)]
Definition in_qpoly_is_multiplicative :=
  (fun g => (g.2,g.1)) in_qpoly_monoid_morphism.
HB.instance Definition _ :=
  GRing.isMonoidMorphism.Build {poly A} {poly %/ h} (in_qpoly h)
    in_qpoly_monoid_morphism.

Lemma poly_of_qpoly_sum I (r : seq I) (P1 : pred I) (F : I -> {poly %/ h}) :
  ((\sum_(i <- r | P1 i) F i) =
    \sum_(p <- r | P1 p) ((F p) : {poly A}) :> {poly A})%R.
Proof. exact: raddf_sum. Qed.

Lemma poly_of_qpolyD (p q : {poly %/ h}) :
  p + q= (p : {poly A}) + q :> {poly A}.
Proof. by []. Qed.

Lemma qpolyC_natr p : (p%:R : {poly %/ h}) = p%:R :> {poly A}.
Proof. by elim: p => //= p IH; rewrite !mulrS poly_of_qpolyD IH. Qed.

Lemma pchar_qpoly : [pchar {poly %/ h}] =i [pchar A].
Proof.
move=> p; rewrite !inE; congr (_ && _).
apply/eqP/eqP=> [/(congr1 val) /=|pE]; last first.
  by apply: val_inj => //=; rewrite qpolyC_natr /= -polyC_natr pE.
rewrite !qpolyC_natr -!polyC_natr => /(congr1 val) /=.
by rewrite polyseqC polyseq0; case: eqP.
Qed.

Lemma poly_of_qpolyM (p q : {poly %/ h}) :
  p * q = rmodp ((p : {poly A}) * q) (mk_monic h) :> {poly A}.
Proof. by []. Qed.

Lemma poly_of_qpolyX (p : {poly %/ h}) n :
  p ^+ n = rmodp ((p : {poly A}) ^+ n) (mk_monic h) :> {poly A}.
Proof.
have HhQ := monic_mk_monic h.
elim: n => //= [|n IH].
  rewrite rmodp_small // size_polyC ?(leq_ltn_trans _ (size_mk_monic_gt1 _)) //.
  by case: eqP.
by rewrite exprS /= IH // rmodp_mulmr // -exprS.
Qed.

Lemma qpolyCN (a : A) : qpolyC h (- a) = -(qpolyC h a).
Proof. by apply: val_inj; rewrite /= raddfN //= raddfN. Qed.

Lemma qpolyCD : {morph (qpolyC h) : a b / a + b >-> a + b}%R.
Proof. by move=> a b; apply/val_eqP/eqP=> /=; rewrite -!raddfD. Qed.

Lemma qpolyCM : {morph (qpolyC h) : a b / a * b >-> a * b}%R.
Proof.
move=> a b; apply/val_eqP/eqP=> /=; rewrite -polyCM rmodp_small //=.
have := qpolyC_proof h (a * b).
by rewrite qualifE/= -ltnS prednK // size_mk_monic_gt0.
Qed.

Lemma qpolyC_is_zmod_morphism : zmod_morphism (qpolyC h).
Proof. by move=> x y; rewrite qpolyCD qpolyCN. Qed.
#[deprecated(since="mathcomp 2.5.0", use=qpolyC_is_zmod_morphism)]
Definition qpolyC_is_additive := qpolyC_is_zmod_morphism.

Lemma qpolyC_is_monoid_morphism : monoid_morphism (qpolyC h).
Proof. by split=> // x y; rewrite qpolyCM. Qed.
#[deprecated(since="mathcomp 2.5.0", use=qpolyC_is_monoid_morphism)]
Definition qpolyC_is_multiplicative :=
  (fun g => (g.2,g.1)) qpolyC_is_monoid_morphism.

HB.instance Definition _ := GRing.isZmodMorphism.Build A {poly %/ h} (qpolyC h)
  qpolyC_is_zmod_morphism.
HB.instance Definition _ :=
  GRing.isMonoidMorphism.Build A {poly %/ h} (qpolyC h)
    qpolyC_is_monoid_morphism.

Definition qpoly_scale k (p : {poly %/ h}) : {poly %/ h} := (k *: p)%R.

Fact qpoly_scaleA a b p :
  qpoly_scale a (qpoly_scale b p) = qpoly_scale (a * b) p.
Proof.  by apply/val_eqP; rewrite /= scalerA. Qed.

Fact qpoly_scale1l : left_id 1%R qpoly_scale.
Proof. by move=> p; apply/val_eqP; rewrite /= scale1r. Qed.

Fact qpoly_scaleDr a : {morph qpoly_scale a : p q / (p + q)%R}.
Proof. by move=> p q; apply/val_eqP; rewrite /= scalerDr. Qed.

Fact qpoly_scaleDl p : {morph qpoly_scale^~ p : a b / a + b}%R.
Proof. by move=> a b; apply/val_eqP; rewrite /= scalerDl. Qed.

Fact qpoly_scaleAl a p q : qpoly_scale a (p * q) = (qpoly_scale a p * q).
Proof. by apply/val_eqP; rewrite /= -scalerAl rmodpZ // monic_mk_monic. Qed.

Fact qpoly_scaleAr a p q : qpoly_scale a (p * q) = p * (qpoly_scale a q).
Proof. by apply/val_eqP; rewrite /= -scalerAr rmodpZ // monic_mk_monic. Qed.

<<<<<<< HEAD
Optimize Heap.

HB.instance Definition _ := GRing.Lmodule_isLalgebra.Build A {poly_deg A}
=======
HB.instance Definition _ := GRing.LSemiModule_isLSemiAlgebra.Build A {poly__ A}
>>>>>>> d07874bd
  qpoly_scaleAl.
HB.instance Definition _ := GRing.NzLalgebra.on {poly %/ h}.

<<<<<<< HEAD
HB.instance Definition _ := GRing.Lalgebra_isAlgebra.Build A {poly_deg A}
=======
HB.instance Definition _ := GRing.LSemiAlgebra_isSemiAlgebra.Build A {poly__ A}
>>>>>>> d07874bd
  qpoly_scaleAr.
HB.instance Definition _ := GRing.NzAlgebra.on {poly %/ h}.

Lemma poly_of_qpolyZ (p : {poly %/ h}) a :
  a *: p = a *: (p : {poly A})  :> {poly A}.
Proof. by []. Qed.

End QRing.

#[deprecated(since="mathcomp 2.4.0", use=pchar_qpoly)]
Notation char_qpoly := (pchar_qpoly) (only parsing).

Section Field.

Variable R : fieldType.
Variable h : {poly R}.

Local Notation hQ := (mk_monic h).

Definition qpoly_inv (p : {poly %/ h}) :=
  if coprimep hQ p then let v : {poly %/ h} := in_qpoly h (egcdp hQ p).2 in
                        ((lead_coef (v * p)) ^-1 *: v) else p.

(* Ugly *)
Lemma qpoly_mulVz (p : {poly %/ h}) : coprimep hQ p -> (qpoly_inv p * p = 1)%R.
Proof.
have hQM := monic_mk_monic h.
move=> hCp; apply: val_inj; rewrite /qpoly_inv /in_qpoly hCp /=.
have p_neq0 : p != 0%R.
  apply/eqP=> pZ; move: hCp; rewrite pZ.
  rewrite coprimep0 -size_poly_eq1.
  by case: size (size_mk_monic_gt1 h) => [|[]].
have F : (egcdp hQ p).1 * hQ + (egcdp hQ p).2 * p %= 1.
  apply: eqp_trans _ (_ : gcdp hQ p %= _).
    rewrite eqp_sym.
    by case: (egcdpP (mk_monic_neq0 h) p_neq0).
  by rewrite -size_poly_eq1.
rewrite rmodp_mulml // -scalerAl rmodpZ // rmodp_mulml //.
rewrite -[rmodp]/rmodp -!Pdiv.IdomainMonic.modpE //.
have := eqp_modpl hQ F.
rewrite modpD // modp_mull add0r // .
rewrite [(1 %% _)%R]modp_small => // [egcdE|]; last first.
  by rewrite size_polyC oner_eq0 size_mk_monic_gt1.
rewrite {2}(eqpfP egcdE) lead_coefC divr1 alg_polyC scale_polyC mulVf //.
rewrite lead_coef_eq0.
apply/eqP => egcdZ.
by move: egcdE; rewrite -size_poly_eq1 egcdZ size_polyC eq_sym  eqxx.
Qed.

Lemma qpoly_mulzV (p : {poly %/ h}) :
  coprimep hQ p -> (p * (qpoly_inv p) = 1)%R.
Proof. by move=> hCp; rewrite /= mulrC qpoly_mulVz. Qed.

Lemma qpoly_intro_unit (p q : {poly %/ h}) : (q * p = 1)%R -> coprimep hQ p.
Proof.
have hQM := monic_mk_monic h.
case; rewrite -[rmodp]/rmodp -!Pdiv.IdomainMonic.modpE // => qp1.
have:= coprimep1 hQ.
rewrite -coprimep_modr -[1%R]qp1 !coprimep_modr coprimepMr; by case/andP.
Qed.

Lemma qpoly_inv_out (p : {poly %/ h}) : ~~ coprimep hQ p -> qpoly_inv p = p.
Proof. by rewrite /qpoly_inv => /negPf->. Qed.

HB.instance Definition _ := GRing.ComNzRing_hasMulInverse.Build {poly_(deg h) _}
  qpoly_mulVz qpoly_intro_unit qpoly_inv_out.
HB.instance Definition _ := GRing.ComUnitAlgebra.on {poly %/ h}.

Lemma irreducible_poly_coprime (A : idomainType) (p q : {poly A}) :
  irreducible_poly p -> coprimep p q = ~~(p %| q)%R.
Proof.
case => H1 H2; apply/coprimepP/negP.
  move=> sPq H.
  by have := sPq p (dvdpp _) H; rewrite -size_poly_eq1; case: size H1 => [|[]].
move=> pNDq d dDp dPq.
rewrite -size_poly_eq1; case: eqP => // /eqP /(H2 _) => /(_ dDp) dEp.
by case: pNDq; rewrite -(eqp_dvdl _ dEp).
Qed.

End Field.<|MERGE_RESOLUTION|>--- conflicted
+++ resolved
@@ -76,11 +76,7 @@
 
 Record npoly : predArgType := NPoly {
   polyn :> {poly R};
-<<<<<<< HEAD
-  _ : polyn_axiom polyn
-=======
   _ : polyn \is a poly_of_size
->>>>>>> d07874bd
 }.
 
 HB.instance Definition _ := [isSub for @polyn].
@@ -688,21 +684,13 @@
 Fact qpoly_scaleAr a p q : qpoly_scale a (p * q) = p * (qpoly_scale a q).
 Proof. by apply/val_eqP; rewrite /= -scalerAr rmodpZ // monic_mk_monic. Qed.
 
-<<<<<<< HEAD
 Optimize Heap.
 
-HB.instance Definition _ := GRing.Lmodule_isLalgebra.Build A {poly_deg A}
-=======
 HB.instance Definition _ := GRing.LSemiModule_isLSemiAlgebra.Build A {poly__ A}
->>>>>>> d07874bd
   qpoly_scaleAl.
 HB.instance Definition _ := GRing.NzLalgebra.on {poly %/ h}.
 
-<<<<<<< HEAD
-HB.instance Definition _ := GRing.Lalgebra_isAlgebra.Build A {poly_deg A}
-=======
 HB.instance Definition _ := GRing.LSemiAlgebra_isSemiAlgebra.Build A {poly__ A}
->>>>>>> d07874bd
   qpoly_scaleAr.
 HB.instance Definition _ := GRing.NzAlgebra.on {poly %/ h}.
 
