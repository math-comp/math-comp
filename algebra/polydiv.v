--- conflicted
+++ resolved
@@ -2336,11 +2336,7 @@
 case: (Bezoutp p q) => [[u v]] /andP [].
 move/(dvdp_comp_poly r) => Huv _.
 rewrite (dvdp_trans _ Huv) // comp_polyD !comp_polyM.
-<<<<<<< HEAD
-by rewrite dvdp_add // dvdp_mull // (dvdp_gcdl, dvdp_gcdr).
-=======
 by rewrite dvdp_add // dvdp_mull //; [ exact: dvdp_gcdl | exact: dvdp_gcdr].
->>>>>>> d07874bd
 Qed.
 
 Lemma coprimep_comp_poly r p q : coprimep p q -> coprimep (p \Po r) (q \Po r).
