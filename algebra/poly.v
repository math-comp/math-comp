(* (c) Copyright 2006-2016 Microsoft Corporation and Inria.                  *)
(* Distributed under the terms of CeCILL-B.                                  *)
From HB Require Import structures.
From mathcomp Require Import ssreflect ssrbool ssrfun eqtype ssrnat seq choice.
From mathcomp Require Import fintype bigop finset tuple div monoid ssralg.
From mathcomp Require Import countalg binomial.

(******************************************************************************)
(* This file provides a library for univariate polynomials over ring          *)
(* structures; it also provides an extended theory for polynomials whose      *)
(* coefficients range over commutative rings and integral domains.            *)
(*                                                                            *)
(*           {poly R} == the type of polynomials with coefficients of type R, *)
(*                       represented as lists with a non zero last element    *)
(*                       (big endian representation); the coefficient type R  *)
(*                       must be a nzSemiRingType. {poly R} inherits the      *)
(*                       nzSemiRingType, nzRingType, comNzSemiRingType,       *)
(*                       comNzRingType, and idomainType structures of R.      *)
(*          p : seq R == the big-endian sequence of coefficients of p, via    *)
(*                       the coercion polyseq : polynomial >-> seq.           *)
(*             Poly s == the polynomial with coefficient sequence s (ignoring *)
(*                       trailing zeroes).                                    *)
(* \poly_(i < n) E(i) == the polynomial of degree at most n - 1 whose         *)
(*                       coefficients are given by the general term E(i)      *)
(*      polyC c, c%:P == the constant polynomial c                            *)
(*                 'X == the (unique) variable                                *)
(*               'X^n == a power of 'X; 'X^0 is 1, 'X^1 is convertible to 'X  *)
(*               p`_i == the coefficient of 'X^i in p; this is in fact just   *)
(*                       the ring_scope notation generic seq-indexing using   *)
(*                       nth 0%R, combined with the polyseq coercion.         *)
(*                   *** The multi-rule coefE simplifies p`_i                 *)
(*            coefp i == the linear function p |-> p`_i (self-exapanding).    *)
(*             size p == 1 + the degree of p, or 0 if p = 0 (this is the      *)
(*                       generic seq function combined with polyseq).         *)
(*        lead_coef p == the coefficient of the highest monomial in p, or 0   *)
(*                       if p = 0 (hence lead_coef p = 0 iff p = 0)           *)
(*        p \is monic <=> lead_coef p == 1 (0 is not monic).                  *)
(* p \is a polyOver S <=> the coefficients of p satisfy S; S should have a    *)
(*                        key that should be (at least) an addrPred.          *)
(*             p.[x]  == the evaluation of a polynomial p at a point x using  *)
(*                       the Horner scheme                                    *)
(*                   *** The multi-rule hornerE (resp., hornerE_comm) unwinds *)
(*                       horner evaluation of a polynomial expression (resp., *)
(*                       in a non commutative ring, with side conditions).    *)
(*             p^`()  == formal derivative of p                               *)
(*             p^`(n) == formal n-derivative of p                             *)
(*            p^`N(n) == formal n-derivative of p divided by n!               *)
(*            p \Po q == polynomial composition; because this is naturally a  *)
(*                       a linear morphism in the first argument, this        *)
(*                       notation is transposed (q comes before p for redex   *)
(*                       selection, etc).                                     *)
(*                      := \sum(i < size p) p`_i *: q ^+ i                    *)
(*      odd_poly p    == monomials of odd degree of p                         *)
(*      even_poly p   == monomials of even degree of p                        *)
(*      take_poly n p == polynomial p without its monomials of degree >= n    *)
(*      drop_poly n p == polynomial p divided by X^n                          *)
(*      comm_poly p x == x and p.[x] commute; this is a sufficient condition  *)
(*                       for evaluating (q * p).[x] as q.[x] * p.[x] when R   *)
(*                       is not commutative.                                  *)
(*      comm_coef p x == x commutes with all the coefficients of p (clearly,  *)
(*                       this implies comm_poly p x).                         *)
(*           root p x == x is a root of p, i.e., p.[x] = 0                    *)
(*    n.-unity_root x == x is an nth root of unity, i.e., a root of 'X^n - 1  *)
(* n.-primitive_root x == x is a primitive nth root of unity, i.e., n is the  *)
(*                       least positive integer m > 0 such that x ^+ m = 1.   *)
(*                   *** The submodule poly.UnityRootTheory can be used to    *)
(*                       import selectively the part of the theory of roots   *)
(*                       of unity that doesn't mention polynomials explicitly *)
(*       map_poly f p == the image of the polynomial by the function f (which *)
(*     (locally, p^f)    is usually a ring morphism).                         *)
(*               p^:P == p lifted to {poly {poly R}} (:= map_poly polyC p).   *)
(*   commr_rmorph f u == u commutes with the image of f (i.e., with all f x). *)
(*   horner_morph cfu == given cfu : commr_rmorph f u, the function mapping p *)
(*                       to the value of map_poly f p at u; this is a ring    *)
(*                       morphism from {poly R} to the codomain of f when f   *)
(*                       is a ring morphism.                                  *)
(*      horner_eval u == the (semi)linear function mapping p to p.[u], which  *)
(*                       is a (semi)algebra morphism when u is in a           *)
(*                       commutative (semi)ring.                              *)
(*       horner_alg a == given a in some R-(semi)algebra A, the function      *)
(*                       evaluating a polynomial p at a; it is always a       *)
(*                       (semi)algebra morphism from {poly R} to A.           *)
(*     diff_roots x y == x and y are distinct roots; if R is a field, this    *)
(*                       just means x != y, but this concept is generalized   *)
(*                       to the case where R is only a ring with units (i.e., *)
(*                       a unitRingType); in which case it means that x and y *)
(*                       commute, and that the difference x - y is a unit     *)
(*                       (i.e., has a multiplicative inverse) in R.           *)
(*                       to just x != y).                                     *)
(*       uniq_roots s == s is a sequence or pairwise distinct roots, in the   *)
(*                       sense of diff_roots p above.                         *)
(*   *** We only show that these operations and properties are transferred by *)
(*       morphisms whose domain is a field (thus ensuring injectivity).       *)
(* We prove the factor_theorem, and the max_poly_roots inequality relating    *)
(* the number of distinct roots of a polynomial and its size.                 *)
(*   The some polynomial lemmas use following suffix interpretation :         *)
(*   C - constant polynomial (as in polyseqC : a%:P = nseq (a != 0) a).       *)
(*   X - the polynomial variable 'X (as in coefX : 'X`_i = (i == 1%N)).       *)
(*   Xn - power of 'X (as in monicXn : monic 'X^n).                           *)
(*                                                                            *)
(* Pdeg2.Field (exported by the present library) : theory of the degree 2     *)
(*   polynomials.                                                             *)
(* Pdeg2.FieldMonic : theory of Pdeg2.Field specialized to monic polynomials. *)
(******************************************************************************)

Set Implicit Arguments.
Unset Strict Implicit.
Unset Printing Implicit Defensive.

Declare Scope unity_root_scope.

Import GRing.Theory.
Local Open Scope ring_scope.

Reserved Notation "{ 'poly' T }" (format "{ 'poly'  T }").
Reserved Notation "c %:P" (format "c %:P").
Reserved Notation "p ^:P" (format "p ^:P").
Reserved Notation "'X".
Reserved Notation "''X^' n" (at level 1, format "''X^' n").
Reserved Notation "\poly_ ( i < n ) E"
  (at level 34, E at level 36, i, n at level 50,
   format "\poly_ ( i  <  n )  E").
Reserved Notation "p \Po q" (at level 50).
Reserved Notation "p ^`N ( n )" (format "p ^`N ( n )").
Reserved Notation "n .-unity_root" (format "n .-unity_root").
Reserved Notation "n .-primitive_root" (format "n .-primitive_root").

Local Notation simp := Monoid.simpm.

Section Polynomial.

Variable R : nzSemiRingType.

(* Defines a polynomial as a sequence with <> 0 last element *)
Record polynomial := Polynomial {polyseq :> seq R; _ : last 1 polyseq != 0}.

HB.instance Definition _ := [isSub for polyseq].
HB.instance Definition _ := [Choice of polynomial by <:].

Lemma poly_inj : injective polyseq. Proof. exact: val_inj. Qed.

Definition coefp i (p : polynomial) := p`_i.

End Polynomial.

(* We need to break off the section here to let the Bind Scope directives     *)
(* take effect.                                                               *)
Bind Scope ring_scope with polynomial.
Arguments polynomial R%_type.
Arguments polyseq {R} p%_R.
Arguments poly_inj {R} [p1%_R p2%_R] : rename.
Arguments coefp {R} i%_N / p%_R.
Notation "{ 'poly' T }" := (polynomial T) : type_scope.

Section SemiPolynomialTheory.

Variable R : nzSemiRingType.
Implicit Types (a b c x y z : R) (p q r d : {poly R}).

Definition lead_coef p := p`_(size p).-1.
Lemma lead_coefE p : lead_coef p = p`_(size p).-1. Proof. by []. Qed.

Definition poly_nil := @Polynomial R [::] (oner_neq0 R).
Definition polyC c : {poly R} := insubd poly_nil [:: c].

Local Notation "c %:P" := (polyC c).

(* Remember the boolean (c != 0) is coerced to 1 if true and 0 if false *)
Lemma polyseqC c : c%:P = nseq (c != 0) c :> seq R.
Proof. by rewrite val_insubd /=; case: (c == 0). Qed.

Lemma size_polyC c : size c%:P = (c != 0).
Proof. by rewrite polyseqC size_nseq. Qed.

Lemma coefC c i : c%:P`_i = if i == 0 then c else 0.
Proof. by rewrite polyseqC; case: i => [|[]]; case: eqP. Qed.

Lemma polyCK : cancel polyC (coefp 0).
Proof. by move=> c; rewrite [coefp 0 _]coefC. Qed.

Lemma polyC_inj : injective polyC.
Proof. exact: can_inj polyCK. Qed.

Lemma lead_coefC c : lead_coef c%:P = c.
Proof. by rewrite /lead_coef polyseqC; case: eqP. Qed.

(* Extensional interpretation (poly <=> nat -> R) *)
Lemma polyP p q : nth 0 p =1 nth 0 q <-> p = q.
Proof.
split=> [eq_pq | -> //]; apply: poly_inj.
without loss lt_pq: p q eq_pq / size p < size q.
  move=> IH; case: (ltngtP (size p) (size q)); try by move/IH->.
  by move/(@eq_from_nth _ 0); apply.
case: q => q nz_q /= in lt_pq eq_pq *; case/eqP: nz_q.
by rewrite (last_nth 0) -(subnKC lt_pq) /= -eq_pq nth_default ?leq_addr.
Qed.

Lemma size1_polyC p : size p <= 1 -> p = (p`_0)%:P.
Proof.
move=> le_p_1; apply/polyP=> i; rewrite coefC.
by case: i => // i; rewrite nth_default // (leq_trans le_p_1).
Qed.

(* Builds a polynomial by extension. *)
Definition cons_poly c p : {poly R} :=
  if p is Polynomial ((_ :: _) as s) ns then
    @Polynomial R (c :: s) ns
  else c%:P.

Lemma polyseq_cons c p :
  cons_poly c p = (if ~~ nilp p then c :: p else c%:P) :> seq R.
Proof. by case: p => [[]]. Qed.

Lemma size_cons_poly c p :
  size (cons_poly c p) = (if nilp p && (c == 0) then 0 else (size p).+1).
Proof. by case: p => [[|c' s] _] //=; rewrite size_polyC; case: eqP. Qed.

Lemma coef_cons c p i : (cons_poly c p)`_i = if i == 0 then c else p`_i.-1.
Proof.
by case: p i => [[|c' s] _] [] //=; rewrite polyseqC; case: eqP => //= _ [].
Qed.

(* Build a polynomial directly from a list of coefficients. *)
Definition Poly := foldr cons_poly 0%:P.

Lemma PolyK c s : last c s != 0 -> Poly s = s :> seq R.
Proof.
case: s => {c}/= [_ |c s]; first by rewrite polyseqC eqxx.
elim: s c => /= [|a s IHs] c nz_c; rewrite polyseq_cons ?{}IHs //.
by rewrite !polyseqC !eqxx nz_c.
Qed.

Lemma polyseqK p : Poly p = p.
Proof. by apply: poly_inj; apply: PolyK (valP p). Qed.

Lemma size_Poly s : size (Poly s) <= size s.
Proof.
elim: s => [|c s IHs] /=; first by rewrite polyseqC eqxx.
by rewrite size_cons_poly; case: ifP.
Qed.

Lemma coef_Poly s i : (Poly s)`_i = s`_i.
Proof.
by elim: s i => [|c s IHs] /= [|i]; rewrite !(coefC, eqxx, coef_cons) /=.
Qed.

(* Build a polynomial from an infinite sequence of coefficients and a bound. *)
Definition poly_expanded_def n E := Poly (mkseq E n).
Fact poly_key : unit. Proof. by []. Qed.
Definition poly := locked_with poly_key poly_expanded_def.
Canonical poly_unlockable := [unlockable fun poly].
Local Notation "\poly_ ( i < n ) E" := (poly n (fun i : nat => E)).

Lemma polyseq_poly n E :
  E n.-1 != 0 -> \poly_(i < n) E i = mkseq [eta E] n :> seq R.
Proof.
rewrite unlock; case: n => [|n] nzEn; first by rewrite polyseqC eqxx.
by rewrite (@PolyK 0) // -nth_last nth_mkseq size_mkseq.
Qed.

Lemma size_poly n E : size (\poly_(i < n) E i) <= n.
Proof. by rewrite unlock (leq_trans (size_Poly _)) ?size_mkseq. Qed.

Lemma size_poly_eq n E : E n.-1 != 0 -> size (\poly_(i < n) E i) = n.
Proof. by move/polyseq_poly->; apply: size_mkseq. Qed.

Lemma coef_poly n E k : (\poly_(i < n) E i)`_k = (if k < n then E k else 0).
Proof.
rewrite unlock coef_Poly.
have [lt_kn | le_nk] := ltnP k n; first by rewrite nth_mkseq.
by rewrite nth_default // size_mkseq.
Qed.

Lemma lead_coef_poly n E :
  n > 0 -> E n.-1 != 0 -> lead_coef (\poly_(i < n) E i) = E n.-1.
Proof.
by case: n => // n _ nzE; rewrite /lead_coef size_poly_eq // coef_poly leqnn.
Qed.

Lemma coefK p : \poly_(i < size p) p`_i = p.
Proof.
by apply/polyP=> i; rewrite coef_poly; case: ltnP => // /(nth_default 0)->.
Qed.

(* Nmodule structure for polynomial *)
Definition add_poly_def p q := \poly_(i < maxn (size p) (size q)) (p`_i + q`_i).
Fact add_poly_key : unit. Proof. by []. Qed.
Definition add_poly := locked_with add_poly_key add_poly_def.
Canonical add_poly_unlockable := [unlockable fun add_poly].

Fact coef_add_poly p q i : (add_poly p q)`_i = p`_i + q`_i.
Proof.
rewrite unlock coef_poly; case: leqP => //.
by rewrite geq_max => /andP[le_p_i le_q_i]; rewrite !nth_default ?add0r.
Qed.

Fact add_polyA : associative add_poly.
Proof. by move=> p q r; apply/polyP=> i; rewrite !coef_add_poly addrA. Qed.

Fact add_polyC : commutative add_poly.
Proof. by move=> p q; apply/polyP=> i; rewrite !coef_add_poly addrC. Qed.

Fact add_poly0 : left_id 0%:P add_poly.
Proof.
by move=> p; apply/polyP=> i; rewrite coef_add_poly coefC if_same add0r.
Qed.

HB.instance Definition _ := GRing.isNmodule.Build (polynomial R)
  add_polyA add_polyC add_poly0.

(* Properties of the zero polynomial *)
Lemma polyC0 : 0%:P = 0 :> {poly R}. Proof. by []. Qed.

Lemma polyseq0 : (0 : {poly R}) = [::] :> seq R.
Proof. by rewrite polyseqC eqxx. Qed.

Lemma size_poly0 : size (0 : {poly R}) = 0%N.
Proof. by rewrite polyseq0. Qed.

Lemma coef0 i : (0 : {poly R})`_i = 0.
Proof. by rewrite coefC if_same. Qed.

Lemma lead_coef0 : lead_coef 0 = 0 :> R. Proof. exact: lead_coefC. Qed.

Lemma size_poly_eq0 p : (size p == 0) = (p == 0).
Proof. by rewrite size_eq0 -polyseq0. Qed.

Lemma size_poly_leq0 p : (size p <= 0) = (p == 0).
Proof. by rewrite leqn0 size_poly_eq0. Qed.

Lemma size_poly_leq0P p : reflect (p = 0) (size p <= 0).
Proof. by apply: (iffP idP); rewrite size_poly_leq0; move/eqP. Qed.

Lemma size_poly_gt0 p : (0 < size p) = (p != 0).
Proof. by rewrite lt0n size_poly_eq0. Qed.

Lemma gt_size_poly_neq0 p n : size p > n -> p != 0.
Proof. by move=> /(leq_ltn_trans _) h; rewrite -size_poly_eq0 lt0n_neq0 ?h. Qed.

Lemma nil_poly p : nilp p = (p == 0).
Proof. exact: size_poly_eq0. Qed.

Lemma poly0Vpos p : {p = 0} + {size p > 0}.
Proof. by rewrite lt0n size_poly_eq0; case: eqVneq; [left | right]. Qed.

Lemma polySpred p : p != 0 -> size p = (size p).-1.+1.
Proof. by rewrite -size_poly_eq0 -lt0n => /prednK. Qed.

Lemma lead_coef_eq0 p : (lead_coef p == 0) = (p == 0).
Proof.
rewrite -nil_poly /lead_coef nth_last.
by case: p => [[|x s] /= /negbTE // _]; rewrite eqxx.
Qed.

Lemma polyC_eq0 c : (c%:P == 0) = (c == 0).
Proof. by rewrite -nil_poly polyseqC; case: (c == 0). Qed.

Lemma size_poly1P p : reflect (exists2 c, c != 0 & p = c%:P) (size p == 1).
Proof.
apply: (iffP eqP) => [pC | [c nz_c ->]]; last by rewrite size_polyC nz_c.
have def_p: p = (p`_0)%:P by rewrite -size1_polyC ?pC.
by exists p`_0; rewrite // -polyC_eq0 -def_p -size_poly_eq0 pC.
Qed.

Lemma size_polyC_leq1 c : (size c%:P <= 1)%N.
Proof. by rewrite size_polyC; case: (c == 0). Qed.

Lemma leq_sizeP p i : reflect (forall j, i <= j -> p`_j = 0) (size p <= i).
Proof.
apply: (iffP idP) => [hp j hij| hp].
  by apply: nth_default; apply: leq_trans hij.
case: (eqVneq p) (lead_coef_eq0 p) => [->|p0]; first by rewrite size_poly0.
rewrite leqNgt; apply/contraFN => hs.
by apply/eqP/hp; rewrite -ltnS (ltn_predK hs).
Qed.

(* Size, leading coef, morphism properties of coef *)
Lemma coefD p q i : (p + q)`_i = p`_i + q`_i.
Proof. exact: coef_add_poly. Qed.

HB.instance Definition _ i := GRing.isNmodMorphism.Build {poly R} R (coefp i)
  (coef0 i, fun p q => coefD p q i).

Lemma coefMn p n i : (p *+ n)`_i = p`_i *+ n.
Proof. exact: (raddfMn (coefp i)). Qed.

Lemma coef_sum I (r : seq I) (P : pred I) (F : I -> {poly R}) k :
  (\sum_(i <- r | P i) F i)`_k = \sum_(i <- r | P i) (F i)`_k.
Proof. exact: (raddf_sum (coefp k)). Qed.

Lemma polyCD : {morph polyC : a b / a + b}.
Proof. by move=> a b; apply/polyP=> [[|i]]; rewrite coefD !coefC ?addr0. Qed.

HB.instance Definition _ := GRing.isNmodMorphism.Build R {poly R} polyC
  (polyC0, polyCD).

Lemma polyCMn n : {morph polyC : c / c *+ n}. Proof. exact: raddfMn. Qed.

Lemma size_polyD p q : size (p + q) <= maxn (size p) (size q).
Proof. by rewrite -[+%R]/add_poly unlock; exact: size_poly. Qed.

Lemma size_polyDl p q : size p > size q -> size (p + q) = size p.
Proof.
move=> ltqp; rewrite -[+%R]/add_poly unlock size_poly_eq (maxn_idPl (ltnW _))//.
by rewrite addrC nth_default ?simp ?nth_last //; case: p ltqp => [[]].
Qed.

Lemma size_sum I (r : seq I) (P : pred I) (F : I -> {poly R}) :
  size (\sum_(i <- r | P i) F i) <= \max_(i <- r | P i) size (F i).
Proof.
elim/big_rec2: _ => [|i p q _ IHp]; first by rewrite size_poly0.
by rewrite -(maxn_idPr IHp) maxnA leq_max size_polyD.
Qed.

Lemma lead_coefDl p q : size p > size q -> lead_coef (p + q) = lead_coef p.
Proof.
move=> ltqp; rewrite /lead_coef coefD size_polyDl //.
by rewrite addrC nth_default ?simp // -ltnS (ltn_predK ltqp).
Qed.

Lemma lead_coefDr p q : size q > size p -> lead_coef (p + q) = lead_coef q.
Proof. by move/lead_coefDl<-; rewrite addrC. Qed.

(* Polynomial semiring structure. *)
Definition mul_poly_def p q :=
  \poly_(i < (size p + size q).-1) (\sum_(j < i.+1) p`_j * q`_(i - j)).
Fact mul_poly_key : unit. Proof. by []. Qed.
Definition mul_poly := locked_with mul_poly_key mul_poly_def.
Canonical mul_poly_unlockable := [unlockable fun mul_poly].

Fact coef_mul_poly p q i :
  (mul_poly p q)`_i = \sum_(j < i.+1) p`_j * q`_(i - j).
Proof.
rewrite unlock coef_poly ltn_predRL; case: leqP => // le_pq_i1.
rewrite big1 // => j _; have [lq_p_j|lt_j_p] := leqP (size p) j.
  by rewrite nth_default ?mul0r.
rewrite [q`__]nth_default ?mulr0 // leq_subRL -ltnS //.
by rewrite (leq_trans _ le_pq_i1) // ltn_add2r.
Qed.

Fact coef_mul_poly_rev p q i :
  (mul_poly p q)`_i = \sum_(j < i.+1) p`_(i - j) * q`_j.
Proof.
rewrite coef_mul_poly (reindex_inj rev_ord_inj) /=.
by apply: eq_bigr => j _; rewrite (sub_ordK j).
Qed.

Fact mul_polyA : associative mul_poly.
Proof.
move=> p q r; apply/polyP=> i; rewrite coef_mul_poly coef_mul_poly_rev.
pose coef3 j k := p`_j * (q`_(i - j - k) * r`_k).
transitivity (\sum_(j < i.+1) \sum_(k < i.+1 | k <= i - j) coef3 j k).
  apply: eq_bigr => /= j _; rewrite coef_mul_poly_rev big_distrr /=.
  by rewrite (big_ord_narrow_leq (leq_subr _ _)).
rewrite (exchange_big_dep predT) //=; apply: eq_bigr => k _.
transitivity (\sum_(j < i.+1 | j <= i - k) coef3 j k).
  apply: eq_bigl => j; rewrite -ltnS -(ltnS j) -!subSn ?leq_ord //.
  by rewrite -subn_gt0 -(subn_gt0 j) -!subnDA addnC.
rewrite (big_ord_narrow_leq (leq_subr _ _)) coef_mul_poly big_distrl /=.
by apply: eq_bigr => j _; rewrite /coef3 -!subnDA addnC mulrA.
Qed.

Fact mul_1poly : left_id 1%:P mul_poly.
Proof.
move=> p; apply/polyP => i; rewrite coef_mul_poly big_ord_recl subn0.
by rewrite big1 => [|j _]; rewrite coefC !simp.
Qed.

Fact mul_poly1 : right_id 1%:P mul_poly.
Proof.
move=> p; apply/polyP => i; rewrite coef_mul_poly_rev big_ord_recl subn0.
by rewrite big1 => [|j _]; rewrite coefC !simp.
Qed.

Fact mul_polyDl : left_distributive mul_poly +%R.
Proof.
move=> p q r; apply/polyP=> i; rewrite coefD !coef_mul_poly -big_split.
by apply: eq_bigr => j _; rewrite coefD mulrDl.
Qed.

Fact mul_polyDr : right_distributive mul_poly +%R.
Proof.
move=> p q r; apply/polyP=> i; rewrite coefD !coef_mul_poly -big_split.
by apply: eq_bigr => j _; rewrite coefD mulrDr.
Qed.

Fact mul_0poly : left_zero 0%:P mul_poly.
Proof.
move=> p; apply/polyP => i; rewrite coef_mul_poly big_ord_recl subn0.
by rewrite big1 => [|j _]; rewrite coefC !simp // coefC; case: ifP.
Qed.

Fact mul_poly0 : right_zero 0%:P mul_poly.
Proof.
move=> p; apply/polyP => i; rewrite coef_mul_poly_rev big_ord_recl subn0.
by rewrite big1 => [|j _]; rewrite coefC !simp // coefC; case: ifP.
Qed.

Fact poly1_neq0 : 1%:P != 0 :> {poly R}.
Proof. by rewrite polyC_eq0 oner_neq0. Qed.

HB.instance Definition _ := GRing.Nmodule_isNzSemiRing.Build (polynomial R)
  mul_polyA mul_1poly mul_poly1 mul_polyDl mul_polyDr mul_0poly mul_poly0
  poly1_neq0.

Lemma polyC1 : 1%:P = 1 :> {poly R}. Proof. by []. Qed.

Lemma polyseq1 : (1 : {poly R}) = [:: 1] :> seq R.
Proof. by rewrite polyseqC oner_neq0. Qed.

Lemma size_poly1 : size (1 : {poly R}) = 1.
Proof. by rewrite polyseq1. Qed.

Lemma coef1 i : (1 : {poly R})`_i = (i == 0)%:R.
Proof. by case: i => [|i]; rewrite polyseq1 /= ?nth_nil. Qed.

Lemma lead_coef1 : lead_coef 1 = 1 :> R. Proof. exact: lead_coefC. Qed.

Lemma coefM p q i : (p * q)`_i = \sum_(j < i.+1) p`_j * q`_(i - j).
Proof. exact: coef_mul_poly. Qed.

Lemma coefMr p q i : (p * q)`_i = \sum_(j < i.+1) p`_(i - j) * q`_j.
Proof. exact: coef_mul_poly_rev. Qed.

Lemma coef0M p q : (p * q)`_0 = p`_0 * q`_0.
Proof. by rewrite coefM big_ord1. Qed.

Fact coefp0_is_monoid_morphism : monoid_morphism (coefp 0).
Proof. by split; [exact: polyCK | exact: coef0M]. Qed.

#[deprecated(since="mathcomp 2.5.0", use=coefp0_is_monoid_morphism)]
Definition coefp0_multiplicative :=
  (fun g => (g.2, g.1)) coefp0_is_monoid_morphism.

HB.instance Definition _ := GRing.isMonoidMorphism.Build {poly R} R (coefp 0)
  coefp0_is_monoid_morphism.

Lemma coef0_prod I rI (F : I -> {poly R}) P :
  (\prod_(i <- rI| P i) F i)`_0 = \prod_(i <- rI | P i) (F i)`_0.
Proof. exact: (rmorph_prod (coefp 0)). Qed.

Lemma size_polyMleq p q : size (p * q) <= (size p + size q).-1.
Proof. by rewrite -[*%R]/mul_poly unlock size_poly. Qed.

Lemma mul_lead_coef p q :
  lead_coef p * lead_coef q = (p * q)`_(size p + size q).-2.
Proof.
pose dp := (size p).-1; pose dq := (size q).-1.
have [-> | nz_p] := eqVneq p 0; first by rewrite lead_coef0 !mul0r coef0.
have [-> | nz_q] := eqVneq q 0; first by rewrite lead_coef0 !mulr0 coef0.
have ->: (size p + size q).-2 = (dp + dq)%N.
  by do 2!rewrite polySpred // addSn addnC.
have lt_p_pq: dp < (dp + dq).+1 by rewrite ltnS leq_addr.
rewrite coefM (bigD1 (Ordinal lt_p_pq)) ?big1 ?simp ?addKn //= => i.
rewrite -val_eqE neq_ltn /= => /orP[lt_i_p | gt_i_p]; last first.
  by rewrite nth_default ?mul0r //; rewrite -polySpred in gt_i_p.
rewrite [q`__]nth_default ?mulr0 //= -subSS -{1}addnS -polySpred //.
by rewrite addnC -addnBA ?leq_addr.
Qed.

Lemma size_proper_mul p q :
  lead_coef p * lead_coef q != 0 -> size (p * q) = (size p + size q).-1.
Proof.
apply: contraNeq; rewrite mul_lead_coef eqn_leq size_polyMleq -ltnNge => lt_pq.
by rewrite nth_default // -subn1 -(leq_add2l 1) -leq_subLR leq_sub2r.
Qed.

Lemma lead_coef_proper_mul p q :
  let c := lead_coef p * lead_coef q in c != 0 -> lead_coef (p * q) = c.
Proof. by move=> /= nz_c; rewrite mul_lead_coef -size_proper_mul. Qed.

Lemma size_poly_prod_leq (I : finType) (P : pred I) (F : I -> {poly R}) :
  size (\prod_(i | P i) F i) <= (\sum_(i | P i) size (F i)).+1 - #|P|.
Proof.
rewrite -sum1_card.
elim/big_rec3: _ => [|i n m p _ IHp]; first by rewrite size_poly1.
have [-> | nz_p] := eqVneq p 0; first by rewrite mulr0 size_poly0.
rewrite (leq_trans (size_polyMleq _ _)) // subnS -!subn1 leq_sub2r //.
rewrite -addnS -addnBA ?leq_add2l // ltnW // -subn_gt0 (leq_trans _ IHp) //.
by rewrite polySpred.
Qed.

Lemma coefCM c p i : (c%:P * p)`_i = c * p`_i.
Proof.
by rewrite coefM big_ord_recl subn0 big1 => [|j _]; rewrite coefC !simp.
Qed.

Lemma coefMC c p i : (p * c%:P)`_i = p`_i * c.
Proof.
by rewrite coefMr big_ord_recl subn0 big1 => [|j _]; rewrite coefC !simp.
Qed.

Lemma polyCM : {morph polyC : a b / a * b}.
Proof. by move=> a b; apply/polyP=> [[|i]]; rewrite coefCM !coefC ?simp. Qed.

Lemma size_poly_exp_leq p n : size (p ^+ n) <= ((size p).-1 * n).+1.
Proof.
elim: n => [|n IHn]; first by rewrite size_poly1.
have [-> | nzp] := poly0Vpos p; first by rewrite exprS mul0r size_poly0.
rewrite exprS (leq_trans (size_polyMleq _ _)) //.
by rewrite -{1}(prednK nzp) mulnS -addnS leq_add2l.
Qed.

(* Polynomial ring structure. *)
Fact polyC_is_monoid_morphism : monoid_morphism polyC.
Proof. by split; last apply: polyCM. Qed.
#[deprecated(since="mathcomp 2.5.0", use=polyC_is_monoid_morphism)]
Definition polyC_multiplicative :=
  (fun g => (g.2, g.1)) polyC_is_monoid_morphism.
HB.instance Definition _ := GRing.isMonoidMorphism.Build R {poly R} polyC
  polyC_is_monoid_morphism.

Lemma polyC_exp n : {morph polyC : c / c ^+ n}. Proof. exact: rmorphXn. Qed.

Lemma polyC_natr n : n%:R%:P = n%:R :> {poly R}. Proof. exact: rmorph_nat. Qed.

Lemma pchar_poly : [pchar {poly R}] =i [pchar R].
Proof.
move=> p; rewrite !inE; congr (_ && _).
apply/eqP/eqP=> [/(congr1 val) /=|]; last by rewrite -polyC_natr => ->.
by rewrite polyseq0 -polyC_natr polyseqC; case: eqP.
Qed.

(* Algebra structure of polynomials. *)
Definition scale_poly_def a (p : {poly R}) := \poly_(i < size p) (a * p`_i).
Fact scale_poly_key : unit. Proof. by []. Qed.
Definition scale_poly := locked_with scale_poly_key scale_poly_def.
Canonical scale_poly_unlockable := [unlockable fun scale_poly].

Fact scale_polyE a p : scale_poly a p = a%:P * p.
Proof.
apply/polyP=> n; rewrite unlock coef_poly coefCM.
by case: leqP => // le_p_n; rewrite nth_default ?mulr0.
Qed.

Fact scale_polyA a b p : scale_poly a (scale_poly b p) = scale_poly (a * b) p.
Proof. by rewrite !scale_polyE mulrA polyCM. Qed.

Fact scale_0poly p : scale_poly 0 p = 0.
Proof. by rewrite scale_polyE mul0r. Qed.

Fact scale_1poly : left_id 1 scale_poly.
Proof. by move=> p; rewrite scale_polyE mul1r. Qed.

Fact scale_polyDr a : {morph scale_poly a : p q / p + q}.
Proof. by move=> p q; rewrite !scale_polyE mulrDr. Qed.

Fact scale_polyDl p : {morph scale_poly^~ p : a b / a + b}.
Proof. by move=> a b /=; rewrite !scale_polyE raddfD mulrDl. Qed.

Fact scale_polyAl a p q : scale_poly a (p * q) = scale_poly a p * q.
Proof. by rewrite !scale_polyE mulrA. Qed.

HB.instance Definition _ := GRing.Nmodule_isLSemiModule.Build R (polynomial R)
  scale_polyA scale_0poly scale_1poly scale_polyDr scale_polyDl.
HB.instance Definition _ :=
  GRing.LSemiModule_isLSemiAlgebra.Build R (polynomial R) scale_polyAl.

Lemma mul_polyC a p : a%:P * p = a *: p.
Proof. by rewrite -scale_polyE. Qed.

Lemma scale_polyC a b : a *: b%:P = (a * b)%:P.
Proof. by rewrite -mul_polyC polyCM. Qed.

Lemma alg_polyC a : a%:A = a%:P :> {poly R}.
Proof. by rewrite -mul_polyC mulr1. Qed.

Lemma coefZ a p i : (a *: p)`_i = a * p`_i.
Proof.
rewrite -[*:%R]/scale_poly unlock coef_poly.
by case: leqP => // le_p_n; rewrite nth_default ?mulr0.
Qed.

Lemma size_scale_leq a p : size (a *: p) <= size p.
Proof. by rewrite -[*:%R]/scale_poly unlock size_poly. Qed.

HB.instance Definition _ i := GRing.isScalable.Build R {poly R} R *%R (coefp i)
  (fun a => coefZ a ^~ i).
HB.instance Definition _ := GRing.Linear.on (coefp 0).

(* The indeterminate, at last! *)
Definition polyX_def := Poly [:: 0; 1].
Fact polyX_key : unit. Proof. by []. Qed.
Definition polyX : {poly R} := locked_with polyX_key polyX_def.
Canonical polyX_unlockable := [unlockable of polyX].
Local Notation "'X" := polyX.

Lemma polyseqX : 'X = [:: 0; 1] :> seq R.
Proof. by rewrite unlock !polyseq_cons nil_poly eqxx /= polyseq1. Qed.

Lemma size_polyX : size 'X = 2. Proof. by rewrite polyseqX. Qed.

Lemma polyX_eq0 : ('X == 0) = false.
Proof. by rewrite -size_poly_eq0 size_polyX. Qed.

Lemma coefX i : 'X`_i = (i == 1)%:R.
Proof. by case: i => [|[|i]]; rewrite polyseqX //= nth_nil. Qed.

Lemma lead_coefX : lead_coef 'X = 1.
Proof. by rewrite /lead_coef polyseqX. Qed.

Lemma commr_polyX p : GRing.comm p 'X.
Proof.
apply/polyP=> i; rewrite coefMr coefM.
by apply: eq_bigr => j _; rewrite coefX commr_nat.
Qed.

Lemma coefMX p i : (p * 'X)`_i = (if (i == 0)%N then 0 else p`_i.-1).
Proof.
rewrite coefMr big_ord_recl coefX ?simp.
case: i => [|i]; rewrite ?big_ord0 //= big_ord_recl polyseqX subn1 /=.
by rewrite big1 ?simp // => j _; rewrite nth_nil !simp.
Qed.

Lemma coefXM p i : ('X * p)`_i = (if (i == 0)%N then 0 else p`_i.-1).
Proof. by rewrite -commr_polyX coefMX. Qed.

Lemma cons_poly_def p a : cons_poly a p = p * 'X + a%:P.
Proof.
apply/polyP=> i; rewrite coef_cons coefD coefMX coefC.
by case: ifP; rewrite !simp.
Qed.

Lemma poly_ind (K : {poly R} -> Type) :
  K 0 -> (forall p c, K p -> K (p * 'X + c%:P)) -> (forall p, K p).
Proof.
move=> K0 Kcons p; rewrite -[p]polyseqK.
by elim: {p}(p : seq R) => //= p c IHp; rewrite cons_poly_def; apply: Kcons.
Qed.

Lemma polyseqXaddC a : 'X + a%:P = [:: a; 1] :> seq R.
Proof. by rewrite -['X]mul1r -cons_poly_def polyseq_cons polyseq1. Qed.

Lemma size_XaddC b : size ('X + b%:P) = 2.
Proof. by rewrite polyseqXaddC. Qed.

Lemma lead_coefXaddC a : lead_coef ('X + a%:P) = 1.
Proof. by rewrite lead_coefE polyseqXaddC. Qed.

Lemma size_MXaddC p c :
  size (p * 'X + c%:P) = (if (p == 0) && (c == 0) then 0 else (size p).+1).
Proof. by rewrite -cons_poly_def size_cons_poly nil_poly. Qed.

Lemma polyseqMX p : p != 0 -> p * 'X = 0 :: p :> seq R.
Proof.
by move=> nz_p; rewrite -[p * _]addr0 -cons_poly_def polyseq_cons nil_poly nz_p.
Qed.

Lemma size_mulX p : p != 0 -> size (p * 'X) = (size p).+1.
Proof. by move/polyseqMX->. Qed.

Lemma lead_coefMX p : lead_coef (p * 'X) = lead_coef p.
Proof.
have [-> | nzp] := eqVneq p 0; first by rewrite mul0r.
by rewrite /lead_coef !nth_last polyseqMX.
Qed.

Lemma size_XmulC a : a != 0 -> size ('X * a%:P) = 2.
Proof.
by move=> nz_a; rewrite -commr_polyX size_mulX ?polyC_eq0 ?size_polyC nz_a.
Qed.

Local Notation "''X^' n" := ('X ^+ n).

Lemma coefXn n i : 'X^n`_i = (i == n)%:R.
Proof.
by elim: n i => [|n IHn] [|i]; rewrite ?coef1 // exprS coefXM ?IHn.
Qed.

Lemma polyseqXn n : 'X^n = rcons (nseq n 0) 1 :> seq R.
Proof.
elim: n => [|n IHn]; rewrite ?polyseq1 // exprSr.
by rewrite polyseqMX -?size_poly_eq0 IHn ?size_rcons.
Qed.

Lemma size_polyXn n : size 'X^n = n.+1.
Proof. by rewrite polyseqXn size_rcons size_nseq. Qed.

Lemma commr_polyXn p n : GRing.comm p 'X^n.
Proof. exact/commrX/commr_polyX. Qed.

Lemma lead_coefXn n : lead_coef 'X^n = 1.
Proof. by rewrite /lead_coef nth_last polyseqXn last_rcons. Qed.

Lemma lead_coefXnaddC n c : 0 < n -> lead_coef ('X^n + c%:P) = 1.
Proof.
move=> n_gt0; rewrite lead_coefDl ?lead_coefXn//.
by rewrite size_polyC size_polyXn ltnS (leq_trans (leq_b1 _)).
Qed.

Lemma size_XnaddC n c : 0 < n -> size ('X^n + c%:P) = n.+1.
Proof.
by move=> *; rewrite size_polyDl ?size_polyXn// size_polyC; case: eqP.
Qed.

Lemma polyseqMXn n p : p != 0 -> p * 'X^n = ncons n 0 p :> seq R.
Proof.
case: n => [|n] nz_p; first by rewrite mulr1.
elim: n => [|n IHn]; first exact: polyseqMX.
by rewrite exprSr mulrA polyseqMX -?nil_poly IHn.
Qed.

Lemma coefMXn n p i : (p * 'X^n)`_i = if i < n then 0 else p`_(i - n).
Proof.
have [-> | /polyseqMXn->] := eqVneq p 0; last exact: nth_ncons.
by rewrite mul0r !coef0 if_same.
Qed.

Lemma size_mulXn n p : p != 0 -> size (p * 'X^n) = (n + size p)%N.
Proof.
elim: n p => [p p_neq0| n IH p p_neq0]; first by rewrite mulr1.
by rewrite exprS mulrA IH -?size_poly_eq0 size_mulX // addnS.
Qed.

Lemma coefXnM n p i : ('X^n * p)`_i = if i < n then 0 else p`_(i - n).
Proof. by rewrite -commr_polyXn coefMXn. Qed.

Lemma coef_sumMXn I (r : seq I) (P : pred I) (p : I -> R) (n : I -> nat) k :
  (\sum_(i <- r | P i) p i *: 'X^(n i))`_k =
    \sum_(i <- r | P i && (n i == k)) p i.
Proof.
rewrite coef_sum big_mkcondr; apply: eq_bigr => i Pi.
by rewrite coefZ coefXn mulr_natr mulrb eq_sym.
Qed.

(* Expansion of a polynomial as an indexed sum *)
Lemma poly_def n E : \poly_(i < n) E i = \sum_(i < n) E i *: 'X^i.
Proof. by apply/polyP => i; rewrite coef_sumMXn coef_poly big_ord1_eq. Qed.

Lemma eq_poly n E1 E2 : (forall i, i < n -> E1 i = E2 i) ->
  poly n E1 = poly n E2 :> {poly R}.
Proof. by move=> E; rewrite !poly_def; apply: eq_bigr => i _; rewrite E. Qed.

(* Horner evaluation of polynomials *)
Implicit Types s rs : seq R.

Fixpoint horner_rec s x := if s is a :: s' then horner_rec s' x * x + a else 0.
Definition horner p := horner_rec p.

Local Notation "p .[ x ]" := (horner p x) : ring_scope.

Lemma horner0 x : (0 : {poly R}).[x] = 0.
Proof. by rewrite /horner polyseq0. Qed.

Lemma hornerC c x : (c%:P).[x] = c.
Proof. by rewrite /horner polyseqC; case: eqP; rewrite /= ?simp. Qed.

Lemma hornerX x : 'X.[x] = x.
Proof. by rewrite /horner polyseqX /= !simp. Qed.

Lemma horner_cons p c x : (cons_poly c p).[x] = p.[x] * x + c.
Proof.
rewrite /horner polyseq_cons; case: nilP => //= ->.
by rewrite !simp -/(_.[x]) hornerC.
Qed.

Lemma horner_coef0 p : p.[0] = p`_0.
Proof. by rewrite /horner; case: (p : seq R) => //= c p'; rewrite !simp. Qed.

Lemma hornerMXaddC p c x : (p * 'X + c%:P).[x] = p.[x] * x + c.
Proof. by rewrite -cons_poly_def horner_cons. Qed.

Lemma hornerMX p x : (p * 'X).[x] = p.[x] * x.
Proof. by rewrite -[p * 'X]addr0 hornerMXaddC addr0. Qed.

Lemma horner_Poly s x : (Poly s).[x] = horner_rec s x.
Proof. by elim: s => [|a s /= <-]; rewrite (horner0, horner_cons). Qed.

Lemma horner_coef p x : p.[x] = \sum_(i < size p) p`_i * x ^+ i.
Proof.
rewrite /horner.
elim: {p}(p : seq R) => /= [|a s ->]; first by rewrite big_ord0.
rewrite big_ord_recl simp addrC big_distrl /=.
by congr (_ + _); apply: eq_bigr => i _; rewrite -mulrA exprSr.
Qed.

Lemma horner_coef_wide n p x :
  size p <= n -> p.[x] = \sum_(i < n) p`_i * x ^+ i.
Proof.
move=> le_p_n.
rewrite horner_coef (big_ord_widen n (fun i => p`_i * x ^+ i)) // big_mkcond.
by apply: eq_bigr => i _; case: ltnP => // le_p_i; rewrite nth_default ?simp.
Qed.

Lemma horner_poly n E x : (\poly_(i < n) E i).[x] = \sum_(i < n) E i * x ^+ i.
Proof.
rewrite (@horner_coef_wide n) ?size_poly //.
by apply: eq_bigr => i _; rewrite coef_poly ltn_ord.
Qed.

Lemma hornerD p q x : (p + q).[x] = p.[x] + q.[x].
Proof.
rewrite [in LHS]/+%R /= unlock horner_poly; set m := maxn _ _.
rewrite !(@horner_coef_wide m) ?leq_max ?leqnn ?orbT // -big_split /=.
by apply: eq_bigr => i _; rewrite -mulrDl.
Qed.

Lemma hornerCM a p x : (a%:P * p).[x] = a * p.[x].
Proof.
elim/poly_ind: p => [|p c IHp]; first by rewrite !(mulr0, horner0).
by rewrite mulrDr mulrA -polyCM !hornerMXaddC IHp mulrDr mulrA.
Qed.

Lemma hornerZ c p x : (c *: p).[x] = c * p.[x].
Proof. by rewrite -mul_polyC hornerCM. Qed.

Definition horner_eval (x : R) := horner^~ x.
Lemma horner_evalE x p : horner_eval x p = p.[x]. Proof. by []. Qed.

HB.instance Definition _ x :=
  GRing.isSemilinear.Build R {poly R} R _ (horner_eval x)
    ((fun c p => hornerZ c p x), (fun p q => hornerD p q x)).

Lemma horner_sum I (r : seq I) (P : pred I) F x :
  (\sum_(i <- r | P i) F i).[x] = \sum_(i <- r | P i) (F i).[x].
Proof. exact: (raddf_sum (horner_eval _)). Qed.

Lemma hornerMn n p x : (p *+ n).[x] = p.[x] *+ n.
Proof. exact: (raddfMn (horner_eval _)). Qed.

Definition comm_coef p x := forall i, p`_i * x = x * p`_i.

Definition comm_poly p x := x * p.[x] = p.[x] * x.

Lemma comm_coef_poly p x : comm_coef p x -> comm_poly p x.
Proof.
move=> cpx; rewrite /comm_poly !horner_coef big_distrl big_distrr /=.
by apply: eq_bigr => i _; rewrite /= mulrA -cpx -!mulrA commrX.
Qed.

Lemma comm_poly0 x : comm_poly 0 x.
Proof. by rewrite /comm_poly !horner0 !simp. Qed.

Lemma comm_poly1 x : comm_poly 1 x.
Proof. by rewrite /comm_poly !hornerC !simp. Qed.

Lemma comm_polyX x : comm_poly 'X x.
Proof. by rewrite /comm_poly !hornerX. Qed.

Lemma comm_polyD p q x: comm_poly p x -> comm_poly q x -> comm_poly (p + q) x.
Proof. by rewrite /comm_poly hornerD mulrDr mulrDl => -> ->. Qed.

Lemma commr_horner a b p : GRing.comm a b -> comm_coef p a -> GRing.comm a p.[b].
Proof.
move=> cab cpa; rewrite horner_coef; apply: commr_sum => i _.
by apply: commrM => //; apply: commrX.
Qed.

Lemma hornerM_comm p q x : comm_poly q x -> (p * q).[x] = p.[x] * q.[x].
Proof.
move=> comm_qx.
elim/poly_ind: p => [|p c IHp]; first by rewrite !(simp, horner0).
rewrite mulrDl hornerD hornerCM -mulrA -commr_polyX mulrA hornerMX.
by rewrite {}IHp -mulrA -comm_qx mulrA -mulrDl hornerMXaddC.
Qed.

Lemma comm_polyM p q x: comm_poly p x -> comm_poly q x -> comm_poly (p * q) x.
Proof.
by move=> px qx; rewrite /comm_poly hornerM_comm// mulrA px -mulrA qx mulrA.
Qed.

Lemma horner_exp_comm p x n : comm_poly p x -> (p ^+ n).[x] = p.[x] ^+ n.
Proof.
move=> comm_px; elim: n => [|n IHn]; first by rewrite hornerC.
by rewrite !exprSr -IHn hornerM_comm.
Qed.

Lemma comm_poly_exp p n x: comm_poly p x -> comm_poly (p ^+ n) x.
Proof. by move=> px; rewrite /comm_poly !horner_exp_comm// commrX. Qed.

Lemma hornerXn x n : ('X^n).[x] = x ^+ n.
Proof. by rewrite horner_exp_comm /comm_poly hornerX. Qed.

(* Lifting a ring predicate to polynomials. *)
Implicit Type S : {pred R}.

Definition polyOver_pred S := fun p : {poly R} => all (mem S) p.
Arguments polyOver_pred _ _ /.
Definition polyOver S := [qualify a p | polyOver_pred S p].

Lemma polyOverS (S1 S2 : {pred R}) :
  {subset S1 <= S2} -> {subset polyOver S1 <= polyOver S2}.
Proof.
by move=> sS12 p /(all_nthP 0)S1p; apply/(all_nthP 0)=> i /S1p; apply: sS12.
Qed.

Lemma polyOver0 S : 0 \is a polyOver S.
Proof. by rewrite qualifE /= polyseq0. Qed.

Lemma polyOver_poly S n E :
  (forall i, i < n -> E i \in S) -> \poly_(i < n) E i \is a polyOver S.
Proof.
move=> S_E; apply/(all_nthP 0)=> i lt_i_p /=; rewrite coef_poly.
by case: ifP => [/S_E// | /idP[]]; apply: leq_trans lt_i_p (size_poly n E).
Qed.

Section PolyOverAdd.

Variable S : addrClosed R.

Lemma polyOverP {p} : reflect (forall i, p`_i \in S) (p \in polyOver S).
Proof.
apply: (iffP (all_nthP 0)) => [Sp i | Sp i _]; last exact: Sp.
by have [/Sp // | /(nth_default 0)->] := ltnP i (size p); apply: rpred0.
Qed.

Lemma polyOverC c : (c%:P \in polyOver S) = (c \in S).
Proof.
by rewrite qualifE /= polyseqC; case: eqP => [->|] /=; rewrite ?andbT ?rpred0.
Qed.

Fact polyOver_addr_closed : addr_closed (polyOver S).
Proof.
split=> [|p q Sp Sq]; first exact: polyOver0.
by apply/polyOverP=> i; rewrite coefD rpredD ?(polyOverP _).
Qed.
HB.instance Definition _ := GRing.isAddClosed.Build {poly R} (polyOver_pred S)
  polyOver_addr_closed.

End PolyOverAdd.

Section PolyOverSemiRing2.

Variable S : semiring2Closed R.

Lemma polyOver_mulr_2closed : GRing.mulr_2closed (polyOver S).
Proof.
move=> p q /polyOverP Sp /polyOverP Sq; apply/polyOverP=> i.
by rewrite coefM rpred_sum // => j _; rewrite rpredM.
Qed.
HB.instance Definition _ := GRing.isMul2Closed.Build {poly R} (polyOver_pred S)
  polyOver_mulr_2closed.

End PolyOverSemiRing2.

Section PolyOverSemiring.

Variable S : semiringClosed R.

Fact polyOver_mul1_closed : 1 \in polyOver S.
Proof. by rewrite polyOverC rpred1. Qed.
HB.instance Definition _ := GRing.isMul1Closed.Build {poly R} (polyOver_pred S)
  polyOver_mul1_closed.

Lemma polyOverZ : {in S & polyOver S, forall c p, c *: p \is a polyOver S}.
Proof.
by move=> c p Sc /polyOverP Sp; apply/polyOverP=> i; rewrite coefZ rpredM ?Sp.
Qed.

Lemma polyOverX : 'X \in polyOver S.
Proof. by rewrite qualifE /= polyseqX /= rpred0 rpred1. Qed.

Lemma polyOverXn n : 'X^n \in polyOver S.
Proof. by rewrite rpredX// polyOverX. Qed.

Lemma rpred_horner : {in polyOver S & S, forall p x, p.[x] \in S}.
Proof.
move=> p x /polyOverP Sp Sx; rewrite horner_coef rpred_sum // => i _.
by rewrite rpredM ?rpredX.
Qed.

End PolyOverSemiring.

(* Single derivative. *)
Definition deriv p := \poly_(i < (size p).-1) (p`_i.+1 *+ i.+1).

Local Notation "a ^` ()" := (deriv a).

Lemma coef_deriv p i : p^`()`_i = p`_i.+1 *+ i.+1.
Proof.
rewrite coef_poly -subn1 ltn_subRL.
by case: leqP => // /(nth_default 0) ->; rewrite mul0rn.
Qed.

Lemma polyOver_deriv (ringS : semiringClosed R) :
  {in polyOver ringS, forall p, p^`() \is a polyOver ringS}.
Proof.
by move=> p /polyOverP Kp; apply/polyOverP=> i; rewrite coef_deriv rpredMn ?Kp.
Qed.

Lemma derivC c : c%:P^`() = 0.
Proof. by apply/polyP=> i; rewrite coef_deriv coef0 coefC mul0rn. Qed.

Lemma derivX : ('X)^`() = 1.
Proof. by apply/polyP=> [[|i]]; rewrite coef_deriv coef1 coefX ?mul0rn. Qed.

Lemma derivXn n : ('X^n)^`() = 'X^(n.-1) *+ n.
Proof.
case: n => [|n]; first exact: derivC.
apply/polyP=> i; rewrite coef_deriv coefMn !coefXn eqSS.
by case: eqP => [-> // | _]; rewrite !mul0rn.
Qed.

Fact deriv_is_semilinear : semilinear deriv.
Proof.
split=> [k p|p q]; apply/polyP => i.
  by rewrite !(coef_deriv, coefZ) mulrnAr.
by rewrite !(coef_deriv, coefD) mulrnDl.
Qed.
HB.instance Definition _ := GRing.isSemilinear.Build R {poly R} {poly R} _ deriv
  deriv_is_semilinear.

Lemma deriv0 : 0^`() = 0.
Proof. exact: linear0. Qed.

Lemma derivD : {morph deriv : p q / p + q}.
Proof. exact: linearD. Qed.

Lemma derivMn n p : (p *+ n)^`() = p^`() *+ n.
Proof. exact: linearMn. Qed.

Lemma derivZ c p : (c *: p)^`() = c *: p^`().
Proof. exact: linearZ. Qed.

Lemma deriv_mulC c p : (c%:P * p)^`() = c%:P * p^`().
Proof. by rewrite !mul_polyC derivZ. Qed.

Lemma derivMXaddC p c : (p * 'X + c%:P)^`() = p + p^`() * 'X.
Proof.
<<<<<<< HEAD
move=> comm_qx.
elim/poly_ind: p => [|p c IHp]; first by rewrite !(simp, horner0).
rewrite mulrDl [in LHS]hornerD [in LHS]hornerCM -mulrA -commr_polyX mulrA hornerMX.
by rewrite {}IHp -mulrA -comm_qx mulrA -mulrDl hornerMXaddC.
=======
apply/polyP=> i; rewrite raddfD /= derivC addr0 coefD !(coefMX, coef_deriv).
by case: i; rewrite ?addr0.
>>>>>>> d07874bd
Qed.

Lemma derivM p q : (p * q)^`() = p^`() * q + p * q^`().
Proof.
elim/poly_ind: p => [|p b IHp]; first by rewrite !(mul0r, add0r, derivC).
rewrite mulrDl -mulrA -commr_polyX mulrA -[_ * 'X]addr0 raddfD /= !derivMXaddC.
by rewrite deriv_mulC IHp !mulrDl -!mulrA !commr_polyX !addrA.
Qed.

(* Iterated derivative. *)
Definition derivn n p := iter n deriv p.

Local Notation "a ^` ( n )" := (derivn n a) : ring_scope.

Lemma derivn0 p : p^`(0) = p.
Proof. by []. Qed.

Lemma derivn1 p : p^`(1) = p^`().
Proof. by []. Qed.

Lemma derivnS p n : p^`(n.+1) = p^`(n)^`().
Proof. by []. Qed.

Lemma derivSn p n : p^`(n.+1) = p^`()^`(n).
Proof. exact: iterSr. Qed.

Lemma coef_derivn n p i : p^`(n)`_i = p`_(n + i) *+ (n + i) ^_ n.
Proof.
elim: n i => [|n IHn] i; first by rewrite ffactn0 mulr1n.
by rewrite derivnS coef_deriv IHn -mulrnA ffactnSr addSnnS addKn.
Qed.

Lemma polyOver_derivn (ringS : semiringClosed R) :
  {in polyOver ringS, forall p n, p^`(n) \is a polyOver ringS}.
Proof.
move=> p /polyOverP Kp /= n; apply/polyOverP=> i.
by rewrite coef_derivn rpredMn.
Qed.

Fact derivn_is_semilinear n : semilinear (derivn n).
Proof.
by elim: n => // n IHn; split=> [a p|p q]; rewrite derivnS IHn semilinearPZ.
Qed.
HB.instance Definition _ n :=
  GRing.isSemilinear.Build R {poly R} {poly R} _ (derivn n)
    (derivn_is_semilinear n).

Lemma derivnC c n : c%:P^`(n) = if n == 0 then c%:P else 0.
Proof. by case: n => // n; rewrite derivSn derivC linear0. Qed.

Lemma derivnD n : {morph derivn n : p q / p + q}.
Proof. exact: linearD. Qed.

Lemma derivnMn n m p : (p *+ m)^`(n) = p^`(n) *+ m.
Proof. exact: linearMn. Qed.

Lemma derivnZ n : scalable (derivn n).
Proof. exact: linearZZ. Qed.

Lemma derivnXn m n : ('X^m)^`(n) = 'X^(m - n) *+ m ^_ n.
Proof.
apply/polyP=>i; rewrite coef_derivn coefMn !coefXn.
case: (ltnP m n) => [lt_m_n | le_m_n].
  by rewrite eqn_leq leqNgt ltn_addr // mul0rn ffact_small.
by rewrite -{1 3}(subnKC le_m_n) eqn_add2l; case: eqP => [->|]; rewrite ?mul0rn.
Qed.

Lemma derivnMXaddC n p c :
  (p * 'X + c%:P)^`(n.+1) = p^`(n) *+ n.+1 + p^`(n.+1) * 'X.
Proof.
elim: n => [|n IHn]; first by rewrite derivn1 derivMXaddC.
rewrite derivnS IHn derivD derivM derivX mulr1 derivMn -!derivnS.
by rewrite addrA addrAC -mulrSr.
Qed.

Lemma derivn_poly0 p n : size p <= n -> p^`(n) = 0.
Proof.
move=> le_p_n; apply/polyP=> i; rewrite coef_derivn.
rewrite nth_default; first by rewrite mul0rn coef0.
exact/(leq_trans le_p_n)/leq_addr.
Qed.

Lemma lt_size_deriv (p : {poly R}) : p != 0 -> size p^`() < size p.
Proof. by move=> /polySpred->; apply: size_poly. Qed.

(* A normalising version of derivation to get the division by n! in Taylor *)
Definition nderivn n p := \poly_(i < size p - n) (p`_(n + i) *+ 'C(n + i, n)).

Local Notation "a ^`N ( n )" := (nderivn n a) : ring_scope.

Lemma coef_nderivn n p i : p^`N(n)`_i = p`_(n + i) *+ 'C(n + i, n).
Proof.
rewrite coef_poly ltn_subRL; case: leqP => // le_p_ni.
by rewrite nth_default ?mul0rn.
Qed.

(* Here is the division by n! *)
Lemma nderivn_def n p : p^`(n) = p^`N(n) *+ n`!.
Proof.
by apply/polyP=> i; rewrite coefMn coef_nderivn coef_derivn -mulrnA bin_ffact.
Qed.

Lemma polyOver_nderivn (ringS : semiringClosed R) :
  {in polyOver ringS, forall p n, p^`N(n) \in polyOver ringS}.
Proof.
move=> p /polyOverP Sp /= n; apply/polyOverP=> i.
by rewrite coef_nderivn rpredMn.
Qed.

Lemma nderivn0 p : p^`N(0) = p.
Proof. by rewrite -[p^`N(0)](nderivn_def 0). Qed.

Lemma nderivn1 p : p^`N(1) = p^`().
Proof. by rewrite -[p^`N(1)](nderivn_def 1). Qed.

Lemma nderivnC c n : (c%:P)^`N(n) = if n == 0 then c%:P else 0.
Proof.
apply/polyP=> i; rewrite coef_nderivn.
by case: n => [|n]; rewrite ?bin0 // coef0 coefC mul0rn.
Qed.

Lemma nderivnXn m n : ('X^m)^`N(n) = 'X^(m - n) *+ 'C(m, n).
Proof.
apply/polyP=> i; rewrite coef_nderivn coefMn !coefXn.
have [lt_m_n | le_n_m] := ltnP m n.
  by rewrite eqn_leq leqNgt ltn_addr // mul0rn bin_small.
by rewrite -{1 3}(subnKC le_n_m) eqn_add2l; case: eqP => [->|]; rewrite ?mul0rn.
Qed.

Fact nderivn_is_semilinear n : semilinear (nderivn n).
Proof.
split=> [k p|p q]; apply/polyP => i.
  by rewrite !(coef_nderivn, coefZ) mulrnAr.
by rewrite !(coef_nderivn, coefD) mulrnDl.
Qed.
HB.instance Definition _ n :=
  GRing.isSemilinear.Build R {poly R} {poly R} _ (nderivn n)
    (nderivn_is_semilinear n).

Lemma nderivnD n : {morph nderivn n : p q / p + q}.
Proof. exact: linearD. Qed.

Lemma nderivnMn n m p : (p *+ m)^`N(n) = p^`N(n) *+ m.
Proof. exact: linearMn. Qed.

Lemma nderivnZ n : scalable (nderivn n).
Proof. exact: linearZZ. Qed.

Lemma nderivnMXaddC n p c :
  (p * 'X + c%:P)^`N(n.+1) = p^`N(n) + p^`N(n.+1) * 'X.
Proof.
<<<<<<< HEAD
by rewrite [LHS]qualifE /= polyseqC; case: eqP => [->|] /=; rewrite ?andbT ?rpred0.
=======
apply/polyP=> i; rewrite coef_nderivn !coefD !coefMX coefC.
rewrite !addSn /= !coef_nderivn addr0 binS mulrnDr addrC; congr (_ + _).
by rewrite addSnnS; case: i; rewrite // addn0 bin_small.
>>>>>>> d07874bd
Qed.

Lemma nderivn_poly0 p n : size p <= n -> p^`N(n) = 0.
Proof.
move=> le_p_n; apply/polyP=> i; rewrite coef_nderivn.
rewrite nth_default; first by rewrite mul0rn coef0.
exact/(leq_trans le_p_n)/leq_addr.
Qed.

Lemma nderiv_taylor p x h :
  GRing.comm x h -> p.[x + h] = \sum_(i < size p) p^`N(i).[x] * h ^+ i.
Proof.
move/commrX=> cxh; elim/poly_ind: p => [|p c IHp].
  by rewrite size_poly0 big_ord0 horner0.
rewrite hornerMXaddC size_MXaddC.
have [-> | nz_p] := eqVneq p 0.
  rewrite horner0 !simp; have [-> | _] := c =P 0; first by rewrite big_ord0.
  by rewrite size_poly0 big_ord_recl big_ord0 nderivn0 hornerC !simp.
rewrite big_ord_recl nderivn0 !simp hornerMXaddC addrAC; congr (_ + _).
rewrite mulrDr {}IHp !big_distrl polySpred //= big_ord_recl /= mulr1 -addrA.
rewrite nderivn0 /bump /(addn 1) /=; congr (_ + _).
rewrite !big_ord_recr /= nderivnMXaddC -mulrA -exprSr -polySpred // !addrA.
congr (_ + _); last by rewrite (nderivn_poly0 (leqnn _)) !simp.
rewrite addrC -big_split /=; apply: eq_bigr => i _.
rewrite nderivnMXaddC hornerD (hornerM_comm _ (comm_polyX _)) hornerX.
by rewrite mulrDl -!mulrA -exprSr cxh.
Qed.

Lemma nderiv_taylor_wide n p x h :
    GRing.comm x h -> size p <= n ->
  p.[x + h] = \sum_(i < n) p^`N(i).[x] * h ^+ i.
Proof.
move/nderiv_taylor=> -> le_p_n.
rewrite (big_ord_widen n (fun i => p^`N(i).[x] * h ^+ i)) // big_mkcond.
apply: eq_bigr => i _; case: leqP => // /nderivn_poly0->.
by rewrite horner0 simp.
Qed.

(* Monic predicate *)

Definition monic_pred := fun p => lead_coef p == 1.
Arguments monic_pred _ /.
Definition monic := [qualify p | monic_pred p].

Lemma monicE p : (p \is monic) = (lead_coef p == 1). Proof. by []. Qed.
Lemma monicP p : reflect (lead_coef p = 1) (p \is monic).
Proof. exact: eqP. Qed.

Lemma monic1 : 1 \is monic. Proof. exact/eqP/lead_coef1. Qed.
Lemma monicX : 'X \is monic. Proof. exact/eqP/lead_coefX. Qed.
Lemma monicXn n : 'X^n \is monic. Proof. exact/eqP/lead_coefXn. Qed.

Lemma monic_neq0 p : p \is monic -> p != 0.
Proof. by rewrite -lead_coef_eq0 => /eqP->; apply: oner_neq0. Qed.

Lemma lead_coef_monicM p q : p \is monic -> lead_coef (p * q) = lead_coef q.
Proof.
have [-> | nz_q] := eqVneq q 0; first by rewrite mulr0.
by move/monicP=> mon_p; rewrite lead_coef_proper_mul mon_p mul1r ?lead_coef_eq0.
Qed.

Lemma lead_coef_Mmonic p q : q \is monic -> lead_coef (p * q) = lead_coef p.
Proof.
have [-> | nz_p] := eqVneq p 0; first by rewrite mul0r.
by move/monicP=> mon_q; rewrite lead_coef_proper_mul mon_q mulr1 ?lead_coef_eq0.
Qed.

Lemma size_monicM p q :
  p \is monic -> q != 0 -> size (p * q) = (size p + size q).-1.
Proof.
move/monicP=> mon_p nz_q.
by rewrite size_proper_mul // mon_p mul1r lead_coef_eq0.
Qed.

Lemma size_Mmonic p q :
  p != 0 -> q \is monic -> size (p * q) = (size p + size q).-1.
Proof.
move=> nz_p /monicP mon_q.
by rewrite size_proper_mul // mon_q mulr1 lead_coef_eq0.
Qed.

Lemma monicMl p q : p \is monic -> (p * q \is monic) = (q \is monic).
Proof. by move=> mon_p; rewrite !monicE lead_coef_monicM. Qed.

Lemma monicMr p q : q \is monic -> (p * q \is monic) = (p \is monic).
Proof. by move=> mon_q; rewrite !monicE lead_coef_Mmonic. Qed.

Fact monic_mulr_closed : mulr_closed monic.
Proof. by split=> [|p q mon_p]; rewrite (monic1, monicMl). Qed.
HB.instance Definition _ := GRing.isMulClosed.Build {poly R} monic_pred
  monic_mulr_closed.

Lemma monic_exp p n : p \is monic -> p ^+ n \is monic.
Proof. exact: rpredX. Qed.

Lemma monic_prod I rI (P : pred I) (F : I -> {poly R}):
  (forall i, P i -> F i \is monic) -> \prod_(i <- rI | P i) F i \is monic.
Proof. exact: rpred_prod. Qed.

Lemma monicXaddC c : 'X + c%:P \is monic.
Proof. exact/eqP/lead_coefXaddC. Qed.

Lemma monicXnaddC n c : 0 < n -> 'X^n + c%:P \is monic.
Proof. by move=> n_gt0; rewrite monicE lead_coefXnaddC. Qed.

(* Some facts about regular elements. *)

Lemma lreg_lead0 p : GRing.lreg (lead_coef p) -> p != 0.
Proof. by move/lreg_neq0; rewrite lead_coef_eq0. Qed.

Lemma rreg_lead0 p : GRing.rreg (lead_coef p) -> p != 0.
Proof. by move/rreg_neq0; rewrite lead_coef_eq0. Qed.

Lemma lreg_size c p : GRing.lreg c -> size (c *: p) = size p.
Proof.
move=> reg_c; have [-> | nz_p] := eqVneq p 0; first by rewrite scaler0.
rewrite -mul_polyC size_proper_mul; first by rewrite size_polyC lreg_neq0.
by rewrite lead_coefC mulrI_eq0 ?lead_coef_eq0.
Qed.

Lemma lreg_polyZ_eq0 c p : GRing.lreg c -> (c *: p == 0) = (p == 0).
Proof. by rewrite -!size_poly_eq0 => /lreg_size->. Qed.

Lemma lead_coef_lreg c p : GRing.lreg c -> lead_coef (c *: p) = c * lead_coef p.
Proof. by move=> reg_c; rewrite !lead_coefE coefZ lreg_size. Qed.

Lemma rreg_size c p : GRing.rreg c -> size (p * c%:P) =  size p.
Proof.
move=> reg_c; have [-> | nz_p] := eqVneq p 0; first by rewrite mul0r.
rewrite size_proper_mul; first by rewrite size_polyC rreg_neq0 ?addn1.
by rewrite lead_coefC mulIr_eq0 ?lead_coef_eq0.
Qed.

Lemma rreg_polyMC_eq0 c p : GRing.rreg c -> (p * c%:P == 0) = (p == 0).
Proof. by rewrite -!size_poly_eq0 => /rreg_size->. Qed.

Lemma rreg_div0 q r d :
    GRing.rreg (lead_coef d) -> size r < size d ->
  (q * d + r == 0) = (q == 0) && (r == 0).
Proof.
move=> /mulIr_eq0 reg_d lt_r_d; rewrite addrC.
have [-> | nz_q] := eqVneq q 0; first by rewrite mul0r addr0.
have qd0: lead_coef q * lead_coef d != 0 by rewrite reg_d lead_coef_eq0.
apply/negbTE; rewrite -size_poly_eq0 addrC size_polyDl.
  by rewrite size_poly_eq0 -lead_coef_eq0 lead_coef_proper_mul.
apply: leq_trans lt_r_d _; rewrite size_proper_mul //.
move: nz_q; rewrite -size_poly_eq0.
by case: (size q) => [//|] ? _; rewrite addSn /= leq_addl.
Qed.

Lemma monic_comreg p :
  p \is monic -> GRing.comm p (lead_coef p)%:P /\ GRing.rreg (lead_coef p).
Proof. by move/monicP->; split; [apply: commr1 | apply: rreg1]. Qed.

(* Roots of polynomials *)

Definition root p : pred R := fun x => p.[x] == 0.

Lemma mem_root p x : (x \in root p) = (p.[x] == 0).
Proof. by []. Qed.

Lemma rootE p x : (root p x = (p.[x] == 0)) * ((x \in root p) = (p.[x] == 0)).
Proof. by []. Qed.

Lemma rootP p x : reflect (p.[x] = 0) (root p x).
Proof. exact: eqP. Qed.

Lemma rootPt p x : reflect (p.[x] == 0) (root p x).
Proof. exact: idP. Qed.

Lemma rootPf p x : reflect ((p.[x] == 0) = false) (~~ root p x).
Proof. exact: negPf. Qed.

Lemma rootC a x : root a%:P x = (a == 0).
Proof. by rewrite rootE hornerC. Qed.

Lemma root0 x : root 0 x.
Proof. by rewrite rootC. Qed.

Lemma root1 x : ~~ root 1 x.
Proof. by rewrite rootC oner_eq0. Qed.

Lemma rootX x : root 'X x = (x == 0).
Proof. by rewrite rootE hornerX. Qed.

Lemma root_size_gt1 a p : p != 0 -> root p a -> 1 < size p.
Proof.
rewrite ltnNge => nz_p; apply: contraL => /size1_polyC Dp.
by rewrite Dp rootC -polyC_eq0 -Dp.
Qed.

End SemiPolynomialTheory.

Prenex Implicits polyC polyCK Poly polyseqK lead_coef horner polyOver.
Prenex Implicits deriv derivn root.
Notation "\poly_ ( i < n ) E" := (poly n (fun i => E)) : ring_scope.
Notation "c %:P" := (polyC c) : ring_scope.
Notation "'X" := (polyX _) : ring_scope.
Notation "''X^' n" := ('X ^+ n) : ring_scope.
Notation "p .[ x ]" := (horner p x) : ring_scope.
Notation "a ^` ()" := (deriv a) : ring_scope.
Notation "a ^` ( n )" := (derivn n a) : ring_scope.
Notation "a ^`N ( n )" := (nderivn n a) : ring_scope.

Arguments polyOver_pred _ _ _ /.
Arguments polyOverP {R S p}.
Arguments polyC_inj {R} [x1 x2] eq_x12P.
Arguments eq_poly {R n} [E1] E2 eq_E12.
Arguments monic {R}.
Arguments monic_pred _ _ /.
Arguments monicP {R p}.
Arguments rootP {R p x}.
Arguments rootPf {R p x}.
Arguments rootPt {R p x}.

#[deprecated(since="mathcomp 2.4.0", note="renamed to `size_polyD`")]
Notation size_add := size_polyD (only parsing).
#[deprecated(since="mathcomp 2.4.0", note="renamed to `size_polyDl`")]
Notation size_addl := size_polyDl (only parsing).
#[deprecated(since="mathcomp 2.4.0", note="renamed to `size_polyMleq`")]
Notation size_mul_leq := size_polyMleq (only parsing).
#[deprecated(since="mathcomp 2.4.0", note="renamed to `size_poly_prod_leq`")]
Notation size_prod_leq := size_poly_prod_leq (only parsing).
#[deprecated(since="mathcomp 2.4.0", note="renamed to `size_poly_exp_leq`")]
Notation size_exp_leq := size_poly_exp_leq (only parsing).
#[deprecated(since="mathcomp 2.4.0", use=pchar_poly)]
Notation char_poly := pchar_poly (only parsing).

Section PolynomialTheory.

Variable R : nzRingType.
Implicit Types (a b c x y z : R) (p q r d : {poly R}).

(* Zmodule structure for polynomial *)
Definition opp_poly_def p := \poly_(i < size p) - p`_i.
Fact opp_poly_key : unit. Proof. by []. Qed.
Definition opp_poly := locked_with opp_poly_key opp_poly_def.
Canonical opp_poly_unlockable := [unlockable fun opp_poly].

Fact coef_opp_poly p i : (opp_poly p)`_i = - p`_i.
Proof.
rewrite unlock coef_poly /=.
by case: leqP => // le_p_i; rewrite nth_default ?oppr0.
Qed.

Fact add_polyN : left_inverse 0%:P opp_poly (@add_poly _).
Proof.
by move=> p; apply/polyP => i; rewrite coefD coef_opp_poly coef0 addNr.
Qed.

HB.instance Definition _ := GRing.Nmodule_isZmodule.Build (polynomial R)
  add_polyN.

(* Size, leading coef, morphism properties of coef *)

Lemma coefN p i : (- p)`_i = - p`_i.
Proof. exact: coef_opp_poly. Qed.

Lemma coefB p q i : (p - q)`_i = p`_i - q`_i.
Proof. by rewrite coefD coefN. Qed.

Lemma coefMNn p n i : (p *- n)`_i = p`_i *- n.
Proof. by rewrite coefN coefMn. Qed.

Lemma polyCN : {morph (@polyC R) : c / - c}.
Proof. exact: raddfN. Qed.

Lemma polyCB : {morph (@polyC R) : a b / a - b}.
Proof. exact: raddfB. Qed.

Lemma size_polyN p : size (- p) = size p.
Proof.
by apply/eqP; rewrite eqn_leq -{3}(opprK p) -[-%R]/opp_poly unlock !size_poly.
Qed.

Lemma lead_coefN p : lead_coef (- p) = - lead_coef p.
Proof. by rewrite /lead_coef size_polyN coefN. Qed.

Lemma size_Msign p n : size ((-1) ^+ n * p) = size p.
Proof.
by rewrite -signr_odd; case: (odd n); rewrite ?mul1r // mulN1r size_polyN.
Qed.

(* The indeterminate *)
Lemma polyseqXsubC a : 'X - a%:P = [:: - a; 1] :> seq R.
Proof. by rewrite -polyCN polyseqXaddC. Qed.

Lemma size_XsubC a : size ('X - a%:P) = 2.
Proof. by rewrite polyseqXsubC. Qed.

Lemma lead_coefXsubC a : lead_coef ('X - a%:P) = 1.
Proof. by rewrite lead_coefE polyseqXsubC. Qed.

Lemma polyXsubC_eq0 a : ('X - a%:P == 0) = false.
Proof. by rewrite -nil_poly polyseqXsubC. Qed.

Lemma lead_coefXnsubC n c : 0 < n -> lead_coef ('X^n - c%:P) = 1.
Proof. by move=> n_gt0; rewrite -polyCN lead_coefXnaddC. Qed.

Lemma size_XnsubC n c : 0 < n -> size ('X^n - c%:P) = n.+1.
Proof. by move=> *; rewrite -polyCN size_XnaddC. Qed.

#[deprecated(since="mathcomp 2.3.0", use=size_XnsubC)]
Lemma size_Xn_sub_1 n : n > 0 -> size ('X^n - 1 : {poly R}) = n.+1.
Proof. exact/size_XnsubC. Qed.

(* Horner evaluation of polynomials *)

Lemma hornerN p x : (- p).[x] = - p.[x].
Proof. by apply/esym/addr0_eq; rewrite -hornerD subrr horner0. Qed.

Lemma hornerXsubC a x : ('X - a%:P).[x] = x - a.
Proof. by rewrite hornerD hornerN hornerC hornerX. Qed.

Definition hornerE_comm :=
  (hornerD, hornerN, hornerX, hornerC, horner_cons,
   simp, hornerCM, hornerZ,
   (fun p x => hornerM_comm p (comm_polyX x))).

(* Lifting a ring predicate to polynomials. *)

Fact polyOverNr (zmodS : zmodClosed R) : oppr_closed (polyOver zmodS).
Proof.
by move=> p /polyOverP Sp; apply/polyOverP=> i; rewrite coefN rpredN.
Qed.
HB.instance Definition _ (zmodS : zmodClosed R) :=
  GRing.isOppClosed.Build {poly R} (polyOver_pred zmodS) (@polyOverNr _).

Section PolyOverRing.

Variable S : subringClosed R.

HB.instance Definition _ := GRing.MulClosed.on (polyOver_pred S).

Lemma polyOverXaddC c : ('X + c%:P \in polyOver S) = (c \in S).
Proof. by rewrite rpredDl ?polyOverX ?polyOverC. Qed.

Lemma polyOverXnaddC n c : ('X^n + c%:P \is a polyOver S) = (c \in S).
Proof. by rewrite rpredDl ?polyOverXn// ?polyOverC. Qed.

Lemma polyOverXsubC c : ('X - c%:P \in polyOver S) = (c \in S).
Proof. by rewrite rpredBl ?polyOverX ?polyOverC. Qed.

Lemma polyOverXnsubC n c : ('X^n - c%:P \is a polyOver S) = (c \in S).
Proof. by rewrite rpredBl ?polyOverXn// ?polyOverC. Qed.

End PolyOverRing.

(* Single derivative. *)

#[deprecated(since="mathcomp 2.5.0", use=linearP)]
Fact deriv_is_linear : linear (@deriv R). Proof. exact: linearP. Qed.

Lemma derivN : {morph deriv : p / - p}.
Proof. exact: linearN. Qed.

Lemma derivB : {morph deriv : p q / p - q}.
Proof. exact: linearB. Qed.

Lemma derivXsubC (a : R) : ('X - a%:P)^`() = 1.
Proof. by rewrite derivB derivX derivC subr0. Qed.

Lemma derivMNn n p : (p *- n)^`() = p^`() *- n.
Proof. exact: linearMNn. Qed.

<<<<<<< HEAD
Lemma derivZ c p : (c *: p)^`() = c *: p^`().
Proof. exact: linearZ. Qed.

Lemma deriv_mulC c p : (c%:P * p)^`() = c%:P * p^`().
Proof. by rewrite !mul_polyC derivZ. Qed.

Lemma derivMXaddC p c : (p * 'X + c%:P)^`() = p + p^`() * 'X.
Proof.
apply/polyP=> i; rewrite raddfD /= derivC addr0 coefD !(coefMX, coef_deriv).
by case: i; rewrite ?addr0.
Qed.

Lemma derivM p q : (p * q)^`() = p^`() * q + p * q^`().
Proof.
elim/poly_ind: p => [|p b IHp]; first by rewrite !(mul0r, add0r, derivC).
rewrite mulrDl -mulrA -commr_polyX mulrA -[_ * 'X in LHS]addr0 raddfD /= !derivMXaddC.
by rewrite deriv_mulC IHp !mulrDl -!mulrA !commr_polyX !addrA.
Qed.

=======
>>>>>>> d07874bd
Definition derivE := Eval lazy beta delta [morphism_2 morphism_1] in
  (derivZ, deriv_mulC, derivC, derivX, derivMXaddC, derivXsubC, derivM, derivB,
   derivD, derivN, derivXn, derivM, derivMn).

(* Iterated derivative. *)

#[deprecated(since="mathcomp 2.5.0", use=linearP)]
Fact derivn_is_linear n : linear (@derivn R n). Proof. exact: linearP. Qed.

#[deprecated(since="mathcomp 2.5.0", use=linearP)]
Fact nderivn_is_linear n : linear (@nderivn R n). Proof. exact: linearP. Qed.

Lemma derivnB n : {morph derivn n : p q / p - q}.
Proof. exact: linearB. Qed.

Lemma derivnMNn n m p : (p *- m)^`(n) = p^`(n) *- m.
Proof. exact: linearMNn. Qed.

Lemma derivnN n : {morph derivn n : p / - p}.
Proof. exact: linearN. Qed.

Lemma nderivnB n : {morph nderivn n : p q / p - q}.
Proof. exact: linearB. Qed.

Lemma nderivnMNn n m p : (p *- m)^`N(n) = p^`N(n) *- m.
Proof. exact: linearMNn. Qed.

Lemma nderivnN n : {morph nderivn n : p / - p}.
Proof. exact: linearN. Qed.

(* Monic predicate *)

Lemma monicXsubC c : 'X - c%:P \is monic.
Proof. exact/eqP/lead_coefXsubC. Qed.

Lemma monic_prod_XsubC I rI (P : pred I) (F : I -> R) :
  \prod_(i <- rI | P i) ('X - (F i)%:P) \is monic.
Proof. by apply: monic_prod => i _; apply: monicXsubC. Qed.

Lemma lead_coef_prod_XsubC I rI (P : pred I) (F : I -> R) :
  lead_coef (\prod_(i <- rI | P i) ('X - (F i)%:P)) = 1.
Proof. exact/eqP/monic_prod_XsubC. Qed.

Lemma size_prod_XsubC I rI (F : I -> R) :
  size (\prod_(i <- rI) ('X - (F i)%:P)) = (size rI).+1.
Proof.
elim: rI => [|i r /= <-]; rewrite ?big_nil ?size_poly1 // big_cons.
rewrite size_monicM ?monicXsubC ?monic_neq0 ?monic_prod_XsubC //.
by rewrite size_XsubC.
Qed.

Lemma size_exp_XsubC n a : size (('X - a%:P) ^+ n) = n.+1.
Proof.
rewrite -[n]card_ord -prodr_const -big_filter size_prod_XsubC.
by have [e _ _ [_ ->]] := big_enumP.
Qed.

Lemma monicXnsubC n c : 0 < n -> 'X^n - c%:P \is monic.
Proof. by move=> n_gt0; rewrite monicE lead_coefXnsubC. Qed.

#[deprecated(since="mathcomp 2.3.0'", use=monicXnsubC)]
Lemma monic_Xn_sub_1 n : n > 0 -> 'X^n - 1 \is @monic R.
Proof. exact/monicXnsubC. Qed.

(* Some facts about regular elements. *)

Lemma lreg_lead p : GRing.lreg (lead_coef p) -> GRing.lreg p.
Proof.
move/mulrI_eq0=> reg_p; apply: mulrI0_lreg => q; apply/contra_eq => nz_q.
by rewrite -lead_coef_eq0 lead_coef_proper_mul reg_p lead_coef_eq0.
Qed.

Lemma rreg_lead p : GRing.rreg (lead_coef p) -> GRing.rreg p.
Proof.
move/mulIr_eq0=> reg_p; apply: mulIr0_rreg => q; apply/contra_eq => nz_q.
by rewrite -lead_coef_eq0 lead_coef_proper_mul reg_p lead_coef_eq0.
Qed.

Lemma monic_lreg p : p \is monic -> GRing.lreg p.
Proof. by move=> /eqP lp1; apply/lreg_lead; rewrite lp1; apply/lreg1. Qed.

Lemma monic_rreg p : p \is monic -> GRing.rreg p.
Proof. by move=> /eqP lp1; apply/rreg_lead; rewrite lp1; apply/rreg1. Qed.

(* Roots of polynomials *)

Lemma rootN p x : root (- p) x = root p x.
Proof. by rewrite rootE hornerN oppr_eq0. Qed.

Lemma root_XsubC a x : root ('X - a%:P) x = (x == a).
Proof. by rewrite rootE hornerXsubC subr_eq0. Qed.

Lemma root_XaddC a x : root ('X + a%:P) x = (x == - a).
Proof. by rewrite -root_XsubC rmorphN opprK. Qed.

Theorem factor_theorem p a : reflect (exists q, p = q * ('X - a%:P)) (root p a).
Proof.
apply: (iffP eqP) => [pa0 | [q ->]]; last first.
  by rewrite hornerM_comm /comm_poly hornerXsubC subrr ?simp.
exists (\poly_(i < size p) horner_rec (drop i.+1 p) a).
apply/polyP=> i; rewrite mulrBr coefB coefMX coefMC !coef_poly.
apply: canRL (addrK _) _; rewrite addrC; have [le_p_i | lt_i_p] := leqP.
  rewrite nth_default // !simp drop_oversize ?if_same //.
  exact: leq_trans (leqSpred _).
case: i => [|i] in lt_i_p *; last by rewrite ltnW // (drop_nth 0 lt_i_p).
by rewrite drop1 /= -{}pa0 /horner; case: (p : seq R) lt_i_p.
Qed.

Lemma multiplicity_XsubC p a :
  {m | exists2 q, (p != 0) ==> ~~ root q a & p = q * ('X - a%:P) ^+ m}.
Proof.
have [n le_p_n] := ubnP (size p); elim: n => // n IHn in p le_p_n *.
have [-> | nz_p /=] := eqVneq p 0; first by exists 0, 0; rewrite ?mul0r.
have [/sig_eqW[p1 Dp] | nz_pa] := altP (factor_theorem p a); last first.
  by exists 0%N, p; rewrite ?mulr1.
have nz_p1: p1 != 0 by apply: contraNneq nz_p => p1_0; rewrite Dp p1_0 mul0r.
have /IHn[m /sig2_eqW[q nz_qa Dp1]]: size p1 < n.
  by rewrite Dp size_Mmonic ?monicXsubC // size_XsubC addn2 in le_p_n.
by exists m.+1, q; [rewrite nz_p1 in nz_qa | rewrite exprSr mulrA -Dp1].
Qed.

(* Roots of unity. *)

Definition root_of_unity n : pred R := root ('X^n - 1).
Local Notation "n .-unity_root" := (root_of_unity n) : ring_scope.

Lemma unity_rootE n z : n.-unity_root z = (z ^+ n == 1).
Proof.
by rewrite /root_of_unity rootE hornerD hornerN hornerXn hornerC subr_eq0.
Qed.

Lemma unity_rootP n z : reflect (z ^+ n = 1) (n.-unity_root z).
Proof. by rewrite unity_rootE; apply: eqP. Qed.

Definition primitive_root_of_unity n z :=
  (n > 0) && [forall i : 'I_n, i.+1.-unity_root z == (i.+1 == n)].
Local Notation "n .-primitive_root" := (primitive_root_of_unity n) : ring_scope.

Lemma prim_order_exists n z :
  n > 0 -> z ^+ n = 1 -> {m | m.-primitive_root z & (m %| n)}.
Proof.
move=> n_gt0 zn1.
have: exists m, (m > 0) && (z ^+ m == 1) by exists n; rewrite n_gt0 /= zn1.
case/ex_minnP=> m /andP[m_gt0 /eqP zm1] m_min.
exists m.
  apply/andP; split=> //; apply/eqfunP=> [[i]] /=.
  rewrite leq_eqVlt unity_rootE.
  case: eqP => [-> _ | _]; first by rewrite zm1 eqxx.
  by apply: contraTF => zi1; rewrite -leqNgt m_min.
have: n %% m < m by rewrite ltn_mod.
apply: contraLR; rewrite -lt0n -leqNgt => nm_gt0; apply: m_min.
by rewrite nm_gt0 /= expr_mod ?zn1.
Qed.

Section OnePrimitive.

Variables (n : nat) (z : R).
Hypothesis prim_z : n.-primitive_root z.

Lemma prim_order_gt0 : n > 0. Proof. by case/andP: prim_z. Qed.
Let n_gt0 := prim_order_gt0.

Lemma prim_expr_order : z ^+ n = 1.
Proof.
case/andP: prim_z => _; rewrite -(prednK n_gt0) => /forallP/(_ ord_max).
by rewrite unity_rootE eqxx eqb_id => /eqP.
Qed.

Lemma prim_expr_mod i : z ^+ (i %% n) = z ^+ i.
Proof. exact: expr_mod prim_expr_order. Qed.

Lemma prim_order_dvd i : (n %| i) = (z ^+ i == 1).
Proof.
move: n_gt0; rewrite -prim_expr_mod /dvdn -(ltn_mod i).
case: {i}(i %% n)%N => [|i] lt_i; first by rewrite !eqxx.
case/andP: prim_z => _ /forallP/(_ (Ordinal (ltnW lt_i)))/eqP.
by rewrite unity_rootE eqn_leq andbC leqNgt lt_i.
Qed.

Lemma eq_prim_root_expr i j : (z ^+ i == z ^+ j) = (i == j %[mod n]).
Proof.
wlog le_ji: i j / j <= i.
  move=> IH; case: (leqP j i) => [|/ltnW] /IH //.
  by rewrite eq_sym (eq_sym (j %% n)%N).
rewrite -{1}(subnKC le_ji) exprD -prim_expr_mod eqn_mod_dvd //.
rewrite prim_order_dvd; apply/eqP/eqP=> [|->]; last by rewrite mulr1.
move/(congr1 ( *%R (z ^+ (n - j %% n)))); rewrite mulrA -exprD.
by rewrite subnK ?prim_expr_order ?mul1r // ltnW ?ltn_mod.
Qed.

Lemma exp_prim_root k : (n %/ gcdn k n).-primitive_root (z ^+ k).
Proof.
set d := gcdn k n; have d_gt0: (0 < d)%N by rewrite gcdn_gt0 orbC n_gt0.
have [d_dv_k d_dv_n]: (d %| k /\ d %| n)%N by rewrite dvdn_gcdl dvdn_gcdr.
set q := (n %/ d)%N; rewrite /q.-primitive_root ltn_divRL // n_gt0.
apply/forallP=> i; rewrite unity_rootE -exprM -prim_order_dvd.
rewrite -(divnK d_dv_n) -/q -(divnK d_dv_k) mulnAC dvdn_pmul2r //.
apply/eqP; apply/idP/idP=> [|/eqP->]; last by rewrite dvdn_mull.
rewrite Gauss_dvdr; first by rewrite eqn_leq ltn_ord; apply: dvdn_leq.
by rewrite /coprime gcdnC -(eqn_pmul2r d_gt0) mul1n muln_gcdl !divnK.
Qed.

Lemma dvdn_prim_root m : (m %| n)%N -> m.-primitive_root (z ^+ (n %/ m)).
Proof.
set k := (n %/ m)%N => m_dv_n; rewrite -{1}(mulKn m n_gt0) -divnA // -/k.
by rewrite -{1}(@gcdn_idPl k n _) ?exp_prim_root // -(divnK m_dv_n) dvdn_mulr.
Qed.

Lemma prim_root_eq0 : (z == 0) = (n == 0%N).
Proof.
rewrite gtn_eqF//; apply/eqP => z0; have /esym/eqP := prim_expr_order.
by rewrite z0 expr0n gtn_eqF//= oner_eq0.
Qed.

End OnePrimitive.

Lemma prim_root_exp_coprime n z k :
  n.-primitive_root z -> n.-primitive_root (z ^+ k) = coprime k n.
Proof.
move=> prim_z; have n_gt0 := prim_order_gt0 prim_z.
apply/idP/idP=> [prim_zk | co_k_n].
  set d := gcdn k n; have dv_d_n: (d %| n)%N := dvdn_gcdr _ _.
  rewrite /coprime -/d -(eqn_pmul2r n_gt0) mul1n -{2}(gcdnMl n d).
  rewrite -{2}(divnK dv_d_n) (mulnC _ d) -muln_gcdr (gcdn_idPr _) //.
  rewrite (prim_order_dvd prim_zk) -exprM -(prim_order_dvd prim_z).
  by rewrite muln_divCA_gcd dvdn_mulr.
have zkn_1: z ^+ k ^+ n = 1 by rewrite exprAC (prim_expr_order prim_z) expr1n.
have{zkn_1} [m prim_zk dv_m_n]:= prim_order_exists n_gt0 zkn_1.
suffices /eqP <-: m == n by [].
rewrite eqn_dvd dv_m_n -(@Gauss_dvdr n k m) 1?coprime_sym //=.
by rewrite (prim_order_dvd prim_z) exprM (prim_expr_order prim_zk).
Qed.

End PolynomialTheory.

Notation "n .-unity_root" := (root_of_unity n) : ring_scope.
Notation "n .-primitive_root" := (primitive_root_of_unity n) : ring_scope.

Arguments unity_rootP {R n z}.

#[deprecated(since="mathcomp 2.4.0", note="renamed to `size_polyN`")]
Notation size_opp := size_polyN (only parsing).

(* Container morphism. *)
Section MapPoly.

Section Definitions.

Variables (aR rR : nzSemiRingType) (f : aR -> rR).

Definition map_poly (p : {poly aR}) := \poly_(i < size p) f p`_i.

(* Alternative definition; the one above is more convenient because it lets *)
(* us use the lemmas on \poly, e.g., size (map_poly p) <= size p is an      *)
(* instance of size_poly.                                                   *)
Lemma map_polyE p : map_poly p = Poly (map f p).
Proof.
rewrite /map_poly unlock; congr Poly.
apply: (@eq_from_nth _ 0); rewrite size_mkseq ?size_map // => i lt_i_p.
by rewrite [RHS](nth_map 0) ?nth_mkseq.
Qed.

Definition commr_rmorph u := forall x, GRing.comm u (f x).

Definition horner_morph u of commr_rmorph u := fun p => (map_poly p).[u].

End Definitions.

Variables aR rR : nzSemiRingType.

Section Combinatorial.

Variables (iR : nzSemiRingType) (f : aR -> rR).
Local Notation "p ^f" := (map_poly f p) : ring_scope.

Lemma map_poly0 : 0^f = 0.
Proof. by rewrite map_polyE polyseq0. Qed.

Lemma eq_map_poly (g : aR -> rR) : f =1 g -> map_poly f =1 map_poly g.
Proof. by move=> eq_fg p; rewrite !map_polyE (eq_map eq_fg). Qed.

Lemma map_poly_id g (p : {poly iR}) :
  {in (p : seq iR), g =1 id} -> map_poly g p = p.
Proof. by move=> g_id; rewrite map_polyE map_id_in ?polyseqK. Qed.

Lemma coef_map_id0 p i : f 0 = 0 -> (p^f)`_i = f p`_i.
Proof.
by move=> f0; rewrite coef_poly; case: ltnP => // le_p_i; rewrite nth_default.
Qed.

Lemma map_Poly_id0 s : f 0 = 0 -> (Poly s)^f = Poly (map f s).
Proof.
move=> f0; apply/polyP=> j; rewrite coef_map_id0 ?coef_Poly //.
have [/(nth_map 0 0)->// | le_s_j] := ltnP j (size s).
by rewrite !nth_default ?size_map.
Qed.

Lemma map_poly_comp_id0 (g : iR -> aR) p :
  f 0 = 0 -> map_poly (f \o g) p = (map_poly g p)^f.
Proof. by move=> f0; rewrite map_polyE map_comp -map_Poly_id0 -?map_polyE. Qed.

Lemma size_map_poly_id0 p : f (lead_coef p) != 0 -> size p^f = size p.
Proof. by move=> nz_fp; apply: size_poly_eq. Qed.

Lemma map_poly_eq0_id0 p : f (lead_coef p) != 0 -> (p^f == 0) = (p == 0).
Proof. by rewrite -!size_poly_eq0 => /size_map_poly_id0->. Qed.

Lemma lead_coef_map_id0 p :
  f 0 = 0 -> f (lead_coef p) != 0 -> lead_coef p^f = f (lead_coef p).
Proof.
by move=> f0 nz_fp; rewrite lead_coefE coef_map_id0 ?size_map_poly_id0.
Qed.

Hypotheses (inj_f : injective f) (f_0 : f 0 = 0).

Lemma size_map_inj_poly p : size p^f = size p.
Proof.
have [-> | nz_p] := eqVneq p 0; first by rewrite map_poly0 !size_poly0.
by rewrite size_map_poly_id0 // -f_0 (inj_eq inj_f) lead_coef_eq0.
Qed.

Lemma map_inj_poly : injective (map_poly f).
Proof.
move=> p q /polyP eq_pq; apply/polyP=> i; apply: inj_f.
by rewrite -!coef_map_id0 ?eq_pq.
Qed.

Lemma lead_coef_map_inj p : lead_coef p^f = f (lead_coef p).
Proof. by rewrite !lead_coefE size_map_inj_poly coef_map_id0. Qed.

End Combinatorial.

Lemma map_polyK (f : aR -> rR) g :
  cancel g f -> f 0 = 0 -> cancel (map_poly g) (map_poly f).
Proof.
by move=> gK f_0 p; rewrite /= -map_poly_comp_id0 ?map_poly_id // => x _ //=.
Qed.

Lemma eq_in_map_poly_id0 (f g : aR -> rR) (S : addrClosed aR) :
    f 0 = 0 -> g 0 = 0 -> {in S, f =1 g} ->
  {in polyOver S, map_poly f =1 map_poly g}.
Proof.
move=> f0 g0 eq_fg p pP; apply/polyP => i.
by rewrite !coef_map_id0// eq_fg// (polyOverP _).
Qed.

Lemma eq_in_map_poly (f g : {additive aR -> rR}) (S : addrClosed aR) :
  {in S, f =1 g} -> {in polyOver S, map_poly f =1 map_poly g}.
Proof. by move=> /eq_in_map_poly_id0; apply; rewrite //?raddf0. Qed.

Section Additive.

Variables (iR : nzSemiRingType) (f : {additive aR -> rR}).

Local Notation "p ^f" := (map_poly f p) : ring_scope.

Lemma coef_map p i : p^f`_i = f p`_i.
Proof. exact: coef_map_id0 (raddf0 f). Qed.

Lemma map_Poly s : (Poly s)^f = Poly (map f s).
Proof. exact: map_Poly_id0 (raddf0 f). Qed.

Lemma map_poly_comp (g : iR -> aR) p :
  map_poly (f \o g) p = map_poly f (map_poly g p).
Proof. exact: map_poly_comp_id0 (raddf0 f). Qed.

Fact map_poly_is_nmod_morphism : nmod_morphism (map_poly f).
Proof.
split=> [|p q]; apply/polyP => i; first by rewrite coef_map !coef0 raddf0.
by rewrite !(coef_map, coefD) raddfD.
Qed.
HB.instance Definition _ :=
  GRing.isNmodMorphism.Build {poly aR} {poly rR} (map_poly f)
    map_poly_is_nmod_morphism.

Lemma map_polyC a : (a%:P)^f = (f a)%:P.
Proof. by apply/polyP=> i; rewrite !(coef_map, coefC) -!mulrb raddfMn. Qed.

Lemma lead_coef_map_eq p :
  f (lead_coef p) != 0 -> lead_coef p^f = f (lead_coef p).
Proof. exact: lead_coef_map_id0 (raddf0 f). Qed.

End Additive.

Variable f : {rmorphism aR -> rR}.
Implicit Types p : {poly aR}.

Local Notation "p ^f" := (map_poly f p) : ring_scope.

Fact map_poly_is_monoid_morphism : monoid_morphism (map_poly f).
Proof.
split=> [|p q]; apply/polyP=> i.
  by rewrite !(coef_map, coef1) /= rmorph_nat.
rewrite coef_map /= !coefM /= !rmorph_sum; apply: eq_bigr => j _.
by rewrite !coef_map rmorphM.
Qed.
#[deprecated(since="mathcomp 2.5.0", use=map_poly_is_monoid_morphism)]
Definition map_poly_is_multiplicative :=
  (fun g => (g.2, g.1)) map_poly_is_monoid_morphism.
HB.instance Definition _ :=
  GRing.isMonoidMorphism.Build {poly aR} {poly rR} (map_poly f)
    map_poly_is_monoid_morphism.

Lemma map_polyZ c p : (c *: p)^f = f c *: p^f.
Proof. by apply/polyP=> i; rewrite !(coef_map, coefZ) /= rmorphM. Qed.
HB.instance Definition _ :=
  GRing.isScalable.Build aR {poly aR} {poly rR} (f \; *:%R) (map_poly f)
    map_polyZ.

Lemma map_polyX : ('X)^f = 'X.
Proof. by apply/polyP=> i; rewrite coef_map !coefX /= rmorph_nat. Qed.

Lemma map_polyXn n : ('X^n)^f = 'X^n.
Proof. by rewrite rmorphXn /= map_polyX. Qed.

Lemma map_polyXaddC x :  ('X + x%:P)^f = 'X + (f x)%:P.
Proof. by rewrite raddfD/= map_polyX map_polyC. Qed.

Lemma monic_map p : p \is monic -> p^f \is monic.
Proof.
move/monicP=> mon_p; rewrite monicE.
by rewrite lead_coef_map_eq mon_p /= rmorph1 ?oner_neq0.
Qed.

Lemma horner_map p x : p^f.[f x] = f p.[x].
Proof.
elim/poly_ind: p => [|p c IHp]; first by rewrite !(rmorph0, horner0).
rewrite hornerMXaddC !rmorphD !rmorphM /=.
by rewrite map_polyX map_polyC hornerMXaddC IHp.
Qed.

Lemma map_comm_poly p x : comm_poly p x -> comm_poly p^f (f x).
Proof. by rewrite /comm_poly horner_map -!rmorphM // => ->. Qed.

Lemma map_comm_coef p x : comm_coef p x -> comm_coef p^f (f x).
Proof. by move=> cpx i; rewrite coef_map -!rmorphM ?cpx. Qed.

Lemma rmorph_root p x : root p x -> root p^f (f x).
Proof. by move/eqP=> px0; rewrite rootE horner_map px0 rmorph0. Qed.

Section HornerMorph.

Variable u : rR.
Hypothesis cfu : commr_rmorph f u.

Lemma horner_morphC a : horner_morph cfu a%:P = f a.
Proof. by rewrite /horner_morph map_polyC hornerC. Qed.

Lemma horner_morphX : horner_morph cfu 'X = u.
Proof. by rewrite /horner_morph map_polyX hornerX. Qed.

Fact horner_is_semilinear : semilinear_for (f \; *%R) (horner_morph cfu).
Proof.
split=> [c p|p q]; rewrite /horner_morph; first by rewrite linearZ hornerZ.
by rewrite linearD hornerD.
Qed.

Fact horner_is_monoid_morphism : monoid_morphism (horner_morph cfu).
Proof.
split=> [|p q]; first by rewrite /horner_morph rmorph1 hornerC.
rewrite /horner_morph rmorphM /= hornerM_comm //.
by apply: comm_coef_poly => i; rewrite coef_map cfu.
Qed.
#[deprecated(since="mathcomp 2.5.0", use=horner_is_monoid_morphism)]
Definition horner_is_multiplicative :=
  (fun g => (g.2, g.1)) horner_is_monoid_morphism.
HB.instance Definition _ :=
  GRing.isSemilinear.Build aR {poly aR} rR _ (horner_morph cfu)
    horner_is_semilinear.

HB.instance Definition _ :=
  GRing.isMonoidMorphism.Build {poly aR} rR (horner_morph cfu)
    horner_is_monoid_morphism.

End HornerMorph.

Lemma deriv_map p : p^f^`() = (p^`())^f.
Proof. by apply/polyP => i; rewrite !(coef_map, coef_deriv) //= rmorphMn. Qed.

Lemma derivn_map p n : p^f^`(n) = (p^`(n))^f.
Proof. by apply/polyP => i; rewrite !(coef_map, coef_derivn) //= rmorphMn. Qed.

Lemma nderivn_map p n : p^f^`N(n) = (p^`N(n))^f.
Proof. by apply/polyP => i; rewrite !(coef_map, coef_nderivn) //= rmorphMn. Qed.

End MapPoly.

Section MapPoly.

Variables aR rR : nzRingType.

Variable f : {rmorphism aR -> rR}.
Implicit Types p : {poly aR}.

Local Notation "p ^f" := (map_poly f p) : ring_scope.

#[deprecated(since="mathcomp 2.5.0", use=raddfB)]
Fact map_poly_is_zmod_morphism : zmod_morphism (map_poly f).
Proof. exact: raddfB. Qed.
#[deprecated(since="mathcomp 2.5.0", use=raddfB)]
Fact map_poly_is_additive : zmod_morphism (map_poly f).
Proof. exact: raddfB. Qed.

Lemma map_polyXsubC x : ('X - x%:P)^f = 'X - (f x)%:P.
Proof. by rewrite raddfB/= map_polyX map_polyC. Qed.

Lemma map_prod_XsubC I (rI : seq I) P F :
  (\prod_(i <- rI | P i) ('X - (F i)%:P))^f =
    \prod_(i <- rI | P i) ('X - (f (F i))%:P).
Proof.
by rewrite rmorph_prod//; apply/eq_bigr => x /=; rewrite map_polyXsubC.
Qed.

Lemma prod_map_poly (ar : seq aR) P :
  \prod_(x <- map f ar | P x) ('X - x%:P) =
    (\prod_(x <- ar | P (f x)) ('X - x%:P))^f.
Proof. by rewrite big_map map_prod_XsubC. Qed.

Lemma rmorph_unity_root n z : n.-unity_root z -> n.-unity_root (f z).
Proof.
move/(rmorph_root f); rewrite rootE rmorphB hornerD hornerN.
by rewrite /= map_polyXn rmorph1 hornerC hornerXn subr_eq0 unity_rootE.
Qed.

Section HornerMorph.

Variable u : rR.
Hypothesis cfu : commr_rmorph f u.

#[deprecated(since="mathcomp 2.5.0", use=linearP)]
Fact horner_is_linear : linear_for (f \; *%R) (horner_morph cfu).
Proof. exact: linearP. Qed.

End HornerMorph.

End MapPoly.

Section HornerAlg.

Variable (R : nzSemiRingType) (A : nzSemiAlgType R).

Section Defs.

Variable a : A.

Lemma in_alg_comm : commr_rmorph (in_alg A) a.
Proof. move=> r /=; by rewrite /GRing.comm comm_alg. Qed.

Definition horner_alg := horner_morph in_alg_comm.

Lemma horner_algC c : horner_alg c%:P = c%:A.
Proof. exact: horner_morphC. Qed.

Lemma horner_algX : horner_alg 'X = a.
Proof. exact: horner_morphX. Qed.

HB.instance Definition _ := GRing.LRMorphism.on horner_alg.

End Defs.

Variable (pf : {lrmorphism {poly R} -> A}).

Lemma poly_alg_initial : pf =1 horner_alg (pf 'X).
Proof.
apply: poly_ind => [|p a IHp]; first by rewrite !rmorph0.
rewrite !rmorphD !rmorphM /= -{}IHp horner_algC ?horner_algX.
by rewrite -alg_polyC rmorph_alg.
Qed.

End HornerAlg.

Lemma mapf_root (F : fieldType) (R : nzRingType) (f : {rmorphism F -> R})
  (p : {poly F}) (x : F) : root (map_poly f p) (f x) = root p x.
Proof. by rewrite !rootE horner_map fmorph_eq0. Qed.

(* Morphisms from the polynomial ring, and the initiality of polynomials  *)
(* with respect to these.                                                 *)
Section MorphPoly.

Variable (aR rR : nzSemiRingType) (pf : {rmorphism {poly aR} -> rR}).

Lemma poly_morphX_comm : commr_rmorph (pf \o polyC) (pf 'X).
Proof. by move=> a; rewrite /GRing.comm /= -!rmorphM // commr_polyX. Qed.

Lemma poly_initial : pf =1 horner_morph poly_morphX_comm.
Proof.
apply: poly_ind => [|p a IHp]; first by rewrite !rmorph0.
by rewrite !rmorphD !rmorphM /= -{}IHp horner_morphC ?horner_morphX.
Qed.

End MorphPoly.

Notation "p ^:P" := (map_poly polyC p) : ring_scope.

Section PolyCompose.

Variable R : nzSemiRingType.
Implicit Types p q : {poly R}.

Definition comp_poly q p := p^:P.[q].

Local Notation "p \Po q" := (comp_poly q p) : ring_scope.

Lemma size_map_polyC p : size p^:P = size p.
Proof. exact/(size_map_inj_poly polyC_inj). Qed.

Lemma map_polyC_eq0 p : (p^:P == 0) = (p == 0).
Proof. by rewrite -!size_poly_eq0 size_map_polyC. Qed.

Lemma root_polyC p x : root p^:P x%:P = root p x.
Proof. by rewrite rootE horner_map polyC_eq0. Qed.

Lemma comp_polyE p q : p \Po q = \sum_(i < size p) p`_i *: q^+i.
Proof.
by rewrite [p \Po q]horner_poly; apply: eq_bigr => i _; rewrite mul_polyC.
Qed.

Lemma coef_comp_poly p q n :
  (p \Po q)`_n = \sum_(i < size p) p`_i * (q ^+ i)`_n.
Proof. by rewrite comp_polyE coef_sum; apply: eq_bigr => i; rewrite coefZ. Qed.

Lemma polyOver_comp (ringS : semiringClosed R) :
  {in polyOver ringS &, forall p q, p \Po q \in polyOver ringS}.
Proof.
move=> p q /polyOverP Sp Sq; rewrite comp_polyE rpred_sum // => i _.
by rewrite polyOverZ ?rpredX.
Qed.

Lemma comp_polyCr p c : p \Po c%:P = p.[c]%:P.
Proof. exact: horner_map. Qed.

Lemma comp_poly0r p : p \Po 0 = (p`_0)%:P.
Proof. by rewrite comp_polyCr horner_coef0. Qed.

Lemma comp_polyC c p : c%:P \Po p = c%:P.
Proof. by rewrite /(_ \Po p) map_polyC hornerC. Qed.

Fact comp_poly_is_semilinear p : semilinear (comp_poly p).
Proof.
split=> [a q|q r]; last by rewrite /comp_poly linearD /= hornerD.
by rewrite /comp_poly linearZ /= hornerZ mul_polyC.
Qed.
HB.instance Definition _ p :=
  GRing.isSemilinear.Build R {poly R} {poly R} _ (comp_poly p)
    (comp_poly_is_semilinear p).

Lemma comp_poly0 p : 0 \Po p = 0.
Proof. exact: raddf0. Qed.

Lemma comp_polyD p q r : (p + q) \Po r = (p \Po r) + (q \Po r).
Proof. exact: raddfD. Qed.

Lemma comp_polyZ c p q : (c *: p) \Po q = c *: (p \Po q).
Proof. exact: linearZZ. Qed.

Lemma comp_polyXr p : p \Po 'X = p.
Proof. by rewrite -{2}/(idfun p) poly_initial. Qed.

Lemma comp_polyX p : 'X \Po p = p.
Proof. by rewrite /(_ \Po p) map_polyX hornerX. Qed.

Lemma comp_poly_MXaddC c p q : (p * 'X + c%:P) \Po q = (p \Po q) * q + c%:P.
Proof.
by rewrite /(_ \Po q) rmorphD rmorphM /= map_polyX map_polyC hornerMXaddC.
Qed.

Lemma size_comp_poly_leq p q :
  size (p \Po q) <= ((size p).-1 * (size q).-1).+1.
Proof.
rewrite comp_polyE (leq_trans (size_sum _ _ _)) //; apply/bigmax_leqP => i _.
rewrite (leq_trans (size_scale_leq _ _))//.
rewrite (leq_trans (size_poly_exp_leq _ _))//.
by rewrite ltnS mulnC leq_mul // -{2}(subnKC (valP i)) leq_addr.
Qed.

Lemma comp_Xn_poly p n : 'X^n \Po p = p ^+ n.
Proof. by rewrite /(_ \Po p) map_polyXn hornerXn. Qed.

Lemma coef_comp_poly_Xn p n i : 0 < n ->
  (p \Po 'X^n)`_i = if n %| i then p`_(i %/ n) else 0.
Proof.
move=> n_gt0; rewrite comp_polyE; under eq_bigr do rewrite -exprM mulnC.
rewrite coef_sumMXn/=; case: dvdnP => [[j ->]|nD]; last first.
   by rewrite big1// => j /eqP ?; case: nD; exists j.
under eq_bigl do rewrite eqn_mul2r gtn_eqF//.
by rewrite big_ord1_eq if_nth ?leqVgt ?mulnK.
Qed.

Lemma comp_poly_Xn p n : 0 < n ->
  p \Po 'X^n = \poly_(i < size p * n) if n %| i then p`_(i %/ n) else 0.
Proof.
move=> n_gt0; apply/polyP => i; rewrite coef_comp_poly_Xn // coef_poly.
case: dvdnP => [[k ->]|]; last by rewrite if_same.
by rewrite mulnK // ltn_mul2r n_gt0 if_nth ?leqVgt.
Qed.

End PolyCompose.

Notation "p \Po q" := (comp_poly q p) : ring_scope.

Lemma map_comp_poly (aR rR : nzRingType) (f : {rmorphism aR -> rR}) p q :
  map_poly f (p \Po q) = map_poly f p \Po map_poly f q.
Proof.
elim/poly_ind: p => [|p a IHp]; first by rewrite !raddf0.
rewrite comp_poly_MXaddC !rmorphD !rmorphM /= !map_polyC map_polyX.
by rewrite comp_poly_MXaddC -IHp.
Qed.

Section IdomainPrimRoot.
Variables (R : idomainType) (n : nat) (z : R).
Hypothesis prim_z : n.-primitive_root z.
Import prime.
Let n_gt0 := prim_order_gt0 prim_z.

Lemma prim_root_pcharF p : (p %| n)%N -> (p \in [pchar R]) = false.
Proof.
move=> pn; apply: contraTF isT => pchar_p; have p_prime := pcharf_prime pchar_p.
have /dvdnP[[|k] n_eq_kp] := pn; first by rewrite n_eq_kp in (n_gt0).
have /eqP := prim_expr_order prim_z; rewrite n_eq_kp exprM.
rewrite -pFrobenius_autE -(pFrobenius_aut1 pchar_p) -subr_eq0 -rmorphB/=.
rewrite pFrobenius_autE expf_eq0// prime_gt0//= subr_eq0.
rewrite -(prim_order_dvd prim_z) n_eq_kp mulnC -dvdn_divRL// divnn/= dvdn1.
by case: ltngtP (prime_gt1 p_prime).
Qed.

Lemma pchar_prim_root : [pchar R]^'.-nat n.
Proof. by apply/pnatP=> // p pp pn; rewrite inE/= prim_root_pcharF. Qed.

Lemma prim_root_pi_eq0 m : \pi(n).-nat m -> m%:R != 0 :> R.
Proof.
rewrite natf_neq0_pchar; apply: sub_in_pnat => p _.
exact: pnatPpi pchar_prim_root.
Qed.

Lemma prim_root_dvd_eq0 m : (m %| n)%N -> m%:R != 0 :> R.
Proof.
case: m => [|m mn]; first by rewrite dvd0n gtn_eqF.
by rewrite prim_root_pi_eq0 ?(sub_in_pnat (in1W (pi_of_dvd mn _))) ?pnat_pi.
Qed.

Lemma prim_root_natf_neq0 : n%:R != 0 :> R.
Proof. by rewrite prim_root_dvd_eq0. Qed.

End IdomainPrimRoot.

#[deprecated(since="mathcomp 2.4.0", use=prim_root_pcharF)]
Notation prim_root_charF := prim_root_pcharF (only parsing).
#[deprecated(since="mathcomp 2.4.0", use=pchar_prim_root)]
Notation char_prim_root := pchar_prim_root (only parsing).

Section PolyCompose.

Variable R : nzRingType.
Implicit Types p q : {poly R}.

#[deprecated(since="mathcomp 2.5.0", use=linearP)]
Fact comp_poly_is_linear p : linear (comp_poly p). Proof. exact: linearP. Qed.

Lemma comp_polyB p q r : (p - q) \Po r = (p \Po r) - (q \Po r).
Proof. exact: raddfB. Qed.

Lemma comp_polyXaddC_K p z : (p \Po ('X + z%:P)) \Po ('X - z%:P) = p.
Proof.
have addzK: ('X + z%:P) \Po ('X - z%:P) = 'X.
  by rewrite raddfD /= comp_polyC comp_polyX subrK.
elim/poly_ind: p => [|p c IHp]; first by rewrite !comp_poly0.
rewrite comp_poly_MXaddC linearD /= comp_polyC {1}/comp_poly rmorphM /=.
by rewrite hornerM_comm /comm_poly -!/(_ \Po _) ?IHp ?addzK ?commr_polyX.
Qed.

End PolyCompose.

Section Surgery.

Variable R : nzSemiRingType.

Implicit Type p q : {poly R}.

(* Even part of a polynomial                                                  *)

Definition even_poly p : {poly R} := \poly_(i < uphalf (size p)) p`_i.*2.

Lemma size_even_poly p : size (even_poly p) <= uphalf (size p).
Proof. exact: size_poly. Qed.

Lemma coef_even_poly p i : (even_poly p)`_i = p`_i.*2.
Proof. by rewrite coef_poly gtn_uphalf_double if_nth ?leqVgt. Qed.

Lemma even_polyE s p : size p <= s.*2 -> even_poly p = \poly_(i < s) p`_i.*2.
Proof.
move=> pLs2; apply/polyP => i; rewrite coef_even_poly !coef_poly if_nth //.
by case: ltnP => //= ?; rewrite (leq_trans pLs2) ?leq_double.
Qed.

Lemma size_even_poly_eq p : odd (size p) ->
  size (even_poly p) = uphalf (size p).
Proof.
move=> p_even; rewrite size_poly_eq// double_pred odd_uphalfK//=.
by rewrite lead_coef_eq0 -size_poly_eq0; case: size p_even.
Qed.

Lemma even_polyD p q : even_poly (p + q) = even_poly p + even_poly q.
Proof. by apply/polyP => i; rewrite !(coef_even_poly, coefD). Qed.

Lemma even_polyZ k p : even_poly (k *: p) = k *: even_poly p.
Proof. by apply/polyP => i; rewrite !(coefZ, coef_even_poly). Qed.

HB.instance Definition _ :=
  GRing.isSemilinear.Build R {poly R} {poly R} _ even_poly
    (even_polyZ, even_polyD).

Lemma even_polyC (c : R) : even_poly c%:P = c%:P.
Proof. by apply/polyP => i; rewrite coef_even_poly !coefC; case: i. Qed.

(* Odd part of a polynomial                                                   *)
Definition odd_poly p : {poly R} := \poly_(i < (size p)./2) p`_i.*2.+1.

Lemma size_odd_poly p : size (odd_poly p) <= (size p)./2.
Proof. exact: size_poly. Qed.

Lemma coef_odd_poly p i : (odd_poly p)`_i = p`_i.*2.+1.
Proof. by rewrite coef_poly gtn_half_double if_nth ?leqVgt. Qed.

Lemma odd_polyE s p :
  size p <= s.*2.+1 -> odd_poly p = \poly_(i < s) p`_i.*2.+1.
Proof.
move=> pLs2; apply/polyP => i; rewrite coef_odd_poly !coef_poly if_nth //.
by case: ltnP => //= ?; rewrite (leq_trans pLs2) ?ltnS ?leq_double.
Qed.

Lemma odd_polyC (c : R) : odd_poly c%:P = 0.
Proof. by apply/polyP => i; rewrite coef_odd_poly !coefC; case: i. Qed.

Lemma odd_polyD p q : odd_poly (p + q) = odd_poly p + odd_poly q.
Proof. by apply/polyP => i; rewrite !(coef_odd_poly, coefD). Qed.

Lemma odd_polyZ k p : odd_poly (k *: p) = k *: odd_poly p.
Proof. by apply/polyP => i; rewrite !(coefZ, coef_odd_poly). Qed.

HB.instance Definition _ :=
  GRing.isSemilinear.Build R {poly R} {poly R} _ odd_poly
    (odd_polyZ, odd_polyD).

Lemma size_odd_poly_eq p : ~~ odd (size p) -> size (odd_poly p) = (size p)./2.
Proof.
have [->|p_neq0] := eqVneq p 0; first by rewrite odd_polyC size_poly0.
move=> p_odd; rewrite size_poly_eq// -subn1 doubleB subn2 even_halfK//.
rewrite prednK ?lead_coef_eq0// ltn_predRL.
by move: p_neq0 p_odd; rewrite -size_poly_eq0; case: (size p) => [|[]].
Qed.

Lemma odd_polyMX p : odd_poly (p * 'X) = even_poly p.
Proof.
have [->|pN0] := eqVneq p 0; first by rewrite mul0r even_polyC odd_polyC.
by apply/polyP => i; rewrite !coef_poly size_mulX // coefMX.
Qed.

Lemma even_polyMX p : even_poly (p * 'X) = odd_poly p * 'X.
Proof.
have [->|pN0] := eqVneq p 0; first by rewrite mul0r even_polyC odd_polyC mul0r.
by apply/polyP => -[|i]; rewrite !(coefMX, coef_poly, if_same, size_mulX).
Qed.

Lemma sum_even_poly p :
  \sum_(i < size p | ~~ odd i) p`_i *: 'X^i = even_poly p \Po 'X^2.
Proof.
apply/polyP => i; rewrite coef_comp_poly_Xn// coef_sumMXn coef_even_poly.
rewrite (big_ord1_cond_eq _ _ (negb \o _))/= -dvdn2 andbC -muln2.
by case: dvdnP => //= -[k ->]; rewrite mulnK// if_nth ?leqVgt.
Qed.

Lemma sum_odd_poly p :
  \sum_(i < size p | odd i) p`_i *: 'X^i = (odd_poly p \Po 'X^2) * 'X.
Proof.
apply/polyP => i; rewrite coefMX coef_comp_poly_Xn// coef_sumMXn coef_odd_poly/=.
case: i => [|i]//=; first by rewrite big_andbC big1// => -[[|j]//].
rewrite big_ord1_cond_eq/= -dvdn2 andbC -muln2.
by case: dvdnP => //= -[k ->]; rewrite mulnK// if_nth ?leqVgt.
Qed.

(* Decomposition in odd and even part                                         *)
Lemma poly_even_odd p : even_poly p \Po 'X^2 + (odd_poly p \Po 'X^2) * 'X = p.
Proof.
rewrite -sum_even_poly -sum_odd_poly addrC -(bigID _ xpredT).
by rewrite -[RHS]coefK poly_def.
Qed.

(* take and drop for polynomials                                              *)

Definition take_poly m p := \poly_(i < m) p`_i.

Lemma size_take_poly m p : size (take_poly m p) <= m.
Proof. exact: size_poly. Qed.

Lemma coef_take_poly m p i : (take_poly m p)`_i = if i < m then p`_i else 0.
Proof. exact: coef_poly. Qed.

Lemma take_poly_id m p : size p <= m -> take_poly m p = p.
Proof.
move=> /leq_trans gep; apply/polyP => i; rewrite coef_poly if_nth//=.
by case: ltnP => // /gep->.
Qed.

Lemma take_polyD m p q : take_poly m (p + q) = take_poly m p + take_poly m q.
Proof.
by apply/polyP => i; rewrite !(coefD, coef_poly); case: leqP; rewrite ?add0r.
Qed.

Lemma take_polyZ k m p : take_poly m (k *: p) = k *: take_poly m p.
Proof.
apply/polyP => i; rewrite !(coefZ, coef_take_poly); case: leqP => //.
by rewrite mulr0.
Qed.

HB.instance Definition _ m := GRing.isSemilinear.Build R {poly R} {poly R} _
  (take_poly m) (take_polyZ^~ m, take_polyD m).

Lemma take_poly_sum m I r P (p : I -> {poly R}) :
  take_poly m (\sum_(i <- r | P i) p i) = \sum_(i <- r| P i) take_poly m (p i).
Proof. exact: linear_sum. Qed.

Lemma take_poly0l p : take_poly 0 p = 0.
Proof. exact/size_poly_leq0P/size_take_poly. Qed.

Lemma take_poly0r m : take_poly m 0 = 0.
Proof. exact: linear0. Qed.

Lemma take_polyMXn m n p : take_poly m (p * 'X^n) = take_poly (m - n) p * 'X^n.
Proof.
have [->|/eqP p_neq0] := p =P 0; first by rewrite !(mul0r, take_poly0r).
apply/polyP => i; rewrite !(coef_take_poly, coefMXn).
by have [iLn|nLi] := leqP n i; rewrite ?if_same// ltn_sub2rE.
Qed.

Lemma take_polyMXn_0 n p : take_poly n (p * 'X^n) = 0.
Proof. by rewrite take_polyMXn subnn take_poly0l mul0r. Qed.

Lemma take_polyDMXn n p q : size p <= n -> take_poly n (p + q * 'X^n) = p.
Proof. by move=> ?; rewrite take_polyD take_poly_id// take_polyMXn_0 addr0. Qed.

Definition drop_poly m p := \poly_(i < size p - m) p`_(i + m).

Lemma coef_drop_poly m p i : (drop_poly m p)`_i = p`_(i + m).
Proof. by rewrite coef_poly ltn_subRL addnC if_nth ?leqVgt. Qed.

Lemma drop_poly_eq0 m p : size p <= m -> drop_poly m p = 0.
Proof.
move=> sLm; apply/polyP => i; rewrite coef_poly coef0 ltn_subRL addnC.
by rewrite if_nth ?leqVgt// nth_default// (leq_trans _ (leq_addl _ _)).
Qed.

Lemma size_drop_poly n p : size (drop_poly n p) = (size p - n)%N.
Proof.
have [pLn|nLp] := leqP (size p) n.
  by rewrite (eqP pLn) drop_poly_eq0 ?size_poly0.
have p_neq0 : p != 0 by rewrite -size_poly_gt0 (leq_trans _ nLp).
by rewrite size_poly_eq// predn_sub subnK ?lead_coef_eq0// -ltnS -polySpred.
Qed.

Lemma sum_drop_poly n p :
  \sum_(n <= i < size p) p`_i *: 'X^i = drop_poly n p * 'X^n.
Proof.
rewrite (big_addn 0) big_mkord /drop_poly poly_def mulr_suml.
by apply: eq_bigr => i _; rewrite exprD scalerAl.
Qed.

Lemma drop_polyD m p q : drop_poly m (p + q) = drop_poly m p + drop_poly m q.
Proof. by apply/polyP => i; rewrite coefD !coef_drop_poly coefD. Qed.

Lemma drop_polyZ k m p : drop_poly m (k *: p) = k *: drop_poly m p.
Proof. by apply/polyP => i; rewrite coefZ !coef_drop_poly coefZ. Qed.

HB.instance Definition _ m := GRing.isSemilinear.Build R {poly R} {poly R} _
  (drop_poly m) (drop_polyZ^~ m, drop_polyD m).

Lemma drop_poly_sum m I r P (p : I -> {poly R}) :
  drop_poly m (\sum_(i <- r | P i) p i) = \sum_(i <- r | P i) drop_poly m (p i).
Proof. exact: linear_sum. Qed.

Lemma drop_poly0l p : drop_poly 0 p = p.
Proof. by apply/polyP => i; rewrite coef_poly subn0 addn0 if_nth ?leqVgt. Qed.

Lemma drop_poly0r m : drop_poly m 0 = 0. Proof. exact: linear0. Qed.

Lemma drop_polyMXn m n p :
  drop_poly m (p * 'X^n) = drop_poly (m - n) p * 'X^(n - m).
Proof.
have [->|p_neq0] := eqVneq p 0; first by rewrite mul0r !drop_poly0r mul0r.
apply/polyP => i; rewrite !(coefMXn, coef_drop_poly) ltn_subRL [(m + i)%N]addnC.
have [i_small|i_big]// := ltnP; congr nth.
by have [mn|/ltnW mn] := leqP m n;
   rewrite (eqP mn) (addn0, subn0) (subnBA, addnBA).
Qed.

Lemma drop_polyMXn_id n p : drop_poly n (p * 'X^ n) = p.
Proof. by rewrite drop_polyMXn subnn drop_poly0l expr0 mulr1. Qed.

Lemma drop_polyDMXn n p q : size p <= n -> drop_poly n (p + q * 'X^n) = q.
Proof. by move=> ?; rewrite drop_polyD drop_poly_eq0// drop_polyMXn_id add0r. Qed.

Lemma poly_take_drop n p : take_poly n p + drop_poly n p * 'X^n = p.
Proof.
apply/polyP => i; rewrite coefD coefMXn coef_take_poly coef_drop_poly.
by case: ltnP => ni; rewrite ?addr0 ?add0r//= subnK.
Qed.

Lemma eqp_take_drop n p q :
  take_poly n p = take_poly n q -> drop_poly n p = drop_poly n q -> p = q.
Proof.
by move=> tpq dpq; rewrite -[p](poly_take_drop n) -[q](poly_take_drop n) tpq dpq.
Qed.

End Surgery.

Section Surgery.

Variable R : nzRingType.

Implicit Type p q : {poly R}.

#[deprecated(since="mathcomp 2.5.0", use=linearP)]
Fact even_poly_is_linear : linear (@even_poly R). Proof. exact: linearP. Qed.

#[deprecated(since="mathcomp 2.5.0", use=linearP)]
Fact odd_poly_is_linear : linear (@odd_poly R). Proof. exact: linearP. Qed.

#[deprecated(since="mathcomp 2.5.0", use=linearP)]
Fact take_poly_is_linear m : linear (@take_poly R m).
Proof. exact: linearP. Qed.

#[deprecated(since="mathcomp 2.5.0", use=linearP)]
Fact drop_poly_is_linear m : linear (@drop_poly R m).
Proof. exact: linearP. Qed.

End Surgery.

Definition coefE :=
  (coef0, coef1, coefC, coefX, coefXn, coef_sumMXn,
   coefZ, coefMC, coefCM, coefXnM, coefMXn, coefXM, coefMX, coefMNn, coefMn,
   coefN, coefB, coefD, coef_even_poly, coef_odd_poly,
   coef_take_poly, coef_drop_poly, coef_cons, coef_Poly, coef_poly,
   coef_deriv, coef_nderivn, coef_derivn, coef_map, coef_sum,
   coef_comp_poly_Xn, coef_comp_poly).

Section PolynomialComNzSemiRing.

Variable R : comNzSemiRingType.
Implicit Types p q : {poly R}.

Fact poly_mul_comm p q : p * q = q * p.
Proof.
apply/polyP=> i; rewrite coefM coefMr.
by apply: eq_bigr => j _; rewrite mulrC.
Qed.

HB.instance Definition _ := GRing.SemiRing_hasCommutativeMul.Build {poly R}
  poly_mul_comm.
<<<<<<< HEAD
HB.instance Definition _ := GRing.Lalgebra_isComAlgebra.Build R (polynomial R).

Lemma coef_prod_XsubC (ps : seq R) (n : nat) :
  (n <= size ps)%N ->
  (\prod_(p <- ps) ('X - p%:P))`_n =
  (-1) ^+ (size ps - n)%N *
    \sum_(I in {set 'I_(size ps)} | #|I| == (size ps - n)%N)
        \prod_(i in I) ps`_i.
Proof.
move=> nle.
under eq_bigr => i _ do rewrite addrC -raddfN/=.
rewrite -{1}(in_tupleE ps) -(map_tnth_enum (_ ps)) big_map.
rewrite enumT bigA_distr /= coef_sum.
transitivity (\sum_(I in {set 'I_(size ps)}) if #|I| == (size ps - n)%N then
                  \prod_(i < size ps | i \in I) - ps`_i else 0).
  apply eq_bigr => I _.
  rewrite big_if/= big_const iter_mulr_1 -rmorph_prod/= coefCM coefXn.
  under eq_bigr => i _ do rewrite (tnth_nth 0)/=.
  rewrite -[#|I| == _](eqn_add2r n) subnK//.
  rewrite -[X in (_ + _)%N == X]card_ord -(cardC I) eqn_add2l.
  by case: ifP; rewrite ?mulr1 ?mulr0.
by rewrite -big_mkcond mulr_sumr/=; apply: eq_bigr => I /eqP <-; rewrite prodrN.
Qed.

Lemma coefPn_prod_XsubC (ps : seq R) : size ps != 0 ->
  (\prod_(p <- ps) ('X - p%:P))`_((size ps).-1) =
  - \sum_(p <- ps) p.
Proof.
rewrite coef_prod_XsubC ?leq_pred// => ps0.
have -> : (size ps - (size ps).-1 = 1)%N.
  by move: ps0; case: (size ps) => // n _; exact: subSnn.
rewrite expr1 mulN1r; congr GRing.opp.
set f : 'I_(size ps) -> {set 'I_(size ps)} := fun a => [set a].
transitivity (\sum_(I in imset f (mem setT)) \prod_(i in I) ps`_i).
  apply: congr_big => // I /=.
  by apply/cards1P/imsetP => [[a ->] | [a _ ->]]; exists a.
rewrite big_imset/=; last first.
  by move=> i j _ _ ij; apply/set1P; rewrite -/(f j) -ij set11.
rewrite -[in RHS](in_tupleE ps) -(map_tnth_enum (_ ps)) big_map enumT.
apply: congr_big => // i; first exact: in_setT.
by rewrite big_set1 (tnth_nth 0).
Qed.

Lemma coef0_prod_XsubC (ps : seq R) :
  (\prod_(p <- ps) ('X - p%:P))`_0 =
  (-1) ^+ (size ps) * \prod_(p <- ps) p.
Proof.
rewrite coef_prod_XsubC// subn0; congr mul.
transitivity (\sum_(I in [set setT : {set 'I_(size ps)}]) \prod_(i in I) ps`_i).
  apply: congr_big =>// i/=.
  apply/idP/set1P => [/eqP cardE | ->]; last by rewrite cardsT card_ord.
  by apply/eqP; rewrite eqEcard subsetT cardsT card_ord cardE leqnn.
rewrite big_set1 -[in RHS](in_tupleE ps) -(map_tnth_enum (_ ps)) big_map enumT.
apply: congr_big => // i; first exact: in_setT.
by rewrite (tnth_nth 0).
Qed.
=======
HB.instance Definition _ :=
  GRing.LSemiAlgebra_isComSemiAlgebra.Build R {poly R}.
>>>>>>> d07874bd

Lemma hornerM p q x : (p * q).[x] = p.[x] * q.[x].
Proof. by rewrite hornerM_comm //; apply: mulrC. Qed.

Fact horner_eval_is_monoid_morphism (x : R) : monoid_morphism (horner_eval x).
Proof. by split => [|p q]; rewrite /horner_eval (hornerC, hornerM). Qed.
#[deprecated(since="mathcomp 2.5.0", use=horner_eval_is_monoid_morphism)]
Definition horner_eval_is_multiplicative x :=
  (fun g => (g.2, g.1)) (horner_eval_is_monoid_morphism x).

HB.instance Definition _ x :=
  GRing.isMonoidMorphism.Build {poly R} R (horner_eval x)
    (horner_eval_is_monoid_morphism x).

Lemma horner_exp p x n : (p ^+ n).[x] = p.[x] ^+ n.
Proof. exact: (rmorphXn (horner_eval _)). Qed.

Lemma horner_prod I r (P : pred I) (F : I -> {poly R}) x :
  (\prod_(i <- r | P i) F i).[x] = \prod_(i <- r | P i) (F i).[x].
Proof. exact: (rmorph_prod (horner_eval _)). Qed.

Definition hornerE :=
  (hornerD, hornerN, hornerX, hornerC, horner_exp,
   simp, hornerCM, hornerZ, hornerM, horner_cons).

Fact comp_poly_is_monoid_morphism q : monoid_morphism (comp_poly q).
Proof.
split=> [|p1 p2]; first by rewrite comp_polyC.
by rewrite /comp_poly rmorphM hornerM_comm //; apply: mulrC.
Qed.
#[deprecated(since="mathcomp 2.5.0", use=comp_poly_is_monoid_morphism)]
Definition comp_poly_multiplicative q :=
  (fun g => (g.2, g.1)) (comp_poly_is_monoid_morphism q).
HB.instance Definition _ q := GRing.isMonoidMorphism.Build _ _ (comp_poly q)
  (comp_poly_is_monoid_morphism q).

Lemma comp_polyM p q r : (p * q) \Po r = (p \Po r) * (q \Po r).
Proof. exact: rmorphM. Qed.

Lemma comp_polyA p q r : p \Po (q \Po r) = (p \Po q) \Po r.
Proof.
elim/poly_ind: p => [|p c IHp]; first by rewrite !comp_polyC.
by rewrite !comp_polyD !comp_polyM !comp_polyX IHp !comp_polyC.
Qed.

Lemma horner_comp p q x : (p \Po q).[x] = p.[q.[x]].
Proof. by apply: polyC_inj; rewrite -!comp_polyCr comp_polyA. Qed.

Lemma root_comp p q x : root (p \Po q) x = root p (q.[x]).
Proof. by rewrite !rootE horner_comp. Qed.

Lemma deriv_comp p q : (p \Po q) ^`() = (p ^`() \Po q) * q^`().
Proof.
elim/poly_ind: p => [|p c IHp]; first by rewrite !(deriv0, comp_poly0) mul0r.
rewrite comp_poly_MXaddC [in LHS]derivD [in LHS]derivC derivM IHp derivMXaddC comp_polyD.
by rewrite comp_polyM comp_polyX addr0 addrC mulrAC -mulrDl.
Qed.

Lemma deriv_exp p n : (p ^+ n)^`() = p^`() * p ^+ n.-1 *+ n.
Proof.
elim: n => [|n IHn]; first by rewrite expr0 mulr0n derivC.
by rewrite exprS derivM {}IHn (mulrC p) mulrnAl -mulrA -exprSr mulrS; case n.
Qed.

Definition derivCE := (derivE, deriv_exp).

End PolynomialComNzSemiRing.

Section PolynomialComNzRing.

Variable R : comNzRingType.
Implicit Types p q : {poly R}.

(* TODO: HB.saturate *)
HB.instance Definition _ := GRing.NzRing.on {poly R}.

Lemma coef_prod_XsubC (ps : seq R) (n : nat) :
  (n <= size ps)%N ->
  (\prod_(p <- ps) ('X - p%:P))`_n =
  (-1) ^+ (size ps - n)%N *
    \sum_(I in {set 'I_(size ps)} | #|I| == (size ps - n)%N)
        \prod_(i in I) ps`_i.
Proof.
move=> nle.
under eq_bigr => i _ do rewrite addrC -raddfN/=.
rewrite -{1}(in_tupleE ps) -(map_tnth_enum (_ ps)) big_map.
rewrite enumT bigA_distr /= coef_sum.
transitivity (\sum_(I in {set 'I_(size ps)}) if #|I| == (size ps - n)%N then
                  \prod_(i < size ps | i \in I) - ps`_i else 0).
  apply eq_bigr => I _.
  rewrite big_if/= big_const iter_mulr_1 -rmorph_prod/= coefCM coefXn.
  under eq_bigr => i _ do rewrite (tnth_nth 0)/=.
  rewrite -[#|I| == _](eqn_add2r n) subnK//.
  rewrite -[X in (_ + _)%N == X]card_ord -(cardC I) eqn_add2l.
  by case: ifP; rewrite ?mulr1 ?mulr0.
by rewrite -big_mkcond mulr_sumr/=; apply: eq_bigr => I /eqP <-; rewrite prodrN.
Qed.

Lemma coefPn_prod_XsubC (ps : seq R) : size ps != 0 ->
  (\prod_(p <- ps) ('X - p%:P))`_((size ps).-1) = - \sum_(p <- ps) p.
Proof.
rewrite coef_prod_XsubC ?leq_pred// => ps0.
have -> : (size ps - (size ps).-1 = 1)%N.
  by move: ps0; case: (size ps) => // n _; exact: subSnn.
rewrite expr1 mulN1r; congr GRing.opp.
set f : 'I_(size ps) -> {set 'I_(size ps)} := fun a => [set a].
transitivity (\sum_(I in imset f (mem setT)) \prod_(i in I) ps`_i).
  apply: congr_big => // I /=.
  by apply/cards1P/imsetP => [[a ->] | [a _ ->]]; exists a.
rewrite big_imset/=; last first.
  by move=> i j _ _ ij; apply/set1P; rewrite -/(f j) -ij set11.
rewrite -[in RHS](in_tupleE ps) -(map_tnth_enum (_ ps)) big_map enumT.
apply: congr_big => // i; first exact: in_setT.
by rewrite big_set1 (tnth_nth 0).
Qed.

Lemma coef0_prod_XsubC (ps : seq R) :
  (\prod_(p <- ps) ('X - p%:P))`_0 = (-1) ^+ (size ps) * \prod_(p <- ps) p.
Proof.
rewrite coef_prod_XsubC// subn0; congr GRing.mul.
transitivity (\sum_(I in [set setT : {set 'I_(size ps)}]) \prod_(i in I) ps`_i).
  apply: congr_big =>// i/=.
  apply/idP/set1P => [/eqP cardE | ->]; last by rewrite cardsT card_ord.
  by apply/eqP; rewrite eqEcard subsetT cardsT card_ord cardE leqnn.
rewrite big_set1 -[in RHS](in_tupleE ps) -(map_tnth_enum (_ ps)) big_map enumT.
apply: congr_big => // i; first exact: in_setT.
by rewrite (tnth_nth 0).
Qed.

#[deprecated(since="mathcomp 2.5.0", use=linearP)]
Fact horner_eval_is_linear x : linear_for *%R (@horner_eval R x).
Proof. exact: linearP. Qed.

End PolynomialComNzRing.

Section PolynomialIdomain.

(* Integral domain structure on poly *)
Variable R : idomainType.

Implicit Types (a b x y : R) (p q r m : {poly R}).

Lemma size_mul p q : p != 0 -> q != 0 -> size (p * q) = (size p + size q).-1.
Proof.
by move=> nz_p nz_q; rewrite -size_proper_mul ?mulf_neq0 ?lead_coef_eq0.
Qed.

Fact poly_idomainAxiom p q : p * q = 0 -> (p == 0) || (q == 0).
Proof.
move=> pq0; apply/norP=> [[p_nz q_nz]]; move/eqP: (size_mul p_nz q_nz).
by rewrite eq_sym pq0 size_poly0 (polySpred p_nz) (polySpred q_nz) addnS.
Qed.

Definition poly_unit : pred {poly R} :=
  fun p => (size p == 1) && (p`_0 \in GRing.unit).

Definition poly_inv p := if p \in poly_unit then (p`_0)^-1%:P else p.

Fact poly_mulVp : {in poly_unit, left_inverse 1 poly_inv *%R}.
Proof.
move=> p Up; rewrite /poly_inv Up.
by case/andP: Up => /size_poly1P[c _ ->]; rewrite coefC -polyCM => /mulVr->.
Qed.

Fact poly_intro_unit p q : q * p = 1 -> p \in poly_unit.
Proof.
move=> pq1; apply/andP; split; last first.
  apply/unitrP; exists q`_0.
  by rewrite 2!mulrC -!/(coefp 0 _) -rmorphM pq1 rmorph1.
have: size (q * p) == 1 by rewrite pq1 size_poly1.
have [-> | nz_p] := eqVneq p 0; first by rewrite mulr0 size_poly0.
have [-> | nz_q] := eqVneq q 0; first by rewrite mul0r size_poly0.
rewrite size_mul // (polySpred nz_p) (polySpred nz_q) addnS addSn !eqSS.
by rewrite addn_eq0 => /andP[].
Qed.

Fact poly_inv_out : {in [predC poly_unit], poly_inv =1 id}.
Proof. by rewrite /poly_inv => p /negbTE/= ->. Qed.

HB.instance Definition _ := GRing.ComNzRing_hasMulInverse.Build (polynomial R)
  poly_mulVp poly_intro_unit poly_inv_out.

HB.instance Definition _ := GRing.ComUnitRing_isIntegral.Build (polynomial R)
  poly_idomainAxiom.

Lemma poly_unitE p :
  (p \in GRing.unit) = (size p == 1) && (p`_0 \in GRing.unit).
Proof. by []. Qed.

Lemma poly_invE p : p ^-1 = if p \in GRing.unit then (p`_0)^-1%:P else p.
Proof. by []. Qed.

Lemma polyCV c : c%:P^-1 = (c^-1)%:P.
Proof.
have [/rmorphV-> // | nUc] := boolP (c \in GRing.unit).
by rewrite !invr_out // poly_unitE coefC (negbTE nUc) andbF.
Qed.

Lemma rootM p q x : root (p * q) x = root p x || root q x.
Proof. by rewrite !rootE hornerM mulf_eq0. Qed.

Lemma rootZ x a p : a != 0 -> root (a *: p) x = root p x.
Proof. by move=> nz_a; rewrite -mul_polyC rootM rootC (negPf nz_a). Qed.

Lemma root_exp p n a: comm_poly p a -> (0 < n)%N -> root (p ^+ n) a = root p a.
Proof. by move=> ? n0; rewrite !rootE horner_exp_comm// expf_eq0 n0. Qed.

Lemma size_scale a p : a != 0 -> size (a *: p) = size p.
Proof. by move/lregP/lreg_size->. Qed.

Lemma size_Cmul a p : a != 0 -> size (a%:P * p) = size p.
Proof. by rewrite mul_polyC => /size_scale->. Qed.

Lemma lead_coefM p q : lead_coef (p * q) = lead_coef p * lead_coef q.
Proof.
have [-> | nz_p] := eqVneq p 0; first by rewrite !(mul0r, lead_coef0).
have [-> | nz_q] := eqVneq q 0; first by rewrite !(mulr0, lead_coef0).
by rewrite lead_coef_proper_mul // mulf_neq0 ?lead_coef_eq0.
Qed.

Lemma lead_coef_prod I rI (P : {pred I}) (p : I -> {poly R}) :
  lead_coef (\prod_(i <- rI | P i) p i) = \prod_(i <- rI | P i) lead_coef (p i).
Proof. by apply/big_morph/lead_coef1; apply: lead_coefM. Qed.

Lemma lead_coefZ a p : lead_coef (a *: p) = a * lead_coef p.
Proof. by rewrite -mul_polyC lead_coefM lead_coefC. Qed.

Lemma scale_poly_eq0 a p : (a *: p == 0) = (a == 0) || (p == 0).
Proof. by rewrite -mul_polyC mulf_eq0 polyC_eq0. Qed.

Lemma size_prod (I : finType) (P : pred I) (F : I -> {poly R}) :
    (forall i, P i -> F i != 0) ->
  size (\prod_(i | P i) F i) = ((\sum_(i | P i) size (F i)).+1 - #|P|)%N.
Proof.
move=> nzF; transitivity (\sum_(i | P i) (size (F i)).-1).+1; last first.
  apply: canRL (addKn _) _; rewrite addnS -sum1_card -big_split /=.
  by congr _.+1; apply: eq_bigr => i /nzF/polySpred.
elim/big_rec2: _ => [|i d p /nzF nzFi IHp]; first by rewrite size_poly1.
by rewrite size_mul // -?size_poly_eq0 IHp // addnS polySpred.
Qed.

Lemma size_prod_seq (I : eqType) (s : seq I) (F : I -> {poly R}) :
    (forall i, i \in s -> F i != 0) ->
  size (\prod_(i <- s) F i) = ((\sum_(i <- s) size (F i)).+1 - size s)%N.
Proof.
move=> nzF; rewrite [in LHS]big_tnth size_prod; last by move=> i; rewrite nzF ?mem_tnth.
by rewrite cardT /= size_enum_ord [in RHS]big_tnth.
Qed.

Lemma size_mul_eq1 p q : (size (p * q) == 1) = ((size p == 1) && (size q == 1)).
Proof.
have [->|pNZ] := eqVneq p 0; first by rewrite mul0r size_poly0.
have [->|qNZ] := eqVneq q 0; first by rewrite mulr0 size_poly0 andbF.
rewrite size_mul //.
by move: pNZ qNZ; rewrite -!size_poly_gt0; (do 2 case: size) => //= n [|[|]].
Qed.

Lemma size_prod_seq_eq1 (I : eqType) (s : seq I) (P : pred I) (F : I -> {poly R}) :
  reflect (forall i, P i && (i \in s) -> size (F i) = 1)
          (size (\prod_(i <- s | P i) F i) == 1%N).
Proof.
rewrite (big_morph _ (id1:=true) size_mul_eq1) ?size_polyC ?oner_neq0//.
rewrite big_all_cond; apply/(iffP allP).
  by move=> h i /andP[Pi ins]; apply/eqP/(implyP (h i ins) Pi).
by move=> h i ins; apply/implyP => Pi; rewrite h ?Pi.
Qed.

Lemma size_prod_eq1 (I : finType) (P : pred I) (F : I -> {poly R}) :
  reflect (forall i, P i -> size (F i) = 1)
          (size (\prod_(i | P i) F i) == 1).
Proof.
apply: (iffP (size_prod_seq_eq1 _ _ _)) => Hi i.
  by move=> Pi; apply: Hi; rewrite Pi /= mem_index_enum.
by rewrite mem_index_enum andbT; apply: Hi.
Qed.

Lemma size_exp p n : (size (p ^+ n)).-1 = ((size p).-1 * n)%N.
Proof.
elim: n => [|n IHn]; first by rewrite size_poly1 muln0.
have [-> | nz_p] := eqVneq p 0; first by rewrite exprS mul0r size_poly0.
rewrite exprS size_mul ?expf_neq0 // mulnS -{}IHn.
by rewrite polySpred // [size (p ^+ n)]polySpred ?expf_neq0 ?addnS.
Qed.

Lemma lead_coef_exp p n : lead_coef (p ^+ n) = lead_coef p ^+ n.
Proof.
elim: n => [|n IHn]; first by rewrite !expr0 lead_coef1.
by rewrite !exprS lead_coefM IHn.
Qed.

Lemma root_prod_XsubC rs x :
  root (\prod_(a <- rs) ('X - a%:P)) x = (x \in rs).
Proof.
elim: rs => [|a rs IHrs]; first by rewrite rootE big_nil hornerC oner_eq0.
by rewrite big_cons rootM IHrs root_XsubC.
Qed.

Lemma root_exp_XsubC n a x : root (('X - a%:P) ^+ n.+1) x = (x == a).
Proof. by rewrite rootE horner_exp expf_eq0 [_ == 0]root_XsubC. Qed.

Lemma size_comp_poly p q :
  (size (p \Po q)).-1 = ((size p).-1 * (size q).-1)%N.
Proof.
have [-> | nz_p] := eqVneq p 0; first by rewrite comp_poly0 size_poly0.
have [/size1_polyC-> | nc_q] := leqP (size q) 1.
  by rewrite comp_polyCr !size_polyC -!sub1b -!subnS muln0.
have nz_q: q != 0 by rewrite -size_poly_eq0 -(subnKC nc_q).
rewrite mulnC comp_polyE (polySpred nz_p) /= big_ord_recr /= addrC.
rewrite size_polyDl size_scale ?lead_coef_eq0 ?size_exp //=.
rewrite [ltnRHS]polySpred ?expf_neq0 // ltnS size_exp.
rewrite (leq_trans (size_sum _ _ _)) //; apply/bigmax_leqP => i _.
rewrite (leq_trans (size_scale_leq _ _)) // polySpred ?expf_neq0 //.
by rewrite size_exp -(subnKC nc_q) ltn_pmul2l.
Qed.

Lemma lead_coef_comp p q : size q > 1 ->
  lead_coef (p \Po q) = (lead_coef p) * lead_coef q ^+ (size p).-1.
Proof.
move=> q_gt1; rewrite !lead_coefE coef_comp_poly size_comp_poly.
have [->|nz_p] := eqVneq p 0; first by rewrite size_poly0 big_ord0 coef0 mul0r.
rewrite polySpred //= big_ord_recr /= big1 ?add0r => [|i _].
  by rewrite -!lead_coefE -lead_coef_exp !lead_coefE size_exp mulnC.
rewrite [X in _ * X]nth_default ?mulr0 ?(leq_trans (size_poly_exp_leq _ _)) //.
by rewrite mulnC ltn_mul2r -subn1 subn_gt0 q_gt1 /=.
Qed.

Lemma comp_poly_eq0 p q : size q > 1 -> (p \Po q == 0) = (p == 0).
Proof.
move=> sq_gt1; rewrite -!lead_coef_eq0 lead_coef_comp //.
rewrite mulf_eq0 expf_eq0 !lead_coef_eq0 -[q == 0]size_poly_leq0.
by rewrite [_ <= 0]leqNgt (leq_ltn_trans _ sq_gt1) ?andbF ?orbF.
Qed.

Lemma size_comp_poly2 p q : size q = 2 -> size (p \Po q) = size p.
Proof.
move=> sq2; have [->|pN0] := eqVneq p 0; first by rewrite comp_polyC.
by rewrite polySpred ?size_comp_poly ?comp_poly_eq0 ?sq2 // muln1 polySpred.
Qed.

Lemma comp_poly2_eq0 p q : size q = 2 -> (p \Po q == 0) = (p == 0).
Proof. by rewrite -!size_poly_eq0 => /size_comp_poly2->. Qed.

Theorem max_poly_roots p rs :
  p != 0 -> all (root p) rs -> uniq rs -> size rs < size p.
Proof.
elim: rs p => [p pn0 _ _ | r rs ihrs p pn0] /=; first by rewrite size_poly_gt0.
case/andP => rpr arrs /andP [rnrs urs]; case/factor_theorem: rpr => q epq.
have [q0 | ?] := eqVneq q 0; first by move: pn0; rewrite epq q0 mul0r eqxx.
have -> : size p = (size q).+1.
   by rewrite epq size_Mmonic ?monicXsubC // size_XsubC addnC.
suff /eq_in_all h : {in rs, root q =1 root p} by apply: ihrs => //; rewrite h.
move=> x xrs; rewrite epq rootM root_XsubC orbC; case: (eqVneq x r) => // exr.
by move: rnrs; rewrite -exr xrs.
Qed.

Lemma roots_geq_poly_eq0 p (rs : seq R) : all (root p) rs -> uniq rs ->
  (size rs >= size p)%N -> p = 0.
Proof. by move=> ??; apply: contraTeq => ?; rewrite leqNgt max_poly_roots. Qed.

End PolynomialIdomain.

(* FIXME: these are seamingly artificial ways to close the inheritance graph *)
(*    We make parameters more and more precise to trigger completion by HB   *)
HB.instance Definition _ (R : countNzSemiRingType) :=
  [Countable of polynomial R by <:].
HB.instance Definition _ (R : countNzRingType) :=
  [Countable of polynomial R by <:].
HB.instance Definition _ (R : countComNzSemiRingType) :=
  [Countable of polynomial R by <:].
HB.instance Definition _ (R : countComNzRingType) :=
  [Countable of polynomial R by <:].
HB.instance Definition _ (R : countIdomainType) :=
  [Countable of polynomial R by <:].

Section MapFieldPoly.

Variables (F : fieldType) (R : nzRingType) (f : {rmorphism F -> R}).

Local Notation "p ^f" := (map_poly f p) : ring_scope.

Lemma size_map_poly p : size p^f = size p.
Proof.
have [-> | nz_p] := eqVneq p 0; first by rewrite rmorph0 !size_poly0.
by rewrite size_poly_eq // fmorph_eq0 // lead_coef_eq0.
Qed.

Lemma lead_coef_map p : lead_coef p^f = f (lead_coef p).
Proof.
have [-> | nz_p] := eqVneq p 0; first by rewrite !(rmorph0, lead_coef0).
by rewrite lead_coef_map_eq // fmorph_eq0 // lead_coef_eq0.
Qed.

Lemma map_poly_eq0 p : (p^f == 0) = (p == 0).
Proof. by rewrite -!size_poly_eq0 size_map_poly. Qed.

Lemma map_poly_inj : injective (map_poly f).
Proof.
move=> p q eqfpq; apply/eqP; rewrite -subr_eq0 -map_poly_eq0.
by rewrite rmorphB /= eqfpq subrr.
Qed.

Lemma map_monic p : (p^f \is monic) = (p \is monic).
Proof. by rewrite [in LHS]monicE lead_coef_map fmorph_eq1. Qed.

Lemma map_poly_com p x : comm_poly p^f (f x).
Proof. exact: map_comm_poly (mulrC x _). Qed.

Lemma fmorph_root p x : root p^f (f x) = root p x.
Proof. by rewrite rootE horner_map // fmorph_eq0. Qed.

Lemma fmorph_unity_root n z : n.-unity_root (f z) = n.-unity_root z.
Proof. by rewrite !unity_rootE -(inj_eq (fmorph_inj f)) rmorphXn ?rmorph1. Qed.

Lemma fmorph_primitive_root n z :
  n.-primitive_root (f z) = n.-primitive_root z.
Proof.
by congr (_ && _); apply: eq_forallb => i; rewrite fmorph_unity_root.
Qed.

End MapFieldPoly.

Arguments map_poly_inj {F R} f [p1 p2] : rename.

Section MaxRoots.

Variable R : unitRingType.
Implicit Types (x y : R) (rs : seq R) (p : {poly R}).

Definition diff_roots (x y : R) := (x * y == y * x) && (y - x \in GRing.unit).

Fixpoint uniq_roots rs :=
  if rs is x :: rs' then all (diff_roots x) rs' && uniq_roots rs' else true.

Lemma uniq_roots_prod_XsubC p rs :
    all (root p) rs -> uniq_roots rs ->
  exists q, p = q * \prod_(z <- rs) ('X - z%:P).
Proof.
elim: rs => [|z rs IHrs] /=; first by rewrite big_nil; exists p; rewrite mulr1.
case/andP=> rpz rprs /andP[drs urs]; case: IHrs => {urs rprs}// q def_p.
have [|q' def_q] := factor_theorem q z _; last first.
  by exists q'; rewrite big_cons mulrA -def_q.
rewrite {p}def_p in rpz.
elim/last_ind: rs drs rpz => [|rs t IHrs] /=; first by rewrite big_nil mulr1.
rewrite all_rcons => /andP[/andP[/eqP czt Uzt] /IHrs{}IHrs].
rewrite -cats1 big_cat big_seq1 /= mulrA rootE hornerM_comm; last first.
  by rewrite /comm_poly hornerXsubC mulrBl mulrBr czt.
rewrite hornerXsubC -opprB mulrN oppr_eq0 -(mul0r (t - z)).
by rewrite (inj_eq (mulIr Uzt)) => /IHrs.
Qed.

Theorem max_ring_poly_roots p rs :
  p != 0 -> all (root p) rs -> uniq_roots rs -> size rs < size p.
Proof.
move=> nz_p _ /(@uniq_roots_prod_XsubC p)[// | q def_p]; rewrite def_p in nz_p *.
have nz_q: q != 0 by apply: contraNneq nz_p => ->; rewrite mul0r.
rewrite size_Mmonic ?monic_prod_XsubC // (polySpred nz_q) addSn /=.
by rewrite size_prod_XsubC leq_addl.
Qed.

Lemma all_roots_prod_XsubC p rs :
    size p = (size rs).+1 -> all (root p) rs -> uniq_roots rs ->
  p = lead_coef p *: \prod_(z <- rs) ('X - z%:P).
Proof.
move=> size_p /uniq_roots_prod_XsubC def_p Urs.
case/def_p: Urs => q -> {p def_p} in size_p *.
have [q0 | nz_q] := eqVneq q 0; first by rewrite q0 mul0r size_poly0 in size_p.
have{q nz_q size_p} /size_poly1P[c _ ->]: size q == 1.
  rewrite -(eqn_add2r (size rs)) add1n -size_p.
  by rewrite size_Mmonic ?monic_prod_XsubC // size_prod_XsubC addnS.
by rewrite lead_coef_Mmonic ?monic_prod_XsubC // lead_coefC mul_polyC.
Qed.

End MaxRoots.

Section FieldRoots.

Variable F : fieldType.
Implicit Types (p : {poly F}) (rs : seq F).

Lemma poly2_root p : size p = 2 -> {r | root p r}.
Proof.
case: p => [[|p0 [|p1 []]] //= nz_p1]; exists (- p0 / p1).
by rewrite /root addr_eq0 /= mul0r add0r mulrC divfK ?opprK.
Qed.

Lemma uniq_rootsE rs : uniq_roots rs = uniq rs.
Proof.
elim: rs => //= r rs ->; congr (_ && _); rewrite -has_pred1 -all_predC.
by apply: eq_all => t; rewrite /diff_roots mulrC eqxx unitfE subr_eq0.
Qed.

Lemma root_ZXsubC (a b r : F) : a != 0 ->
  root (a *: 'X - b%:P) r = (r == b / a).
Proof.
move=> a0; rewrite rootE !hornerE.
by rewrite -[r in RHS]divr1 eqr_div ?oner_neq0// mulr1 mulrC subr_eq0.
Qed.

Section UnityRoots.

Variable n : nat.

Lemma max_unity_roots rs :
  n > 0 -> all n.-unity_root rs -> uniq rs -> size rs <= n.
Proof.
move=> n_gt0 rs_n_1 Urs; have szPn := size_XnsubC (1 : F) n_gt0.
by rewrite -ltnS -szPn max_poly_roots -?size_poly_eq0 ?szPn.
Qed.

Lemma mem_unity_roots rs :
    n > 0 -> all n.-unity_root rs -> uniq rs -> size rs = n ->
  n.-unity_root =i rs.
Proof.
move=> n_gt0 rs_n_1 Urs sz_rs_n x; rewrite -topredE /=.
apply/idP/idP=> xn1; last exact: (allP rs_n_1).
apply: contraFT (ltnn n) => not_rs_x.
by rewrite -{1}sz_rs_n (@max_unity_roots (x :: rs)) //= ?xn1 ?not_rs_x.
Qed.

(* Showing the existence of a primitive root requires the theory in cyclic. *)

Variable z : F.
Hypothesis prim_z : n.-primitive_root z.

Let zn := [seq z ^+ i | i <- index_iota 0 n].

Lemma factor_Xn_sub_1 : \prod_(0 <= i < n) ('X - (z ^+ i)%:P) = 'X^n - 1.
Proof.
transitivity (\prod_(w <- zn) ('X - w%:P)); first by rewrite big_map.
have n_gt0: n > 0 := prim_order_gt0 prim_z.
rewrite (@all_roots_prod_XsubC _ ('X^n - 1) zn); first 1 last.
- by rewrite size_XnsubC // size_map size_iota subn0.
- apply/allP=> _ /mapP[i _ ->] /=; rewrite rootE !hornerE.
  by rewrite exprAC (prim_expr_order prim_z) expr1n subrr.
- rewrite uniq_rootsE map_inj_in_uniq ?iota_uniq // => i j.
  rewrite !mem_index_iota => ltin ltjn /eqP.
  by rewrite (eq_prim_root_expr prim_z) !modn_small // => /eqP.
by rewrite (monicP (monicXnsubC 1 n_gt0)) scale1r.
Qed.

Lemma prim_rootP x : x ^+ n = 1 -> {i : 'I_n | x = z ^+ i}.
Proof.
move=> xn1; pose logx := [pred i : 'I_n | x == z ^+ i].
case: (pickP logx) => [i /eqP-> | no_i]; first by exists i.
case: notF; suffices{no_i}: x \in zn.
  case/mapP=> i; rewrite mem_index_iota => lt_i_n def_x.
  by rewrite -(no_i (Ordinal lt_i_n)) /= -def_x.
rewrite -root_prod_XsubC big_map factor_Xn_sub_1.
by rewrite [root _ x]unity_rootE xn1.
Qed.

End UnityRoots.

End FieldRoots.

Section MapPolyRoots.

Variables (F : fieldType) (R : unitRingType) (f : {rmorphism F -> R}).

Lemma map_diff_roots x y : diff_roots (f x) (f y) = (x != y).
Proof.
rewrite /diff_roots -rmorphB // fmorph_unit // subr_eq0 //.
by rewrite rmorph_comm // eqxx eq_sym.
Qed.

Lemma map_uniq_roots s : uniq_roots (map f s) = uniq s.
Proof.
elim: s => //= x s ->; congr (_ && _); elim: s => //= y s ->.
by rewrite map_diff_roots -negb_or.
Qed.

End MapPolyRoots.

Section AutPolyRoot.
(* The action of automorphisms on roots of unity. *)

Variable F : fieldType.
Implicit Types u v : {rmorphism F -> F}.

Lemma aut_prim_rootP u z n :
  n.-primitive_root z -> {k | coprime k n & u z = z ^+ k}.
Proof.
move=> prim_z; have:= prim_z; rewrite -(fmorph_primitive_root u) => prim_uz.
have [[k _] /= def_uz] := prim_rootP prim_z (prim_expr_order prim_uz).
by exists k; rewrite // -(prim_root_exp_coprime _ prim_z) -def_uz.
Qed.

Lemma aut_unity_rootP u z n : n > 0 -> z ^+ n = 1 -> {k | u z = z ^+ k}.
Proof.
by move=> _ /prim_order_exists[// | m /(aut_prim_rootP u)[k]]; exists k.
Qed.

Lemma aut_unity_rootC u v z n : n > 0 -> z ^+ n = 1 -> u (v z) = v (u z).
Proof.
move=> n_gt0 /(aut_unity_rootP _ n_gt0) def_z.
have [[i def_uz] [j def_vz]] := (def_z u, def_z v).
by rewrite def_vz def_uz !rmorphXn /= def_vz def_uz exprAC.
Qed.

End AutPolyRoot.

Module UnityRootTheory.

Notation "n .-unity_root" := (root_of_unity n) : unity_root_scope.
Notation "n .-primitive_root" := (primitive_root_of_unity n) : unity_root_scope.
Open Scope unity_root_scope.

Definition unity_rootE := unity_rootE.
Definition unity_rootP := @unity_rootP.
Arguments unity_rootP {R n z}.

Definition prim_order_exists := prim_order_exists.
Notation prim_order_gt0 :=  prim_order_gt0.
Notation prim_expr_order := prim_expr_order.
Definition prim_expr_mod := prim_expr_mod.
Definition prim_order_dvd := prim_order_dvd.
Definition eq_prim_root_expr := eq_prim_root_expr.

Definition rmorph_unity_root := rmorph_unity_root.
Definition fmorph_unity_root := fmorph_unity_root.
Definition fmorph_primitive_root := fmorph_primitive_root.
Definition max_unity_roots := max_unity_roots.
Definition mem_unity_roots := mem_unity_roots.
Definition prim_rootP := prim_rootP.

End UnityRootTheory.

Module Export Pdeg2.

Module Export Field.

Section Pdeg2Field.
Variable F : fieldType.
Hypothesis nz2 : 2 != 0 :> F.

Variable p : {poly F}.
Hypothesis degp : size p = 3.

Let a := p`_2.
Let b := p`_1.
Let c := p`_0.

Let pneq0 : p != 0. Proof. by rewrite -size_poly_gt0 degp. Qed.
Let aneq0 : a != 0.
Proof. by move: pneq0; rewrite -lead_coef_eq0 lead_coefE degp. Qed.
Let a2neq0 : 2 * a != 0. Proof. by rewrite mulf_neq0. Qed.
Let sqa2neq0 : (2 * a) ^+ 2 != 0. Proof. exact: expf_neq0. Qed.

Let aa4 : 4 * a * a = (2 * a)^+2.
Proof. by rewrite expr2 mulrACA mulrA -natrM. Qed.

Let splitr (x : F) : x = x / 2 + x / 2.
Proof. by rewrite -mulr2n -[RHS]mulr_natr divfK. Qed.

Let pE : p = a *: 'X^2 + b *: 'X + c%:P.
Proof.
apply/polyP => + /[!coefE] => -[|[|[|i]]] /=; rewrite !Monoid.simpm//.
by rewrite nth_default// degp.
Qed.

Let delta := b ^+ 2 - 4 * a * c.

Lemma deg2_poly_canonical :
  p = a *: (('X + (b / (2 * a))%:P)^+2 - (delta / (4 * a ^+ 2))%:P).
Proof.
rewrite pE sqrrD -!addrA scalerDr; congr +%R; rewrite addrA scalerDr; congr +%R.
- rewrite -mulrDr -polyCD -!mul_polyC mulrA mulrAC -polyCM.
  by rewrite [a * _]mulrC mulrDl invfM -!mulrA mulVf// mulr1 -splitr.
- rewrite [a ^+ 2]expr2 mulrA aa4 -polyC_exp -polyCB expr_div_n -mulrBl subKr.
  by rewrite scale_polyC mulrCA mulrACA aa4 mulrCA mulfV// mulr1.
Qed.

Variable r : F.
Hypothesis r_sqrt_delta : r ^+ 2 = delta.

Let r1 := (- b - r) / (2 * a).
Let r2 := (- b + r) / (2 * a).

Lemma deg2_poly_factor : p = a *: ('X - r1%:P) * ('X - r2%:P).
Proof.
rewrite [p]deg2_poly_canonical//= -/a -/b -/c -/delta /r1 /r2.
rewrite ![(- b + _) * _]mulrDl 2!polyCD 2!opprD 2!addrA !mulNr !polyCN !opprK.
rewrite -scalerAl [in RHS]mulrC -subr_sqr -polyC_exp -[4]/(2 * 2)%:R natrM.
by rewrite -expr2 -exprMn [in RHS]exprMn exprVn r_sqrt_delta.
Qed.

Lemma deg2_poly_root1 : root p r1.
Proof.
apply/factor_theorem.
by exists (a *: ('X - r2%:P)); rewrite deg2_poly_factor -!scalerAl mulrC.
Qed.

Lemma deg2_poly_root2 : root p r2.
Proof.
apply/factor_theorem.
by exists (a *: ('X - r1%:P)); rewrite deg2_poly_factor -!scalerAl.
Qed.

End Pdeg2Field.
End Field.

Module FieldMonic.

Section Pdeg2FieldMonic.
Variable F : fieldType.
Hypothesis nz2 : 2 != 0 :> F.

Variable p : {poly F}.
Hypothesis degp : size p = 3.
Hypothesis monicp : p \is monic.

Let a := p`_2.
Let b := p`_1.
Let c := p`_0.

Let a1 : a = 1. Proof. by move: (monicP monicp); rewrite lead_coefE degp. Qed.

Let delta := b ^+ 2 - 4 * c.

Lemma deg2_poly_canonical : p = (('X + (b / 2)%:P)^+2 - (delta / 4)%:P).
Proof. by rewrite [p]deg2_poly_canonical// -/a a1 scale1r expr1n !mulr1. Qed.

Variable r : F.
Hypothesis r_sqrt_delta : r ^+ 2 = delta.

Let r1 := (- b - r) / 2.
Let r2 := (- b + r) / 2.

Lemma deg2_poly_factor : p = ('X - r1%:P) * ('X - r2%:P).
Proof.
by rewrite [p](@deg2_poly_factor _ _ _ _ r)// -/a a1 !mulr1 ?scale1r.
Qed.

Lemma deg2_poly_root1 : root p r1.
Proof.
rewrite /r1 -[2]mulr1 -[X in 2 * X]a1.
by apply: deg2_poly_root1; rewrite // -/a a1 mulr1.
Qed.

Lemma deg2_poly_root2 : root p r2.
Proof.
rewrite /r2 -[2]mulr1 -[X in 2 * X]a1.
by apply: deg2_poly_root2; rewrite // -/a a1 mulr1.
Qed.

End Pdeg2FieldMonic.
End FieldMonic.
End Pdeg2.

Section DecField.

Variable F : decFieldType.

Lemma dec_factor_theorem (p : {poly F}) :
  {s : seq F & {q : {poly F} | p = q * \prod_(x <- s) ('X - x%:P)
                             /\ (q != 0 -> forall x, ~~ root q x)}}.
Proof.
pose polyT (p : seq F) := (foldr (fun c f => f * 'X_0 + c%:T) (0%R)%:T p)%T.
have eval_polyT (q : {poly F}) x : GRing.eval [:: x] (polyT q) = q.[x].
  by rewrite /horner; elim: (val q) => //= ? ? ->.
have [n] := ubnP (size p); elim: n => // n IHn in p *.
have /decPcases /= := @satP F [::] ('exists 'X_0, polyT p == 0%T).
case: ifP => [_ /sig_eqW[x]|_ noroot]; last first.
  exists [::], p; rewrite big_nil mulr1; split => // p_neq0 x.
  by apply/negP=> /rootP rpx; apply: noroot; exists x; rewrite eval_polyT.
rewrite eval_polyT => /rootP/factor_theorem/sig_eqW[p1 ->].
have [->|nz_p1] := eqVneq p1 0; first by exists [::], 0; rewrite !mul0r eqxx.
rewrite size_Mmonic ?monicXsubC // size_XsubC addn2 => /IHn[s [q [-> irr_q]]].
by exists (rcons s x), q; rewrite -cats1 big_cat big_seq1 mulrA.
Qed.

End DecField.

Module PreClosedField.
Section UseAxiom.

Variable F : fieldType.
Hypothesis closedF : GRing.closed_field_axiom F.
Implicit Type p : {poly F}.

Lemma closed_rootP p : reflect (exists x, root p x) (size p != 1).
Proof.
have [-> | nz_p] := eqVneq p 0.
  by rewrite size_poly0; left; exists 0; rewrite root0.
rewrite neq_ltn [in _ < 1]polySpred //=.
apply: (iffP idP) => [p_gt1 | [a]]; last exact: root_size_gt1.
pose n := (size p).-1; have n_gt0: n > 0 by rewrite -ltnS -polySpred.
have [a Dan] := closedF (fun i => - p`_i / lead_coef p) n_gt0.
exists a; apply/rootP; rewrite horner_coef polySpred // big_ord_recr /= -/n.
rewrite {}Dan mulr_sumr -big_split big1 //= => i _.
by rewrite -!mulrA mulrCA mulNr mulVKf ?subrr ?lead_coef_eq0.
Qed.

Lemma closed_nonrootP p : reflect (exists x, ~~ root p x) (p != 0).
Proof.
apply: (iffP idP) => [nz_p | [x]]; last first.
  by apply: contraNneq => ->; apply: root0.
have [[x /rootP p1x0]|] := altP (closed_rootP (p - 1)).
  by exists x; rewrite -[p](subrK 1) /root hornerD p1x0 add0r hornerC oner_eq0.
rewrite negbK => /size_poly1P[c _ /(canRL (subrK 1)) Dp].
by exists 0; rewrite Dp -raddfD polyC_eq0 rootC in nz_p *.
Qed.

End UseAxiom.
End PreClosedField.

Section ClosedField.

Variable F : closedFieldType.
Implicit Type p : {poly F}.

Let closedF := @solve_monicpoly F.

Lemma closed_rootP p : reflect (exists x, root p x) (size p != 1).
Proof. exact: PreClosedField.closed_rootP. Qed.

Lemma closed_nonrootP p : reflect (exists x, ~~ root p x) (p != 0).
Proof. exact: PreClosedField.closed_nonrootP. Qed.

Lemma closed_field_poly_normal p :
  {r : seq F | p = lead_coef p *: \prod_(z <- r) ('X - z%:P)}.
Proof.
apply: sig_eqW; have [r [q [->]]] /= := dec_factor_theorem p.
have [->|] := eqVneq; first by exists [::]; rewrite mul0r lead_coef0 scale0r.
have [[x rqx ? /(_ isT x) /negP /(_ rqx)] //|] := altP (closed_rootP q).
rewrite negbK => /size_poly1P [c c_neq0-> _ _]; exists r.
rewrite mul_polyC lead_coefZ (monicP _) ?mulr1 //.
by rewrite monic_prod => // i; rewrite monicXsubC.
Qed.

End ClosedField.<|MERGE_RESOLUTION|>--- conflicted
+++ resolved
@@ -1117,15 +1117,8 @@
 
 Lemma derivMXaddC p c : (p * 'X + c%:P)^`() = p + p^`() * 'X.
 Proof.
-<<<<<<< HEAD
-move=> comm_qx.
-elim/poly_ind: p => [|p c IHp]; first by rewrite !(simp, horner0).
-rewrite mulrDl [in LHS]hornerD [in LHS]hornerCM -mulrA -commr_polyX mulrA hornerMX.
-by rewrite {}IHp -mulrA -comm_qx mulrA -mulrDl hornerMXaddC.
-=======
 apply/polyP=> i; rewrite raddfD /= derivC addr0 coefD !(coefMX, coef_deriv).
 by case: i; rewrite ?addr0.
->>>>>>> d07874bd
 Qed.
 
 Lemma derivM p q : (p * q)^`() = p^`() * q + p * q^`().
@@ -1277,13 +1270,9 @@
 Lemma nderivnMXaddC n p c :
   (p * 'X + c%:P)^`N(n.+1) = p^`N(n) + p^`N(n.+1) * 'X.
 Proof.
-<<<<<<< HEAD
-by rewrite [LHS]qualifE /= polyseqC; case: eqP => [->|] /=; rewrite ?andbT ?rpred0.
-=======
 apply/polyP=> i; rewrite coef_nderivn !coefD !coefMX coefC.
 rewrite !addSn /= !coef_nderivn addr0 binS mulrnDr addrC; congr (_ + _).
 by rewrite addSnnS; case: i; rewrite // addn0 bin_small.
->>>>>>> d07874bd
 Qed.
 
 Lemma nderivn_poly0 p n : size p <= n -> p^`N(n) = 0.
@@ -1649,28 +1638,6 @@
 Lemma derivMNn n p : (p *- n)^`() = p^`() *- n.
 Proof. exact: linearMNn. Qed.
 
-<<<<<<< HEAD
-Lemma derivZ c p : (c *: p)^`() = c *: p^`().
-Proof. exact: linearZ. Qed.
-
-Lemma deriv_mulC c p : (c%:P * p)^`() = c%:P * p^`().
-Proof. by rewrite !mul_polyC derivZ. Qed.
-
-Lemma derivMXaddC p c : (p * 'X + c%:P)^`() = p + p^`() * 'X.
-Proof.
-apply/polyP=> i; rewrite raddfD /= derivC addr0 coefD !(coefMX, coef_deriv).
-by case: i; rewrite ?addr0.
-Qed.
-
-Lemma derivM p q : (p * q)^`() = p^`() * q + p * q^`().
-Proof.
-elim/poly_ind: p => [|p b IHp]; first by rewrite !(mul0r, add0r, derivC).
-rewrite mulrDl -mulrA -commr_polyX mulrA -[_ * 'X in LHS]addr0 raddfD /= !derivMXaddC.
-by rewrite deriv_mulC IHp !mulrDl -!mulrA !commr_polyX !addrA.
-Qed.
-
-=======
->>>>>>> d07874bd
 Definition derivE := Eval lazy beta delta [morphism_2 morphism_1] in
   (derivZ, deriv_mulC, derivC, derivX, derivMXaddC, derivXsubC, derivM, derivB,
    derivD, derivN, derivXn, derivM, derivMn).
@@ -2728,8 +2695,83 @@
 
 HB.instance Definition _ := GRing.SemiRing_hasCommutativeMul.Build {poly R}
   poly_mul_comm.
-<<<<<<< HEAD
-HB.instance Definition _ := GRing.Lalgebra_isComAlgebra.Build R (polynomial R).
+HB.instance Definition _ :=
+  GRing.LSemiAlgebra_isComSemiAlgebra.Build R {poly R}.
+
+Lemma hornerM p q x : (p * q).[x] = p.[x] * q.[x].
+Proof. by rewrite hornerM_comm //; apply: mulrC. Qed.
+
+Fact horner_eval_is_monoid_morphism (x : R) : monoid_morphism (horner_eval x).
+Proof. by split => [|p q]; rewrite /horner_eval (hornerC, hornerM). Qed.
+#[deprecated(since="mathcomp 2.5.0", use=horner_eval_is_monoid_morphism)]
+Definition horner_eval_is_multiplicative x :=
+  (fun g => (g.2, g.1)) (horner_eval_is_monoid_morphism x).
+
+HB.instance Definition _ x :=
+  GRing.isMonoidMorphism.Build {poly R} R (horner_eval x)
+    (horner_eval_is_monoid_morphism x).
+
+Lemma horner_exp p x n : (p ^+ n).[x] = p.[x] ^+ n.
+Proof. exact: (rmorphXn (horner_eval _)). Qed.
+
+Lemma horner_prod I r (P : pred I) (F : I -> {poly R}) x :
+  (\prod_(i <- r | P i) F i).[x] = \prod_(i <- r | P i) (F i).[x].
+Proof. exact: (rmorph_prod (horner_eval _)). Qed.
+
+Definition hornerE :=
+  (hornerD, hornerN, hornerX, hornerC, horner_exp,
+   simp, hornerCM, hornerZ, hornerM, horner_cons).
+
+Fact comp_poly_is_monoid_morphism q : monoid_morphism (comp_poly q).
+Proof.
+split=> [|p1 p2]; first by rewrite comp_polyC.
+by rewrite /comp_poly rmorphM hornerM_comm //; apply: mulrC.
+Qed.
+#[deprecated(since="mathcomp 2.5.0", use=comp_poly_is_monoid_morphism)]
+Definition comp_poly_multiplicative q :=
+  (fun g => (g.2, g.1)) (comp_poly_is_monoid_morphism q).
+HB.instance Definition _ q := GRing.isMonoidMorphism.Build _ _ (comp_poly q)
+  (comp_poly_is_monoid_morphism q).
+
+Lemma comp_polyM p q r : (p * q) \Po r = (p \Po r) * (q \Po r).
+Proof. exact: rmorphM. Qed.
+
+Lemma comp_polyA p q r : p \Po (q \Po r) = (p \Po q) \Po r.
+Proof.
+elim/poly_ind: p => [|p c IHp]; first by rewrite !comp_polyC.
+by rewrite !comp_polyD !comp_polyM !comp_polyX IHp !comp_polyC.
+Qed.
+
+Lemma horner_comp p q x : (p \Po q).[x] = p.[q.[x]].
+Proof. by apply: polyC_inj; rewrite -!comp_polyCr comp_polyA. Qed.
+
+Lemma root_comp p q x : root (p \Po q) x = root p (q.[x]).
+Proof. by rewrite !rootE horner_comp. Qed.
+
+Lemma deriv_comp p q : (p \Po q) ^`() = (p ^`() \Po q) * q^`().
+Proof.
+elim/poly_ind: p => [|p c IHp]; first by rewrite !(deriv0, comp_poly0) mul0r.
+rewrite comp_poly_MXaddC [in LHS]derivD [in LHS]derivC derivM IHp derivMXaddC comp_polyD.
+by rewrite comp_polyM comp_polyX addr0 addrC mulrAC -mulrDl.
+Qed.
+
+Lemma deriv_exp p n : (p ^+ n)^`() = p^`() * p ^+ n.-1 *+ n.
+Proof.
+elim: n => [|n IHn]; first by rewrite expr0 mulr0n derivC.
+by rewrite exprS derivM {}IHn (mulrC p) mulrnAl -mulrA -exprSr mulrS; case n.
+Qed.
+
+Definition derivCE := (derivE, deriv_exp).
+
+End PolynomialComNzSemiRing.
+
+Section PolynomialComNzRing.
+
+Variable R : comNzRingType.
+Implicit Types p q : {poly R}.
+
+(* TODO: HB.saturate *)
+HB.instance Definition _ := GRing.NzRing.on {poly R}.
 
 Lemma coef_prod_XsubC (ps : seq R) (n : nat) :
   (n <= size ps)%N ->
@@ -2754,8 +2796,7 @@
 Qed.
 
 Lemma coefPn_prod_XsubC (ps : seq R) : size ps != 0 ->
-  (\prod_(p <- ps) ('X - p%:P))`_((size ps).-1) =
-  - \sum_(p <- ps) p.
+  (\prod_(p <- ps) ('X - p%:P))`_((size ps).-1) = - \sum_(p <- ps) p.
 Proof.
 rewrite coef_prod_XsubC ?leq_pred// => ps0.
 have -> : (size ps - (size ps).-1 = 1)%N.
@@ -2773,139 +2814,6 @@
 Qed.
 
 Lemma coef0_prod_XsubC (ps : seq R) :
-  (\prod_(p <- ps) ('X - p%:P))`_0 =
-  (-1) ^+ (size ps) * \prod_(p <- ps) p.
-Proof.
-rewrite coef_prod_XsubC// subn0; congr mul.
-transitivity (\sum_(I in [set setT : {set 'I_(size ps)}]) \prod_(i in I) ps`_i).
-  apply: congr_big =>// i/=.
-  apply/idP/set1P => [/eqP cardE | ->]; last by rewrite cardsT card_ord.
-  by apply/eqP; rewrite eqEcard subsetT cardsT card_ord cardE leqnn.
-rewrite big_set1 -[in RHS](in_tupleE ps) -(map_tnth_enum (_ ps)) big_map enumT.
-apply: congr_big => // i; first exact: in_setT.
-by rewrite (tnth_nth 0).
-Qed.
-=======
-HB.instance Definition _ :=
-  GRing.LSemiAlgebra_isComSemiAlgebra.Build R {poly R}.
->>>>>>> d07874bd
-
-Lemma hornerM p q x : (p * q).[x] = p.[x] * q.[x].
-Proof. by rewrite hornerM_comm //; apply: mulrC. Qed.
-
-Fact horner_eval_is_monoid_morphism (x : R) : monoid_morphism (horner_eval x).
-Proof. by split => [|p q]; rewrite /horner_eval (hornerC, hornerM). Qed.
-#[deprecated(since="mathcomp 2.5.0", use=horner_eval_is_monoid_morphism)]
-Definition horner_eval_is_multiplicative x :=
-  (fun g => (g.2, g.1)) (horner_eval_is_monoid_morphism x).
-
-HB.instance Definition _ x :=
-  GRing.isMonoidMorphism.Build {poly R} R (horner_eval x)
-    (horner_eval_is_monoid_morphism x).
-
-Lemma horner_exp p x n : (p ^+ n).[x] = p.[x] ^+ n.
-Proof. exact: (rmorphXn (horner_eval _)). Qed.
-
-Lemma horner_prod I r (P : pred I) (F : I -> {poly R}) x :
-  (\prod_(i <- r | P i) F i).[x] = \prod_(i <- r | P i) (F i).[x].
-Proof. exact: (rmorph_prod (horner_eval _)). Qed.
-
-Definition hornerE :=
-  (hornerD, hornerN, hornerX, hornerC, horner_exp,
-   simp, hornerCM, hornerZ, hornerM, horner_cons).
-
-Fact comp_poly_is_monoid_morphism q : monoid_morphism (comp_poly q).
-Proof.
-split=> [|p1 p2]; first by rewrite comp_polyC.
-by rewrite /comp_poly rmorphM hornerM_comm //; apply: mulrC.
-Qed.
-#[deprecated(since="mathcomp 2.5.0", use=comp_poly_is_monoid_morphism)]
-Definition comp_poly_multiplicative q :=
-  (fun g => (g.2, g.1)) (comp_poly_is_monoid_morphism q).
-HB.instance Definition _ q := GRing.isMonoidMorphism.Build _ _ (comp_poly q)
-  (comp_poly_is_monoid_morphism q).
-
-Lemma comp_polyM p q r : (p * q) \Po r = (p \Po r) * (q \Po r).
-Proof. exact: rmorphM. Qed.
-
-Lemma comp_polyA p q r : p \Po (q \Po r) = (p \Po q) \Po r.
-Proof.
-elim/poly_ind: p => [|p c IHp]; first by rewrite !comp_polyC.
-by rewrite !comp_polyD !comp_polyM !comp_polyX IHp !comp_polyC.
-Qed.
-
-Lemma horner_comp p q x : (p \Po q).[x] = p.[q.[x]].
-Proof. by apply: polyC_inj; rewrite -!comp_polyCr comp_polyA. Qed.
-
-Lemma root_comp p q x : root (p \Po q) x = root p (q.[x]).
-Proof. by rewrite !rootE horner_comp. Qed.
-
-Lemma deriv_comp p q : (p \Po q) ^`() = (p ^`() \Po q) * q^`().
-Proof.
-elim/poly_ind: p => [|p c IHp]; first by rewrite !(deriv0, comp_poly0) mul0r.
-rewrite comp_poly_MXaddC [in LHS]derivD [in LHS]derivC derivM IHp derivMXaddC comp_polyD.
-by rewrite comp_polyM comp_polyX addr0 addrC mulrAC -mulrDl.
-Qed.
-
-Lemma deriv_exp p n : (p ^+ n)^`() = p^`() * p ^+ n.-1 *+ n.
-Proof.
-elim: n => [|n IHn]; first by rewrite expr0 mulr0n derivC.
-by rewrite exprS derivM {}IHn (mulrC p) mulrnAl -mulrA -exprSr mulrS; case n.
-Qed.
-
-Definition derivCE := (derivE, deriv_exp).
-
-End PolynomialComNzSemiRing.
-
-Section PolynomialComNzRing.
-
-Variable R : comNzRingType.
-Implicit Types p q : {poly R}.
-
-(* TODO: HB.saturate *)
-HB.instance Definition _ := GRing.NzRing.on {poly R}.
-
-Lemma coef_prod_XsubC (ps : seq R) (n : nat) :
-  (n <= size ps)%N ->
-  (\prod_(p <- ps) ('X - p%:P))`_n =
-  (-1) ^+ (size ps - n)%N *
-    \sum_(I in {set 'I_(size ps)} | #|I| == (size ps - n)%N)
-        \prod_(i in I) ps`_i.
-Proof.
-move=> nle.
-under eq_bigr => i _ do rewrite addrC -raddfN/=.
-rewrite -{1}(in_tupleE ps) -(map_tnth_enum (_ ps)) big_map.
-rewrite enumT bigA_distr /= coef_sum.
-transitivity (\sum_(I in {set 'I_(size ps)}) if #|I| == (size ps - n)%N then
-                  \prod_(i < size ps | i \in I) - ps`_i else 0).
-  apply eq_bigr => I _.
-  rewrite big_if/= big_const iter_mulr_1 -rmorph_prod/= coefCM coefXn.
-  under eq_bigr => i _ do rewrite (tnth_nth 0)/=.
-  rewrite -[#|I| == _](eqn_add2r n) subnK//.
-  rewrite -[X in (_ + _)%N == X]card_ord -(cardC I) eqn_add2l.
-  by case: ifP; rewrite ?mulr1 ?mulr0.
-by rewrite -big_mkcond mulr_sumr/=; apply: eq_bigr => I /eqP <-; rewrite prodrN.
-Qed.
-
-Lemma coefPn_prod_XsubC (ps : seq R) : size ps != 0 ->
-  (\prod_(p <- ps) ('X - p%:P))`_((size ps).-1) = - \sum_(p <- ps) p.
-Proof.
-rewrite coef_prod_XsubC ?leq_pred// => ps0.
-have -> : (size ps - (size ps).-1 = 1)%N.
-  by move: ps0; case: (size ps) => // n _; exact: subSnn.
-rewrite expr1 mulN1r; congr GRing.opp.
-set f : 'I_(size ps) -> {set 'I_(size ps)} := fun a => [set a].
-transitivity (\sum_(I in imset f (mem setT)) \prod_(i in I) ps`_i).
-  apply: congr_big => // I /=.
-  by apply/cards1P/imsetP => [[a ->] | [a _ ->]]; exists a.
-rewrite big_imset/=; last first.
-  by move=> i j _ _ ij; apply/set1P; rewrite -/(f j) -ij set11.
-rewrite -[in RHS](in_tupleE ps) -(map_tnth_enum (_ ps)) big_map enumT.
-apply: congr_big => // i; first exact: in_setT.
-by rewrite big_set1 (tnth_nth 0).
-Qed.
-
-Lemma coef0_prod_XsubC (ps : seq R) :
   (\prod_(p <- ps) ('X - p%:P))`_0 = (-1) ^+ (size ps) * \prod_(p <- ps) p.
 Proof.
 rewrite coef_prod_XsubC// subn0; congr GRing.mul.
